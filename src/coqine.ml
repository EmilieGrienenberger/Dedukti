--- conflicted
+++ resolved
@@ -108,13 +108,9 @@
 let base_env = ref empty_env
 
 
-<<<<<<< HEAD
 exception Partial_const
 
-(* Translation of t as a term, given an environment e and a set of 
-=======
 (* Translation of t as a term, given an environment e and a set of
->>>>>>> faef42b6
    intermediary declarations decls (in reverse order). *)
 let rec term_trans_aux e t decls =
 
@@ -177,7 +173,7 @@
       with Partial_const ->
 	let constr_type = subst1 (Ind(ind,j)) constr_type in
 	let rec eta e args = function
-	    Prod(_, t1, t2) -> 
+	    Prod(_, t1, t2) ->
 	      let v = fresh_var "g_" in
 	      let e' = push_rel (Name v, None, t1) e in
 	      let tt_1, decls' = type_trans_aux e t1 decls in
@@ -253,9 +249,9 @@
       | LetIn (var, eq, ty, body)  ->
 	  term_trans_aux e (App(Lambda(var, ty, body), [| eq |])) decls
 
-      | App (t1,a)  ->
-	  Array.fold_left
-	    (fun (u1,decls1) u2 ->
+      | App (t1,a)  -> 
+	  Array.fold_left 
+	    (fun (u1,decls1) u2 -> 
 	       let u_tt2, decls2 = term_trans_aux e u2 decls1 in
 		 DApp(u1, u_tt2), decls2)
 	    (term_trans_aux e t1 decls) a
@@ -286,12 +282,11 @@
 	  with Not_found -> failwith ("term translation: unknown inductive "
 				      ^ l) end
 
-<<<<<<< HEAD
       (*      | Construct(((mod_path,_,l) as ind,j), i) -> begin
 	      try
 	      let induc = (lookup_mind ind e).mind_packets.(j) in
 	      let name = indu.mind_consnames.(i-1) in
-	      let constr = match mod_path with 
+	      let constr = match mod_path with
 	      MPself _ -> DVar (Id name)
 	      | MPfile (m :: _) -> (* TODO : use the whole dirpath *)
 	      DVar (Qid (m,name))
@@ -303,22 +298,6 @@
 	      with Not_found -> failwith ("term translation: unknown inductive "
 	      ^l) end
       *)
-=======
-      | Construct(((mod_path,_,l) as ind,j), i) -> begin
-	  try
-	    let name = (lookup_mind ind e).mind_packets.(j).mind_consnames.(i-1) in
-	      (match mod_path with
-		   MPself _ -> DVar (Id name)
-		 | MPfile (m :: _) -> (* TODO : use the whole dirpath *)
-		     DVar (Qid (m,name))
-		 | _ -> failwith "Not implemented: modules bound and dot module path"
-	      ),
-
-	    decls
-	  with Not_found -> failwith ("term translation: unknown inductive "
-				      ^l) end
-
->>>>>>> faef42b6
       | Case (ind, ret_ty, matched, branches)  ->
 	  let mind_body = lookup_mind (fst ind.ci_ind) e in
 	  let case_name =
@@ -331,24 +310,15 @@
 	      | Ind(i) when i = ind.ci_ind -> [||]
 	      | _ -> failwith "term_trans: matched term badly typed"
 	  in
-<<<<<<< HEAD
-	  let r = ref (match fst ind.ci_ind with  
+	  let r = ref (match fst ind.ci_ind with
 			   MPself _, _, _ -> DVar (Id case_name)
 			 | MPfile (m :: _), _ , _  -> (* TODO : use the whole dirpath *)
 			     DVar (Qid (m,case_name))
 			 | _ -> failwith "Not implemented: modules bound and dot module path"
 		      )
-=======
-	  let r = ref (match fst ind.ci_ind with
-		   MPself _, _, _ -> DVar (Id case_name)
-		 | MPfile (m :: _), _ , _  -> (* TODO : use the whole dirpath *)
-		     DVar (Qid (m,case_name))
-		 | _ -> failwith "Not implemented: modules bound and dot module path"
-			      )
->>>>>>> faef42b6
 	  and d = ref decls in
-	    for i = 0 to ind.ci_npar - 1 do
-	      (* We cannot use Array.fold_left since we only need
+	    for i = 0 to ind.ci_npar - 1 do 
+	      (* We cannot use Array.fold_left since we only need 
 		 the parameters. *)
 	      let arg_tt, decls' =
 		term_trans_aux e matched_args.(i) !d in
@@ -358,14 +328,14 @@
 	    let ret_ty_tt, decls' = term_trans_aux e ret_ty !d in
 	      r := DApp(!r, ret_ty_tt);
 	      d := decls';
-	      Array.iter
-		(fun b ->
+	      Array.iter 
+		(fun b -> 
 		   let b_tt, decls' = term_trans_aux e b !d in
 		     r := DApp(!r, b_tt);
 		     d := decls')
 		branches;
 	      for i = ind.ci_npar to Array.length matched_args - 1 do
-		let arg_tt, decls' =
+		let arg_tt, decls' =  
 		  term_trans_aux e matched_args.(i) !d in
 		  r := DApp(!r, arg_tt);
 		  d := decls'
@@ -525,7 +495,6 @@
            the declaration of the new variables
            the auxiliary declarations
 *)
-<<<<<<< HEAD
 let make_constr e decls params_num params_dec cons_name typ =
   let cons_name_with_params = App(cons_name, 
 				  Array.init params_num 
@@ -555,20 +524,6 @@
   in
   let res, decls = term_trans_aux e c decls in
     res, ind, vars, decls
-=======
-let add_ind_and_constr p e cons_name decls params typ =
-  let m = List.length params in
-  (* add the parameters to the constructor *)
-  let rec aux i c = function
-      [], typ -> add_ind_and_constr' m e [] c decls typ
-    | (id, _)::q, Prod(n,t1,t2) ->
-	 let t2 = subst1 (Rel (i + m + 1)) t2 in
-           aux (i-1) (DApp(c, DVar id)) (q,t2)
-    | _ -> failwith "inductive translation: ill-typed constructor"
-  in
-    aux p cons_name (params, typ)
-
->>>>>>> faef42b6
 
 (* Auxiliary function for make_constr_func_type *)
 let rec make_constr_func_type' cons_name num_treated num_param num_args = function
@@ -603,14 +558,14 @@
      type : type of the constructor
  *)
 let make_constr_func_type cons_name num_treated num_param typ =
-  let rec aux = function
-      0, t -> make_constr_func_type' cons_name num_treated num_param
+  let rec aux = function 
+      0, t -> make_constr_func_type' cons_name num_treated num_param 
 	0 (lift num_treated t)
     | n, Prod(_, t1, t2) ->
 	aux (n-1, subst1 (Rel(n+1)) t2)
     | _ -> failwith "inductive translation: ill-formed constructor type"
   in aux (num_param, typ)
-
+	
 
 (* translate a packet of a mutual inductive definition (i.e. a single inductive)
    env : environment
@@ -666,13 +621,8 @@
 	in
 	let _,env,func_vars, case_name, this_decls = Array.fold_left
 	  (fun (i,e,vars,c,decls) cons_name  ->
-<<<<<<< HEAD
 	     let t = make_constr_func_type 
 	       (ind, i+1) i n_params 
-=======
-	     let t = make_constr_func_type
-	       cons_name i n_params
->>>>>>> faef42b6
 	       constr_types.(i) in
 	     let v = fresh_var "f_" in
 	     let e' = push_rel (Name v, None, t) e in
@@ -687,8 +637,8 @@
 	       i+1, constr_decl cons_name p.mind_user_lc.(i) decls)
 	    (0,this_decls) p.mind_consnames
 	in
-	  (* This big piece of code is the type in the Coq world of
-	     the __case.
+	  (* This big piece of code is the type in the Coq world of 
+	     the __case. 
 	  *)
 	let i__case_coq_type =
 	  let return_type =
@@ -712,7 +662,7 @@
 		 App(Rel(nb_constrs + 2 + List.length indices),
 		     let n = List.length indices + 1
 		     in Array.init n (fun i -> Rel(n-i)))
-		)
+		)	    
 	  in
 	  let end_type_with_indices =
 	    it_mkProd_or_LetIn
@@ -724,14 +674,10 @@
 		      t) indices)
 	  in
 	  let rec add_functions_from_constrs c = function
-	      -1 -> c
-	    | i -> add_functions_from_constrs
+	      -1 -> c 
+	    | i -> add_functions_from_constrs 
 		(Prod(Name "f",
-<<<<<<< HEAD
-		      make_constr_func_type (ind,i+1) i 
-=======
-		      make_constr_func_type p.mind_consnames.(i) i
->>>>>>> faef42b6
+		      make_constr_func_type (ind,i+1) i
 			n_params
 			constr_types.(i),
 		      c))
@@ -759,20 +705,10 @@
 	in
 	let _,this_decls =
 	  Array.fold_left
-<<<<<<< HEAD
 	    (fun (i, d) cons_name ->  
 	       let constr, indices, c_vars, d' = 
 		 make_constr env d n_params params_dec 
-		   (Construct (ind,i+1)) constr_types.(i) in 
-=======
-	    (fun (i, d) cons_name ->
-	       let constr, indices, c_vars, d' =
-		 add_ind_and_constr
-		   nb_consts env
-		   (DVar (Id  cons_name)) d
-		   (List.rev param_vars)
-		   constr_types.(i) in
->>>>>>> faef42b6
+		   (Construct (ind,i+1)) constr_types.(i) in
 		 i+1,
 		 Rule(List.rev_append param_vars
 			(p_var::List.rev_append func_vars (List.rev c_vars)),
@@ -805,7 +741,7 @@
 	    NonPolymorphicType t -> type_trans t
 	  | PolymorphicArity(context, arity) ->
 	      (* TODO: Not sure this is really how it works. *)
-	      type_trans (it_mkProd_or_LetIn (Sort (Type arity.poly_level))
+	      type_trans (it_mkProd_or_LetIn (Sort (Type arity.poly_level)) 
 			    context)
 	in
           base_env := Environ.add_constant (Names.MPself label, [], name) sbfc !base_env;
@@ -844,9 +780,9 @@
 	    !l,!e
 	in
 	  (* Add the inductive type declarations in dedukti. *)
-	let decls,_ =
-	  Array.fold_right
-	    (fun p (d,i) ->
+	let decls,_ = 
+	  Array.fold_right 
+	    (fun p (d,i) -> 
 	       let constr_types = Array.map (substl mind_names) p.mind_nf_lc in
 	       let _,env = Array.fold_left
 		 (fun (j, env) consname ->
