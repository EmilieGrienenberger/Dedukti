--- conflicted
+++ resolved
@@ -414,112 +414,6 @@
 and term_trans_aux tenv t =
 
 
-<<<<<<< HEAD
-  (* translation of a constructor, with guards
-     if the constructor is only partially applied, use eta-expansion
-  *)
-  let trans_construct mod_path l ind j i args =
-    let m_induc =
-      try lookup_mind ind tenv.env
-      with Not_found -> failwith ("term translation: unknown inductive "^string_of_label l) in
-    let induc = m_induc.mind_packets.(j)
-    in
-    let name = string_of_id induc.mind_consnames.(i-1) in
-    let constr = id_with_path tenv mod_path name
-    and guard = id_with_path tenv mod_path (string_of_id induc.mind_typename ^ "__constr")
-    in
-    let constr_type = induc.mind_nf_lc.(i-1) in
-    try let applied_constr,tenv =
-	  Array.fold_left
-	    (fun (c,tenv') a ->
-	      let a_tt, tenv = term_trans_aux { tenv' with env = tenv.env }
-		a
-	      in
-	      DApp(c, a_tt), tenv)
-	    (constr,tenv) args in
-	let rec app_args = function
-	  | Prod(_, _, t2), a::q ->
-	    app_args (subst1 a t2, q)
-	  | App(Rel _, params), [] ->
-	    Array.fold_left
-	      (fun (c,tenv) a ->
-		let a_tt, tenv = term_trans_aux tenv a
-		in
-		DApp(c, a_tt), tenv)
-	      (guard,tenv) params
-	  | Rel _, [] ->
-	    guard, tenv
-	  | _ -> raise Partial_const
-	in
-	let guard_params, tenv =
-	  app_args (constr_type, Array.to_list args)
-	in
-	(*	if m_induc.mind_finite
-		then*)
-	DApp(guard_params, applied_constr), tenv
-    (*	else
-	if laz
-	then DFun(Id (fresh_var "_dk_anon"), DVar(Qid("Coq1univ","lazy")),
-	applied_constr), decls
-	else applied_constr, decls*)
-    with Partial_const ->
-      let sigma =
-	let rec aux = function
-	  | 0 -> []
-	  | n -> Ind(ind, n-1)::aux (n-1)
-	in aux m_induc.mind_ntypes
-      in
-      let constr_type = substl sigma constr_type in
-      let rec eta tenv args = function
-	| Prod(_, t1, t2) ->
-	  let v = fresh_var "eta_" in
-	  let tt_1, tenv' = type_trans_aux tenv t1 in
-	  let tenv' =
-	    { tenv' with
-	      env = push_rel
-		(Name (id_of_string v), None, t1) tenv.env } in
-	  let res, tenv = eta tenv' (("var_" ^ v)::args) t2 in
-	  DFun(Id ("var_" ^ v), tt_1, res), tenv
-	| App(Ind _, params) ->
-	  let guard, tenv =
-	    Array.fold_left
-	      (fun (c,tenv) a ->
-		let a_tt, tenv' = term_trans_aux tenv a
-		in
-		DApp(c, a_tt), tenv')
-	      (guard,tenv) params in
-	  let applied_constr =
-            List.fold_right (fun v c -> DApp(c, DVar(Id v))) args constr in
-	  (*	  if m_induc.mind_finite
-		  then*)
-	  DApp(guard, applied_constr), tenv
-	(*	  else
-		  if laz then
-		  DFun(Id (fresh_var "_dk_anon"), DVar(Qid("Coq1univ","lazy")),
-		  applied_constr), decls
-		  else applied_constr, decls*)
-	| Ind _ ->
-	  let applied_constr =
-	    List.fold_right (fun v c -> DApp(c, DVar(Id v))) args constr in
-	  (*	  if m_induc.mind_finite
-		  then*)
-	  DApp(guard, applied_constr), tenv
-	(*	  else if laz then
-		  DFun(Id (fresh_var "_dk_anon"), DVar(Qid("Coq1univ","lazy")),
-		  applied_constr), decls
-		  else applied_constr, decls *)
-	| _ -> failwith "ill-formed type for a constructor"
-      in
-      let constr,tenv' = eta tenv [] constr_type in
-      Array.fold_left
-	(fun (c,d) a ->
-	  let a_tt, d = term_trans_aux d a in
-	  DApp(c, a_tt), d)
-	(constr,{tenv' with env = tenv.env}) args
-  in
-
-=======
->>>>>>> 9a8b5f1c
   (* translation of an inductive type *)
   let trans_ind ind num args =
     let mod_path, _, l = repr_mind ind in
