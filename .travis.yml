language: c
env:
  - OCAML_VERSION=4.03.0
  - OCAML_VERSION=4.03.0+flambda
  - OCAML_VERSION=4.04.2
  - OCAML_VERSION=4.05.0
  - OCAML_VERSION=4.06.0
  - OCAML_VERSION=4.06.0+flambda
addons:
  apt:
    sources:
      - avsm
    packages:
      - opam
      - time
cache:
  directories:
    - $HOME/.opam
before_install:
  - export OPAMYES=1
  - export OPAMVERBOSE=1
  - opam init
  - opam switch ${OCAML_VERSION}
  - eval `opam config env`
  - opam pin add --no-action dedukti .
  - opam install --deps-only dedukti
install:
  - make
  - make install
script:
  - make tests
  - if [[ "$OCAML_VERSION" == "4.06.0" ]]; then make full_tests; fi
os:
  - linux
notifications:
  email:
<<<<<<< HEAD
    - gaspard.ferey@lsv.fr
branches:
  only:
    - acu
=======
    - dedukti-commits@lists.gforge.inria.fr
branches:
  only:
    - master
    - develop
    
    
>>>>>>> cd00ecde
<|MERGE_RESOLUTION|>--- conflicted
+++ resolved
@@ -34,17 +34,7 @@
   - linux
 notifications:
   email:
-<<<<<<< HEAD
     - gaspard.ferey@lsv.fr
 branches:
   only:
-    - acu
-=======
-    - dedukti-commits@lists.gforge.inria.fr
-branches:
-  only:
-    - master
-    - develop
-    
-    
->>>>>>> cd00ecde
+    - acu