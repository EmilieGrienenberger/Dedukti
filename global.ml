--- conflicted
+++ resolved
@@ -12,24 +12,14 @@
 let color                       = ref true
 let out                         = ref stdout
 let filename                    = ref None
-<<<<<<< HEAD
-let unsafe_mode                 = ref false
-let autodep                     = ref false
-
-let set_name s =
-  name := s
-=======
 (*let unsafe_mode                 = ref false*)
 let display_db                  = ref false 
 let autodep                     = ref false
->>>>>>> 0f79f527
 
 let set_name s = name := s
 let set_out file = out := open_out file
 let set_filename s = filename := Some s
 
-<<<<<<< HEAD
-=======
 (* *** Infos about the Rewrite System *** *)
 
 (*
@@ -49,7 +39,6 @@
                               constant-applicative at type level." ))
  *)
 
->>>>>>> 0f79f527
 (* *** Info messages *** *)
 
 let string_of_loc lc =
@@ -92,25 +81,6 @@
   eprint ( red "ERROR " ^ string_of_loc lc ^ " " ^ str ) ;
   exit 1
 
-<<<<<<< HEAD
-(* *** Infos about the Rewrite System *** *)
-
-let linearity = ref true
-let constant_applicative = ref true
-
-let unset_linearity lc =
-  (*warning lc "Non-linearity detected" ;*)
-  if !constant_applicative || !unsafe_mode then linearity := false
-  else
-    raise (MiscError ( lc , "The rewrite system should be either linear or constant-applicative at type level." ))
-
-let unset_constant_applicative lc = 
-  (*warning lc "Type-level Constant-application detected" ;*)
-  if !linearity || !unsafe_mode then constant_applicative := false
-  else
-    raise (MiscError ( lc , "The rewrite system should be either linear or constant-applicative at type level." ))
-
-=======
 let print_version _  = 
   sprint "Dedukti v2.2.1" (*FIXME do not forget to update*)
 
@@ -148,5 +118,4 @@
   else if str="INFER" then Infer (get_one l str lst)
   else if str="PRINT" then Print (get_string l str lst)
   else if str="GDT"   then let (m,v) = get_idents l str lst in Gdt (m,v)
-  else Other
->>>>>>> 0f79f527
+  else Other