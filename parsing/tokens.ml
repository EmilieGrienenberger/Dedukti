--- conflicted
+++ resolved
@@ -5,11 +5,8 @@
   | TYPE       of loc
   | KW_DEF     of loc
   | KW_THM     of loc
-<<<<<<< HEAD
   | KW_INJ     of loc
-=======
   | KW_PRV     of loc
->>>>>>> 96cb98f0
   | RIGHTSQU
   | RIGHTPAR
   | RIGHTBRA
