--- conflicted
+++ resolved
@@ -31,17 +31,12 @@
     fprintf fmt "@[<2>private %a :@ %a.@]@.@." pp_ident id pp_term ty
   | Decl(_,id,Public,Signature.Definable,ty) ->
     fprintf fmt "@[<2>def %a :@ %a.@]@.@." pp_ident id pp_term ty
-<<<<<<< HEAD
-  | Decl(_,id,Signature.Injective,ty) ->
-    fprintf fmt "@[<2>inj %a :@ %a.@]@.@." pp_ident id pp_term ty
-  | Def(_,id,opaque,ty,te)  ->
-    let key = if opaque then "thm" else "def" in
-    begin
-      match ty with
-      | None    -> fprintf fmt "@[<hv2>%s %a@ :=@ %a.@]@.@." key
-=======
   | Decl(_,id,Private,Signature.Definable,ty) ->
     fprintf fmt "@[<2>private def %a :@ %a.@]@.@." pp_ident id pp_term ty
+  | Decl(_,id,Public,Signature.Injective,ty) ->
+     fprintf fmt "@[<2>injective %a :@ %a.@]@.@." pp_ident id pp_term ty
+  | Decl(_,id,Private,Signature.Injective,ty) ->
+     fprintf fmt "@[<2>private injective %a :@ %a.@]@.@." pp_ident id pp_term ty
   | Def(_,id,scope,opaque,ty,te)  ->
      let key =
        match scope, opaque with
@@ -53,7 +48,6 @@
      begin
        match ty with
        | None    -> fprintf fmt "@[<hv2>%s %a@ :=@ %a.@]@.@." key
->>>>>>> 96cb98f0
                      pp_ident id pp_term te
       | Some ty -> fprintf fmt "@[<hv2>%s %a :@ %a@ :=@ %a.@]@.@." key
                      pp_ident id pp_term ty pp_term te
