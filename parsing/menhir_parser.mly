%{
open Kernel
open Basic
open Preterm
open Scoping
open Reduction
open Signature
open Entry

let rec mk_lam : preterm -> (loc * ident * preterm) list -> preterm = fun te ps ->
  match ps with
  | []           -> te
  | (l,x,ty)::ps -> PreLam(l, x, Some ty, mk_lam te ps)

let rec mk_pi  : preterm -> (loc * ident * preterm) list -> preterm = fun ty ps ->
  match ps with
  | []           -> ty
  | (l,x,aa)::ps -> PrePi(l, Some x, aa, mk_pi ty ps)

let mk_config loc lid =
  let strat    = ref None in
  let target   = ref None in
  let nb_steps = ref None in
  let proc = function
    | "SNF"  when !target   = None -> target   := Some Snf
    | "WHNF" when !target   = None -> target   := Some Whnf
    | "CBN"  when !strat    = None -> strat    := Some ByName
    | "CBV"  when !strat    = None -> strat    := Some ByValue
    | "CBSV" when !strat    = None -> strat    := Some ByStrongValue
    | i      when !nb_steps = None -> nb_steps := Some (int_of_string i)
    | _ -> raise Exit in
  try
    List.iter proc lid;
    { default_cfg with
      nb_steps = (!nb_steps);
      target   = (match !target with None -> default_cfg.target | Some t -> t);
      strat    = (match !strat  with None -> default_cfg.strat  | Some s -> s) }
  with _ -> raise (Scoping_error(loc, "invalid command configuration"))

let loc_of_rs = function
  | [] -> assert false
  | (l,_,_,_,_,_,_) :: _ -> l
%}

%token EOF
%token DOT
%token COMMA
%token COLON
%token EQUAL
%token ARROW
%token FATARROW
%token LONGARROW
%token DEF
%token LEFTPAR
%token RIGHTPAR
%token LEFTBRA
%token RIGHTBRA
%token LEFTSQU
%token RIGHTSQU
%token <Kernel.Basic.loc> EVAL
%token <Kernel.Basic.loc> INFER
%token <Kernel.Basic.loc> CHECK
%token <Kernel.Basic.loc> CHECKNOT
%token <Kernel.Basic.loc> ASSERT
%token <Kernel.Basic.loc> ASSERTNOT
%token <Kernel.Basic.loc> PRINT
%token <Kernel.Basic.loc> GDT
%token <Kernel.Basic.loc> UNDERSCORE
%token <Kernel.Basic.loc*Kernel.Basic.mident> NAME
%token <Kernel.Basic.loc*Kernel.Basic.mident> REQUIRE
%token <Kernel.Basic.loc> TYPE
%token <Kernel.Basic.loc> KW_DEF
%token <Kernel.Basic.loc> KW_THM
<<<<<<< HEAD
%token <Kernel.Basic.loc> KW_INJ
=======
%token <Kernel.Basic.loc> KW_PRV
>>>>>>> 96cb98f0
%token <Kernel.Basic.loc*Kernel.Basic.ident> ID
%token <Kernel.Basic.loc*Kernel.Basic.mident*Kernel.Basic.ident> QID
%token <string> STRING

%start line
%type <Kernel.Basic.mident -> Entry.entry> line
%type <Preterm.prule> rule
%type <Preterm.pdecl> decl
%type <Kernel.Basic.loc*Kernel.Basic.ident*Preterm.preterm> param
%type <Preterm.pdecl list> context
%type <Kernel.Basic.loc*Kernel.Basic.mident option*Kernel.Basic.ident*Preterm.prepattern list> top_pattern
%type <Preterm.prepattern> pattern
%type <Preterm.prepattern> pattern_wp
%type <Preterm.preterm> sterm
%type <Preterm.preterm> term

%right ARROW FATARROW

%%

line:
  | id=ID ps=param* COLON ty=term DOT
    {fun md -> Decl(fst id, snd id, Public, Static, scope_term md [] (mk_pi ty ps))}
  | KW_PRV KW_DEF id=ID COLON ty=term DOT
    {fun md -> Decl(fst id, snd id, Private, Definable, scope_term md [] ty)}
  | KW_PRV id=ID ps=param* COLON ty=term DOT
    {fun md -> Decl(fst id, snd id, Private, Static, scope_term md [] (mk_pi ty ps))}
  | KW_DEF id=ID COLON ty=term DOT
<<<<<<< HEAD
      {fun md -> Decl(fst id, snd id, Definable, scope_term md [] ty)}
  | KW_INJ id=ID COLON ty=term DOT
      {fun md -> Decl(fst id, snd id, Injective, scope_term md [] ty)}
=======
    {fun md -> Decl(fst id, snd id, Public, Definable, scope_term md [] ty)}
>>>>>>> 96cb98f0
  | KW_DEF id=ID COLON ty=term DEF te=term DOT
      {fun md -> Def(fst id, snd id, Public, false, Some(scope_term md [] ty), scope_term md [] te)}
  | KW_DEF id=ID DEF te=term DOT
      {fun md -> Def(fst id, snd id, Public, false, None, scope_term md [] te)}
  | KW_DEF id=ID ps=param+ COLON ty=term DEF te=term DOT
      {fun md -> Def(fst id, snd id, Public, false, Some(scope_term md [] (mk_pi ty ps)),
                     scope_term md [] (mk_lam te ps))}
  | KW_DEF id=ID ps=param+ DEF te=term DOT
    {fun md -> Def(fst id, snd id, Public, false, None, scope_term md [] (mk_lam te ps))}
  | KW_PRV KW_DEF id=ID COLON ty=term DEF te=term DOT
      {fun md -> Def(fst id, snd id, Private, false, Some(scope_term md [] ty), scope_term md [] te)}
  | KW_PRV KW_DEF id=ID DEF te=term DOT
      {fun md -> Def(fst id, snd id, Private, false, None, scope_term md [] te)}
  | KW_PRV KW_DEF id=ID ps=param+ COLON ty=term DEF te=term DOT
      {fun md -> Def(fst id, snd id, Private, false, Some(scope_term md [] (mk_pi ty ps)),
                     scope_term md [] (mk_lam te ps))}
  | KW_PRV KW_DEF id=ID ps=param+ DEF te=term DOT
      {fun md -> Def(fst id, snd id, Private, false, None, scope_term md [] (mk_lam te ps))}
  | KW_THM id=ID COLON ty=term DEF te=term DOT
      {fun md -> Def(fst id, snd id, Public, true, Some(scope_term md [] ty), scope_term md [] te)}
  | KW_THM id=ID ps=param+ COLON ty=term DEF te=term DOT
      {fun md -> Def(fst id, snd id, Public, true, Some(scope_term md [] (mk_pi ty ps)),
                     scope_term md [] (mk_lam te ps))}
  | rs=rule+ DOT
      {fun md -> Rules(loc_of_rs rs,(List.map (scope_rule md) rs))}

  | EVAL te=term DOT
      {fun md -> Eval($1, default_cfg, scope_term md [] te)}
  | EVAL cfg=eval_config te=term DOT
      {fun md -> Eval($1, cfg, scope_term md [] te)}
  | INFER te=term DOT
      {fun md -> Infer($1, default_cfg, scope_term md [] te)}
  | INFER cfg=eval_config te=term DOT
      {fun md -> Infer($1, cfg, scope_term md [] te)}

  | CHECK te=aterm COLON ty=term DOT
      {fun md -> Check($1, false, false, HasType(scope_term md [] te, scope_term md [] ty))}
  | CHECKNOT te=aterm COLON ty=term DOT
      {fun md -> Check($1, false, true , HasType(scope_term md [] te, scope_term md [] ty))}
  | ASSERT te=aterm COLON ty=term DOT
      {fun md -> Check($1, true , false, HasType(scope_term md [] te, scope_term md [] ty))}
  | ASSERTNOT te=aterm COLON ty=term DOT
      {fun md -> Check($1, true , true , HasType(scope_term md [] te, scope_term md [] ty))}

  | CHECK t1=aterm EQUAL t2=term DOT
      {fun md -> Check($1, false, false, Convert(scope_term md [] t1, scope_term md [] t2))}
  | CHECKNOT t1=aterm EQUAL t2=term DOT
      {fun md -> Check($1, false, true , Convert(scope_term md [] t1, scope_term md [] t2))}
  | ASSERT t1=aterm EQUAL t2=term DOT
      {fun md -> Check($1, true , false, Convert(scope_term md [] t1, scope_term md [] t2))}
  | ASSERTNOT t1=aterm EQUAL t2=term DOT
      {fun md -> Check($1, true , true , Convert(scope_term md [] t1, scope_term md [] t2))}

  | PRINT STRING DOT {fun _ -> Print($1, $2)}
  | GDT   ID     DOT {fun _ -> DTree($1, None, snd $2)}
  | GDT   QID    DOT {fun _ -> let (_,m,v) = $2 in DTree($1, Some m, v)}
  | n=NAME       DOT {fun _ -> Name(fst n, snd n)}
  | r=REQUIRE    DOT {fun _ -> Require(fst r,snd r)}
  | EOF              {raise End_of_file}

eval_config:
  | LEFTSQU l=separated_nonempty_list(COMMA, ID) RIGHTSQU
  {mk_config (Lexer.loc_of_pos $startpos) (List.map (fun x -> string_of_ident (snd x)) l) }

param:
  | LEFTPAR id=ID COLON te=term RIGHTPAR
      {(fst id, snd id, te)}

rule:
  | LEFTSQU context RIGHTSQU top_pattern LONGARROW term
      { let (l,md_opt,id,args) = $4 in
        ( l , None, $2 , md_opt, id , args , $6) }
  | LEFTBRA ID RIGHTBRA LEFTSQU context RIGHTSQU top_pattern LONGARROW term
      { let (l,md_opt,id,args) = $7 in
        ( l , Some (None,snd $2), $5 , md_opt, id , args , $9)}
  | LEFTBRA QID RIGHTBRA LEFTSQU context RIGHTSQU top_pattern LONGARROW term
      { let (l,md_opt,id,args) = $7 in
        let (_,m,v) = $2 in
        ( l , Some (Some m,v), $5 , md_opt, id , args , $9)}

decl:
  | ID COLON term { ($1, Some $3) }
  | ID            { ($1, None   ) }

context: separated_list(COMMA, decl) { $1 }

top_pattern:
  | ID  pattern_wp* { (fst $1,None,snd $1,$2) }
  | QID pattern_wp* { let (l,md,id)=$1 in (l,Some md,id,$2) }

%inline pid:
  | UNDERSCORE { ($1, mk_ident "_") }
  | ID { $1 }

pattern_wp:
  | ID                       { PPattern (fst $1,None,snd $1,[]) }
  | QID                      { let (l,md,id)=$1 in PPattern (l,Some md,id,[]) }
  | UNDERSCORE               { PJoker ($1,[]) }
  | LEFTBRA term RIGHTBRA    { PCondition $2 }
  | LEFTPAR pattern RIGHTPAR { $2 }

pattern:
  | pid FATARROW pattern     { PLambda (fst $1,snd $1,$3) }
  | ID  pattern_wp+          { PPattern (fst $1,None,snd $1,$2) }
  | QID pattern_wp+          { let (l,md,id)=$1 in PPattern (l,Some md,id,$2) }
  | UNDERSCORE pattern_wp+   { PJoker ($1,$2) }
  | pattern_wp               { $1 }

sterm:
  | QID                      { let (l,md,id)=$1 in PreQId(l,mk_name md id) }
  | ID                       { PreId (fst $1,snd $1) }
  | LEFTPAR term RIGHTPAR    { $2 }
  | TYPE                     { PreType $1 }

aterm:
  | te=sterm ts=sterm*
      {match ts with [] -> te | a::args -> PreApp(te,a,args)}

term:
  | t=aterm
      { t }
  | pid COLON aterm ARROW term
      { PrePi (fst $1,Some (snd $1), $3, $5) }
  | LEFTPAR ID COLON aterm RIGHTPAR ARROW term
      { PrePi (fst $2,Some (snd $2), $4 ,$7) }
  | term ARROW term
      { PrePi (Lexer.loc_of_pos $startpos,None,$1,$3) }
  | pid FATARROW term
      {PreLam (fst $1, snd $1, None, $3)}
  | pid COLON aterm FATARROW term
      {PreLam (fst $1, snd $1, Some $3, $5)}
  | LEFTPAR pid COLON aterm DEF aterm RIGHTPAR FATARROW term
      { PreApp (PreLam (fst $2, snd $2, Some $4, $9), $6, []) }
%%<|MERGE_RESOLUTION|>--- conflicted
+++ resolved
@@ -71,11 +71,8 @@
 %token <Kernel.Basic.loc> TYPE
 %token <Kernel.Basic.loc> KW_DEF
 %token <Kernel.Basic.loc> KW_THM
-<<<<<<< HEAD
 %token <Kernel.Basic.loc> KW_INJ
-=======
 %token <Kernel.Basic.loc> KW_PRV
->>>>>>> 96cb98f0
 %token <Kernel.Basic.loc*Kernel.Basic.ident> ID
 %token <Kernel.Basic.loc*Kernel.Basic.mident*Kernel.Basic.ident> QID
 %token <string> STRING
@@ -99,24 +96,22 @@
 line:
   | id=ID ps=param* COLON ty=term DOT
     {fun md -> Decl(fst id, snd id, Public, Static, scope_term md [] (mk_pi ty ps))}
-  | KW_PRV KW_DEF id=ID COLON ty=term DOT
-    {fun md -> Decl(fst id, snd id, Private, Definable, scope_term md [] ty)}
   | KW_PRV id=ID ps=param* COLON ty=term DOT
     {fun md -> Decl(fst id, snd id, Private, Static, scope_term md [] (mk_pi ty ps))}
   | KW_DEF id=ID COLON ty=term DOT
-<<<<<<< HEAD
-      {fun md -> Decl(fst id, snd id, Definable, scope_term md [] ty)}
+    {fun md -> Decl(fst id, snd id, Public, Definable, scope_term md [] ty)}
+  | KW_PRV KW_DEF id=ID COLON ty=term DOT
+    {fun md -> Decl(fst id, snd id, Private, Definable, scope_term md [] ty)}
   | KW_INJ id=ID COLON ty=term DOT
-      {fun md -> Decl(fst id, snd id, Injective, scope_term md [] ty)}
-=======
     {fun md -> Decl(fst id, snd id, Public, Definable, scope_term md [] ty)}
->>>>>>> 96cb98f0
+  | KW_PRV KW_INJ id=ID COLON ty=term DOT
+    {fun md -> Decl(fst id, snd id, Private, Definable, scope_term md [] ty)}
   | KW_DEF id=ID COLON ty=term DEF te=term DOT
-      {fun md -> Def(fst id, snd id, Public, false, Some(scope_term md [] ty), scope_term md [] te)}
+    {fun md -> Def(fst id, snd id, Public, false, Some(scope_term md [] ty), scope_term md [] te)}
   | KW_DEF id=ID DEF te=term DOT
-      {fun md -> Def(fst id, snd id, Public, false, None, scope_term md [] te)}
+    {fun md -> Def(fst id, snd id, Public, false, None, scope_term md [] te)}
   | KW_DEF id=ID ps=param+ COLON ty=term DEF te=term DOT
-      {fun md -> Def(fst id, snd id, Public, false, Some(scope_term md [] (mk_pi ty ps)),
+    {fun md -> Def(fst id, snd id, Public, false, Some(scope_term md [] (mk_pi ty ps)),
                      scope_term md [] (mk_lam te ps))}
   | KW_DEF id=ID ps=param+ DEF te=term DOT
     {fun md -> Def(fst id, snd id, Public, false, None, scope_term md [] (mk_lam te ps))}
