--- conflicted
+++ resolved
@@ -15,12 +15,8 @@
 *.depend
 *.txt
 kernel/version.ml
-<<<<<<< HEAD
-dedukti.docdir
-=======
 *.mldylib
 *.mllib
->>>>>>> 523de386
 
 # emacs tmp files
 *~
