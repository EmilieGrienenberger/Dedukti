open Basics
open Term
open Rule

let color = ref true
let errors_in_snf = ref false

let colored n s =
  if !color then "\027[3" ^ string_of_int n ^ "m" ^ s ^ "\027[m"
  else s

let green = colored 2
let orange = colored 3
let red = colored 1

let success fmt =
  prerr_string (green "SUCCESS ") ;
  Printf.kfprintf (fun _ -> prerr_newline () ) stderr fmt

let prerr_loc lc =
  let (l,c) = of_loc lc in
    Printf.eprintf "line:%i column:%i " l c

let fail lc fmt =
  prerr_string (red "ERROR ") ;
  prerr_loc lc;
  Printf.kfprintf (fun _ -> prerr_newline () ; raise Exit) stderr fmt

let pp_context2 out = function
  | [] -> ()
  | (_::_) as ctx ->
    Printf.fprintf out " in context:\n%a" pp_context ctx

let fail_typing_error err =
  let open Typing in
    match err with
      | KindIsNotTypable -> fail dloc "Kind is not typable."
      | ConvertibilityError (te,ctx,exp,inf) ->
          let exp = if !errors_in_snf then Env.unsafe_snf exp else exp in
          let inf = if !errors_in_snf then Env.unsafe_snf inf else inf in
            fail (get_loc te)
              "Error while typing '%a'%a.\nExpected: %a\nInferred: %a."
              pp_term te pp_context2 ctx pp_term exp pp_term inf
      | VariableNotFound (lc,x,n,ctx) ->
          fail lc "The variable '%a' was not found in context:\n"
            pp_term (mk_DB lc x n) pp_context ctx
      | SortExpected (te,ctx,inf) ->
          let inf = if !errors_in_snf then Env.unsafe_snf inf else inf in
            fail (Term.get_loc te)
              "Error while typing '%a'%a.\nExpected: a sort.\nInferred: %a."
              pp_term te pp_context2 ctx pp_term inf
      | ProductExpected (te,ctx,inf) ->
          let inf = if !errors_in_snf then Env.unsafe_snf inf else inf in
            fail (get_loc te)
              "Error while typing '%a'%a.\nExpected: a product type.\nInferred: %a."
              pp_term te pp_context2 ctx pp_term inf
      | InexpectedKind (te,ctx) ->
          fail (get_loc te)
            "Error while typing '%a'%a.\nExpected: anything but Kind.\nInferred: Kind."
            pp_term te pp_context2 ctx
      | DomainFreeLambda lc ->
          fail lc "Cannot infer the type of domain-free lambda."
      | CannotInferTypeOfPattern (p,ctx) ->
          fail (get_loc_pat p)
            "Error while typing '%a'%a.\nThe type could not be infered."
            pp_pattern p pp_context2 ctx
      | CannotSolveConstraints ((_,le,_) as r,cstr) ->
        fail (get_loc_pat le)
          "Error while typing the rewrite rule\n%a\nCannot solve typing constraints:\n%a"
          pp_rule r (pp_list "\n" (fun out (_,t1,t2) -> Printf.fprintf out "%a ~~ %a" pp_term t1 pp_term t2)) cstr
      | BracketError1 (te,ctx) ->
        fail (get_loc te) "Error while typing the term { %a }%a.\n\
                           Brackets can only contain variables occuring \
                           on their left and cannot contain bound variables."
          pp_term te pp_context2 ctx
      | BracketError2 (te,ctx,ty) ->
        fail (get_loc te) "Error while typing the term { %a }%a.\n\
                           The type of brackets can only contain variables occuring\
                           on their left and cannot contains bound variables."
          pp_term te pp_context2 ctx
      | FreeVariableDependsOnBoundVariable (l,x,n,ctx,ty) ->
        fail l "Error while typing '%a[%i]'%a.\n\
                The type is not allowed to refer to bound variables.\n\
                Infered type:%a." pp_ident x n pp_context2 ctx pp_term ty
      | NotImplementedFeature l -> fail l "Feature not implemented."

let fail_dtree_error err =
  let open Dtree in
    match err with
      | BoundVariableExpected pat ->
          fail (get_loc_pat pat)
            "The pattern '%a' is not a bound variable." pp_pattern pat
      | VariableBoundOutsideTheGuard te ->
          fail (get_loc te)
            "The term '%a' contains a variable bound outside the brackets."
            pp_term te
      | NotEnoughArguments (lc,id,n,nb_args,exp_nb_args) ->
          fail lc "The variable '%a' is applied to %i argument(s) (expected: at least %i)."
            pp_ident id nb_args exp_nb_args
      | HeadSymbolMismatch (lc,hd1,hd2) ->
          fail lc "Unexpected head symbol '%a' \ (expected '%a')."
            pp_ident hd1 pp_ident hd2
      | ArityMismatch (lc,id) ->
          fail lc
            "All the rewrite rules for \ the symbol '%a' should have the same arity."
            pp_ident id
      | UnboundVariable (lc,x,pat) ->
          fail lc "The variables '%a' is not bound in '%a'."
            pp_ident x pp_pattern pat
      | AVariableIsNotAPattern (lc,id) ->
          fail lc "A variable is not a valid pattern."
      | DistinctBoundVariablesExpected (lc,x) ->
          fail lc "The variable '%a' should be applied to distinct variables."
          pp_ident x
      | NonLinearRule r ->
        let (_,p,_) = r in
          fail (Rule.get_loc_pat p) "Non left-linear rewrite rule:\n%a.\n\
                                     Maybe you forgot to pass the -nl option."
            Rule.pp_rule2 r

let pp_cerr out err =
  let open Confluence in
  match  err with
  | NotConfluent cmd ->
    Printf.fprintf out "Checker's answer: NO.\nCommand: %s" cmd
  | MaybeConfluent cmd ->
    Printf.fprintf out "Checker's answer: MAYBE.\nCommand: %s" cmd
  | CCFailure cmd ->
    Printf.fprintf out "Checker's answer: ERROR.\nCommand: %s" cmd

let fail_signature_error err =
  let open Signature in
    match err with
      | FailToCompileModule (lc,md) ->
          fail lc "Fail to compile dependency '%a'." pp_ident md
      | UnmarshalBadVersionNumber (lc,md) ->
          fail lc "Fail to open\ module '%s' (file generated by a different version?)." md
      | UnmarshalSysError (lc,md,msg) ->
          fail lc "Fail to open module '%s' (%s)." md msg
      | UnmarshalUnknown (lc,md) ->
          fail lc "Fail to open module '%s'." md
      | SymbolNotFound (lc,md,id) ->
          fail lc "Cannot find symbol '%a.%a'." pp_ident md pp_ident id
      | AlreadyDefinedSymbol (lc,id) ->
          fail lc "Already declared symbol '%a'." pp_ident id
      | CannotBuildDtree err -> fail_dtree_error err
      | CannotAddRewriteRules (lc,id) ->
          fail lc
<<<<<<< HEAD
            "Cannot add rewrite\ rules for the defined symbol '%a'." pp_ident id
      | KindLevelDefinition (lc,_) ->
        fail lc "Definition of kinds are not allowed."
=======
            "Cannot add rewrite\ rules for the static symbol '%a'.
Add the keyword 'def' to its declaration to make the symbol '%a' definable."
            pp_ident id pp_ident id
      | ConfluenceErrorRules (lc,rs,cerr) ->
        fail lc "Confluence checking failed when adding the rewrite rules below.\n%a\n%a"
          pp_cerr cerr (pp_list "\n" pp_frule) rs
      | ConfluenceErrorImport (lc,md,cerr) ->
        fail lc "Confluence checking failed when importing the module '%a'.\n%a"
          pp_ident md pp_cerr cerr
>>>>>>> bd8d8102

let fail_env_error = function
  | Env.EnvErrorSignature e -> fail_signature_error e
  | Env.EnvErrorType e -> fail_typing_error e
  | Env.KindLevelDefinition (lc,id) ->
    fail lc "Cannot add a rewrite rule for '%a' since it is a kind." pp_ident id

<|MERGE_RESOLUTION|>--- conflicted
+++ resolved
@@ -146,11 +146,6 @@
       | CannotBuildDtree err -> fail_dtree_error err
       | CannotAddRewriteRules (lc,id) ->
           fail lc
-<<<<<<< HEAD
-            "Cannot add rewrite\ rules for the defined symbol '%a'." pp_ident id
-      | KindLevelDefinition (lc,_) ->
-        fail lc "Definition of kinds are not allowed."
-=======
             "Cannot add rewrite\ rules for the static symbol '%a'.
 Add the keyword 'def' to its declaration to make the symbol '%a' definable."
             pp_ident id pp_ident id
@@ -160,7 +155,6 @@
       | ConfluenceErrorImport (lc,md,cerr) ->
         fail lc "Confluence checking failed when importing the module '%a'.\n%a"
           pp_ident md pp_cerr cerr
->>>>>>> bd8d8102
 
 let fail_env_error = function
   | Env.EnvErrorSignature e -> fail_signature_error e
