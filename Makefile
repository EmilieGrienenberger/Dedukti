--- conflicted
+++ resolved
@@ -8,13 +8,9 @@
 MENHIR = -menhir "menhir --external-tokens Tokens"
 SRC_DIRS = kernel,utils,parser
 
-<<<<<<< HEAD
 BINARIES=dkcheck dktop dkdep dkrule dkindent
 
 all: lib $(BINARIES) doc
-=======
-all: dkcheck dktop dkdep dkindent lib doc
->>>>>>> bd8d8102
 
 dkcheck:
 	ocamlbuild -Is $(SRC_DIRS),dkcheck $(MENHIR) -lib unix dkcheck.native
@@ -34,11 +30,6 @@
 lib:
 	ocamlbuild -Is kernel $(OPTIONS) dedukti.cmxa
 
-<<<<<<< HEAD
-=======
-BINARIES=dkcheck dktop dkdep dkindent
-
->>>>>>> bd8d8102
 install:
 	for i in $(BINARIES) ; do \
 	    install "_build/$$i/$$i.native" "${INSTALL_DIR}/$$i" ; \
@@ -65,8 +56,5 @@
 	@echo "-----------------------"
 	@echo "tests OK"
 
-<<<<<<< HEAD
+
 .PHONY: $(BINARIES) tests clean doc uninstall
-=======
-.PHONY: dkcheck dktop dkdep dkindent tests clean doc uninstall
->>>>>>> bd8d8102
