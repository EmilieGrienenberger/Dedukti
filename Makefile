# OASIS_START
# DO NOT EDIT (digest: a3c674b4239234cbbe53afe090018954)

SETUP = ocaml setup.ml

build: setup.data
	$(SETUP) -build $(BUILDFLAGS)

doc: setup.data build
	$(SETUP) -doc $(DOCFLAGS)

<<<<<<< HEAD
all: dktest dkcheck dktop dkdep dkindent lib doc

dktest :
	ocamlbuild -I $@ $(MENHIR) $@.native
=======
test: setup.data build
	$(SETUP) -test $(TESTFLAGS)
>>>>>>> 2f347e31

all:
	$(SETUP) -all $(ALLFLAGS)

install: setup.data
	$(SETUP) -install $(INSTALLFLAGS)

uninstall: setup.data
	$(SETUP) -uninstall $(UNINSTALLFLAGS)

reinstall: setup.data
	$(SETUP) -reinstall $(REINSTALLFLAGS)

clean:
	$(SETUP) -clean $(CLEANFLAGS)

distclean:
	$(SETUP) -distclean $(DISTCLEANFLAGS)

<<<<<<< HEAD
BINARIES=dktest dkcheck dktop dkdep dkindent
=======
setup.data:
	$(SETUP) -configure $(CONFIGUREFLAGS)
>>>>>>> 2f347e31

configure:
	$(SETUP) -configure $(CONFIGUREFLAGS)

.PHONY: build doc test all install uninstall reinstall clean distclean configure

<<<<<<< HEAD
clean:
	ocamlbuild -clean

tests: dktest
	@echo "run tests..."
	@for i in tests/OK/*.dk ; do \
	    echo "on $$i...  " ; \
	    ./dkcheck.native "$$i" || exit 1; \
	done
	@for i in tests/KO/*.dk ; do \
	    echo "on $$i...  " ; \
	    ./dkcheck.native "$$i" 2>&1 | grep ERROR ; \
	done
	@echo "-----------------------"
	@echo "tests OK"

.PHONY: dkcheck dktest dktop dkdep dkindent lib tests clean doc install uninstall
=======
# OASIS_STOP
>>>>>>> 2f347e31
<|MERGE_RESOLUTION|>--- conflicted
+++ resolved
@@ -9,15 +9,8 @@
 doc: setup.data build
 	$(SETUP) -doc $(DOCFLAGS)
 
-<<<<<<< HEAD
-all: dktest dkcheck dktop dkdep dkindent lib doc
-
-dktest :
-	ocamlbuild -I $@ $(MENHIR) $@.native
-=======
 test: setup.data build
 	$(SETUP) -test $(TESTFLAGS)
->>>>>>> 2f347e31
 
 all:
 	$(SETUP) -all $(ALLFLAGS)
@@ -37,36 +30,12 @@
 distclean:
 	$(SETUP) -distclean $(DISTCLEANFLAGS)
 
-<<<<<<< HEAD
-BINARIES=dktest dkcheck dktop dkdep dkindent
-=======
 setup.data:
 	$(SETUP) -configure $(CONFIGUREFLAGS)
->>>>>>> 2f347e31
 
 configure:
 	$(SETUP) -configure $(CONFIGUREFLAGS)
 
 .PHONY: build doc test all install uninstall reinstall clean distclean configure
 
-<<<<<<< HEAD
-clean:
-	ocamlbuild -clean
-
-tests: dktest
-	@echo "run tests..."
-	@for i in tests/OK/*.dk ; do \
-	    echo "on $$i...  " ; \
-	    ./dkcheck.native "$$i" || exit 1; \
-	done
-	@for i in tests/KO/*.dk ; do \
-	    echo "on $$i...  " ; \
-	    ./dkcheck.native "$$i" 2>&1 | grep ERROR ; \
-	done
-	@echo "-----------------------"
-	@echo "tests OK"
-
-.PHONY: dkcheck dktest dktop dkdep dkindent lib tests clean doc install uninstall
-=======
-# OASIS_STOP
->>>>>>> 2f347e31
+# OASIS_STOP