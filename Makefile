
# PLEASE EDIT THE FOLLOWING LINES TO FIT YOUR SYSTEM CONFIGURATION

INSTALL_DIR=/usr/bin

# DO NOT EDIT AFTER THIS LINE

<<<<<<< HEAD
OPTIONS = -cflags -inline,10 -ocamlc 'ocamlopt -rectypes' -cflags -rectypes \
	 -use-menhir -menhir "menhir --external-tokens Types" -tag bin_annot

all: dkcheck dktop dkdep

dkcheck:
	ocamlbuild -build-dir _dkcheck $(OPTIONS) dkcheck.native

dktop:
	ocamlbuild -build-dir _dktop $(OPTIONS) dktop.native

dkdep:
	ocamlbuild -build-dir _dkdep $(OPTIONS) dkdep.native

profile:
	ocamlbuild -tag profile -build-dir  $(OPTIONS) _dkcheck dkchech.native

=======
all:
	ocamlbuild -build-dir _dkcheck $(OPTIONS) -ocamlc 'ocamlopt -rectypes' -cflags -rectypes -use-menhir -menhir "menhir --external-tokens Types" dkcheck.native
	ocamlbuild -build-dir _dktop   $(OPTIONS) -ocamlc 'ocamlopt -rectypes' -cflags -rectypes -use-menhir -menhir "menhir --external-tokens Types" dktop.native
	ocamlbuild -build-dir _dkdep   $(OPTIONS) -ocamlc 'ocamlopt -rectypes' -cflags -rectypes -use-menhir -menhir "menhir --external-tokens Types" dkdep.native

>>>>>>> 4a2db802
install:
	install _dkcheck/dkcheck.native ${INSTALL_DIR}/dkcheck
	install _dktop/dktop.native ${INSTALL_DIR}/dktop
	install _dkdep/dkdep.native ${INSTALL_DIR}/dkdep

clean:
	ocamlbuild -build-dir _dkcheck -clean
	ocamlbuild -build-dir _dktop -clean
	ocamlbuild -build-dir _dkdep -clean<|MERGE_RESOLUTION|>--- conflicted
+++ resolved
@@ -5,7 +5,6 @@
 
 # DO NOT EDIT AFTER THIS LINE
 
-<<<<<<< HEAD
 OPTIONS = -cflags -inline,10 -ocamlc 'ocamlopt -rectypes' -cflags -rectypes \
 	 -use-menhir -menhir "menhir --external-tokens Types" -tag bin_annot
 
@@ -21,21 +20,4 @@
 	ocamlbuild -build-dir _dkdep $(OPTIONS) dkdep.native
 
 profile:
-	ocamlbuild -tag profile -build-dir  $(OPTIONS) _dkcheck dkchech.native
-
-=======
-all:
-	ocamlbuild -build-dir _dkcheck $(OPTIONS) -ocamlc 'ocamlopt -rectypes' -cflags -rectypes -use-menhir -menhir "menhir --external-tokens Types" dkcheck.native
-	ocamlbuild -build-dir _dktop   $(OPTIONS) -ocamlc 'ocamlopt -rectypes' -cflags -rectypes -use-menhir -menhir "menhir --external-tokens Types" dktop.native
-	ocamlbuild -build-dir _dkdep   $(OPTIONS) -ocamlc 'ocamlopt -rectypes' -cflags -rectypes -use-menhir -menhir "menhir --external-tokens Types" dkdep.native
-
->>>>>>> 4a2db802
-install:
-	install _dkcheck/dkcheck.native ${INSTALL_DIR}/dkcheck
-	install _dktop/dktop.native ${INSTALL_DIR}/dktop
-	install _dkdep/dkdep.native ${INSTALL_DIR}/dkdep
-
-clean:
-	ocamlbuild -build-dir _dkcheck -clean
-	ocamlbuild -build-dir _dktop -clean
-	ocamlbuild -build-dir _dkdep -clean+	ocamlbuild -tag profile -build-dir  $(OPTIONS) _dkcheck dkchech.native