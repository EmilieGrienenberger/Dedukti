--- conflicted
+++ resolved
@@ -87,15 +87,9 @@
   val define      : loc -> ident -> bool -> term -> term option -> unit
   (** [define l id body ty] defined the symbol [id] of type [ty] to be an alias of [body]. *)
 
-<<<<<<< HEAD
-val add_rules   : Rule.part_typed_rule list -> (Subst.Subst.t * Rule.typed_rule) list
-(** [add_rules rule_lst] adds a list of rule to a symbol. All rules must be on the
-    same symbol. *)
-=======
-  val add_rules   : Rule.untyped_rule list -> (Subst.Subst.t * Rule.typed_rule) list
+  val add_rules   : Rule.part_typed_rule list -> (Subst.Subst.t * Rule.typed_rule) list
   (** [add_rules rule_lst] adds a list of rule to a symbol. All rules must be on the
       same symbol. *)
->>>>>>> f8348bee
 
   (** {2 Type checking/inference} *)
 
