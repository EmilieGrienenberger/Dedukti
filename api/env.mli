(** The main functionalities of Dedukti:
    This is essentialy a wrapper around Signature, Typing and Reduction *)
open Kernel
open Basic
open Term

(** {2 Error Datatype} *)

type env_error =
  | EnvErrorType        of Typing.typing_error
  | EnvErrorSignature   of Signature.signature_error
  | EnvErrorRule        of Rule.rule_error
  | EnvErrorDep         of Dep.dep_error
  | NonLinearRule       of Rule.rule_name
  | NotEnoughArguments  of ident * int * int * int
  | KindLevelDefinition of ident
  | ParseError          of string
  | BracketScopingError
  | AssertError

exception EnvError of mident option * loc * env_error

(** {2 Debugging} *)

exception DebugFlagNotRecognized of char

val set_debug_mode : string -> unit
(** Sets multiple debugging flags from a string:
      q : disables d_Warn
      n : enables  d_Notice
      o : enables  d_Module
      c : enables  d_Confluence
      u : enables  d_Rule
      t : enables  d_TypeChecking
      r : enables  d_Reduce
      m : enables  d_Matching
    May raise DebugFlagNotRecognized.
*)

val check_arity : bool ref
(** Flag to check for variables arity. Default is true. *)

val check_ll : bool ref
(** Flag to check for rules left linearity. Default is false. *)

(** {2 The Global Environment} *)
module type S =
sig
  module Printer : Pp.Printer
  val raise_env : loc -> env_error -> 'a

  val init        : string -> mident
  (** [init name] initializes a new global environement giving it the name of
      the corresponding source file. The function returns the module identifier
      corresponding to this file, built from its basename. Every toplevel
      declaration will be qualified by this name. *)

  val get_signature : unit -> Signature.t
  (** [get_signature ()] returns the signature used by this module. *)

  val get_name    : unit -> mident
  (** [get_name ()] returns the name of the module. *)

  module HName : Hashtbl.S with type key = name

  val get_symbols : unit -> Signature.rw_infos HName.t
  (** [get_symbols ()] returns the content of the signature [sg]. *)

  val get_type    : loc -> name -> term
  (** [get_type l md id] returns the type of the constant [md.id]. *)

  val is_static   : loc -> name -> bool
  (** [is_static l cst] returns [true] if the symbol is declared as [static], [false] otherwise *)

  val get_dtree   : loc -> name -> Dtree.t
  (** [get_dtree l md id] returns the decision/matching tree associated with [md.id]. *)

  val export      : unit -> unit
  (** [export ()] saves the current environment in a [*.dko] file. *)

<<<<<<< HEAD
val is_injective   : loc -> name -> bool
(** [is_injective l cst] returns [true] if the symbol is declared as [injective], [false] otherwise *)
=======
  val import      : loc -> mident -> unit
  (** [import lc md] the module [md] in the current environment. *)
>>>>>>> a65ddc7b

  val declare     : loc -> ident -> Signature.staticity -> term -> unit
  (** [declare_constant l id st ty] declares the symbol [id] of type [ty] and
      staticity [st]. *)

  val define      : loc -> ident -> bool -> term -> term option -> unit
  (** [define l id body ty] defined the symbol [id] of type [ty] to be an alias of [body]. *)

  val add_rules   : Rule.partially_typed_rule list -> (Subst.Subst.t * Rule.typed_rule) list
  (** [add_rules rule_lst] adds a list of rule to a symbol. All rules must be on the
      same symbol. *)

  (** {2 Type checking/inference} *)

  val infer : ?ctx:typed_context -> term         -> term
  (** [infer ctx term] infers the type of [term] given the typed context [ctx] *)

  val check : ?ctx:typed_context -> term -> term -> unit
  (** [infer ctx te ty] checks that [te] is of type [ty] given the typed context [ctx] *)

  (** {2 Safe Reduction/Conversion} *)
  (** terms are typechecked before the reduction/conversion *)

  val reduction : ?ctx:typed_context -> ?red:(Reduction.red_cfg) -> term -> term
  (** [reduction ctx red te] checks first that [te] is well-typed then reduces it
      according to the reduction configuration [red] *)

  val are_convertible : ?ctx:typed_context -> term -> term -> bool
  (** [are_convertible ctx tl tr] checks first that [tl] [tr] have the same type,
      and then that they are convertible *)

  val unsafe_reduction : ?red:(Reduction.red_cfg) -> term -> term
  (** [unsafe_reduction red te] reduces [te] according to the reduction configuration [red] *)

end

module Make (R:Reduction.S) : S

module Default : S<|MERGE_RESOLUTION|>--- conflicted
+++ resolved
@@ -69,8 +69,8 @@
   val get_type    : loc -> name -> term
   (** [get_type l md id] returns the type of the constant [md.id]. *)
 
-  val is_static   : loc -> name -> bool
-  (** [is_static l cst] returns [true] if the symbol is declared as [static], [false] otherwise *)
+  val is_injective : loc -> name -> bool
+  (** [is_injective l cst] returns [true] if the symbol is declared as [static] or [injective], [false] otherwise *)
 
   val get_dtree   : loc -> name -> Dtree.t
   (** [get_dtree l md id] returns the decision/matching tree associated with [md.id]. *)
@@ -78,13 +78,8 @@
   val export      : unit -> unit
   (** [export ()] saves the current environment in a [*.dko] file. *)
 
-<<<<<<< HEAD
-val is_injective   : loc -> name -> bool
-(** [is_injective l cst] returns [true] if the symbol is declared as [injective], [false] otherwise *)
-=======
   val import      : loc -> mident -> unit
   (** [import lc md] the module [md] in the current environment. *)
->>>>>>> a65ddc7b
 
   val declare     : loc -> ident -> Signature.staticity -> term -> unit
   (** [declare_constant l id st ty] declares the symbol [id] of type [ty] and
