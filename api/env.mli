(** An environment is a wrapper around the kernel of Dedukti *)
open Kernel
open Basic
open Term
<<<<<<< HEAD
open Parsers

(** {2 Error Datatype} *)

type t
(** An environment is created from a {!Parser.input}. Environment is the module
    which interacts with the kernel. An environment allows you to change at
    runtime the reduction engine and the printer. The current version of Dedukti
    offers you one reduction engine, but this feature is mainly aim to be used
    with the [dkmeta] tool. The printer of [Env] is different from [Pp] in a
    sense that the module of a constant is not printed if it is the same as the
    current module. *)

val dummy : ?md:mident -> unit -> t
(** [dummy ?m ()] returns a dummy environment. If [m] is provided, the
    environment is built from module [m], but without file. *)

exception Env_error of t * loc * exn
=======

(** {2 Error Datatype} *)

type env_error =
  | EnvErrorType        of Typing.typing_error
  | EnvErrorSignature   of Signature.signature_error
  | EnvErrorRule        of Rule.rule_error
  | EnvErrorDep         of Dep.dep_error
  | NonLinearRule       of Rule.rule_name
  | NotEnoughArguments  of ident * int * int * int
  | KindLevelDefinition of ident
  | ParseError          of string
  | BracketScopingError
  | AssertError

exception Env_error of mident option * loc * env_error
>>>>>>> dc614fbe

(** {2 Debugging} *)

exception DebugFlagNotRecognized of char

val set_debug_mode : string -> unit
(** Sets multiple debugging flags from a string:
      q : disables d_Warn
      n : enables  d_Notice
      o : enables  d_Module
      c : enables  d_Confluence
      u : enables  d_Rule
      t : enables  d_TypeChecking
      r : enables  d_Reduce
      m : enables  d_Matching
    May raise DebugFlagNotRecognized.
*)

(**{2 Utilities} *)

val check_arity : bool ref
(** Flag to check for variables arity. Default is true. *)

val check_ll : bool ref
(** Flag to check for rules left linearity. Default is false *)

(** {2 The Global Environment} *)
<<<<<<< HEAD
=======
module type S =
sig
  module Printer : Pp.Printer
  val raise_env : loc -> env_error -> 'a
>>>>>>> dc614fbe

val init        : Parser.t -> t
(** [init input] initializes a new global environement from the [input] *)

val get_input    : t -> Parser.t
(** [get_input env] returns the input used to create [env] *)

val get_filename : t -> string
(** [get_input env] returns the filename associated to the input of [env]. We return a fake filename if the input was not create from a filename. *)

val get_signature : t -> Signature.t
(** [get_signature env] returns the signature used by this module. *)

val get_name    : t -> mident
(** [get_name env] returns the name of the module. *)

val set_reduction_engine : t -> (module Reduction.S) -> t
(** [set_reduction_egine env] changes the reduction engine of [env]. The new environment shares the same signature than [env]. *)

val get_reduction_engine : t -> (module Reduction.S)
(** [get_reduction_engine env] returns the reduction engine of [env] *)

val get_printer : t -> (module Pp.Printer)
(** [get_print env] returns a pretty printer associated to [env] *)

module HName : Hashtbl.S with type key = name

val get_symbols : t -> Signature.rw_infos HName.t
(** [get_symbols env] returns the content of the signature [sg]. Each [name] in the current signature is associated to a [rw_infos]. *)

<<<<<<< HEAD
val get_type    : t -> loc -> name -> term
(** [get_type env l md id] returns the type of the constant [md.id]. *)
=======
  val is_injective : loc -> name -> bool
  (** [is_injective l cst] returns [true] if the symbol is declared as [static] or [injective], [false] otherwise *)
>>>>>>> dc614fbe

val is_static   : t -> loc -> name -> bool
(** [is_static env l cst] returns [true] if the symbol is declared as [static], [false] otherwise *)

val get_dtree   : t -> loc -> name -> Dtree.t
(** [get_dtree env l md id] returns the decision/matching tree associated with [md.id]. *)

val export      : t -> unit
(** [export env] saves the current environment in a [*.dko] file. *)

<<<<<<< HEAD
val import      : t -> loc -> mident -> unit
(** [import env lc md] the module [md] in the current environment. *)

val declare     : t -> loc -> ident -> Signature.staticity -> term -> unit
(** [declare_constant env l id st ty] declares the symbol [id] of type [ty] and
    staticity [st]. *)

val define      : t -> loc -> ident -> bool -> term -> term option -> unit
(** [define env l id body ty] defined the symbol [id] of type [ty] to be an alias of [body]. *)
=======
  val declare     : loc -> ident -> Signature.scope -> Signature.staticity -> term -> unit
  (** [declare_constant l id scope st ty] declares the symbol [id] of type [ty] and
      staticity [st]. If [scope] is Public, then the symbol can be used by other modules. *)

  val define      : loc -> ident -> Signature.scope -> bool -> term -> term option -> unit
  (** [define l id scope body ty] defines the symbol [id] of type [ty] to be an alias of [body]. *)

  val add_rules   : Rule.partially_typed_rule list -> (Subst.Subst.t * Rule.typed_rule) list
  (** [add_rules rule_lst] adds a list of rule to a symbol. All rules must be on the
      same symbol. *)
>>>>>>> dc614fbe

val add_rules   : t -> Rule.untyped_rule list -> (Subst.Subst.t * Rule.typed_rule) list
(** [add_rules env rule_lst] adds a list of rule to a symbol. All rules must be on the
    same symbol. *)

(** {2 Type checking/inference} *)

val infer : t -> ?ctx:typed_context -> term         -> term
(** [infer env ctx term] infers the type of [term] given the typed context [ctx] *)

val check : t -> ?ctx:typed_context -> term -> term -> unit
(** [infer env ctx te ty] checks that [te] is of type [ty] given the typed context [ctx] *)

(** {2 Safe Reduction/Conversion} *)
(** terms are typechecked before the reduction/conversion *)

val reduction : t -> ?ctx:typed_context -> ?red:(Reduction.red_cfg) -> term -> term
(** [reduction env ctx red te] checks first that [te] is well-typed then reduces it
    according to the reduction configuration [red] *)

val are_convertible : t -> ?ctx:typed_context -> term -> term -> bool
(** [are_convertible env ctx tl tr] checks first that [tl] [tr] have the same type,
    and then that they are convertible *)

val unsafe_reduction : t -> ?red:(Reduction.red_cfg) -> term -> term
(** [unsafe_reduction env red te] reduces [te] according to the reduction configuration [red].
    It is unsafe in the sense that [te] is not type checked first. *)

val errors_in_snf : bool ref

val fail_env_error : t -> Basic.loc -> exn -> 'a<|MERGE_RESOLUTION|>--- conflicted
+++ resolved
@@ -2,7 +2,7 @@
 open Kernel
 open Basic
 open Term
-<<<<<<< HEAD
+
 open Parsers
 
 (** {2 Error Datatype} *)
@@ -21,24 +21,6 @@
     environment is built from module [m], but without file. *)
 
 exception Env_error of t * loc * exn
-=======
-
-(** {2 Error Datatype} *)
-
-type env_error =
-  | EnvErrorType        of Typing.typing_error
-  | EnvErrorSignature   of Signature.signature_error
-  | EnvErrorRule        of Rule.rule_error
-  | EnvErrorDep         of Dep.dep_error
-  | NonLinearRule       of Rule.rule_name
-  | NotEnoughArguments  of ident * int * int * int
-  | KindLevelDefinition of ident
-  | ParseError          of string
-  | BracketScopingError
-  | AssertError
-
-exception Env_error of mident option * loc * env_error
->>>>>>> dc614fbe
 
 (** {2 Debugging} *)
 
@@ -66,13 +48,6 @@
 (** Flag to check for rules left linearity. Default is false *)
 
 (** {2 The Global Environment} *)
-<<<<<<< HEAD
-=======
-module type S =
-sig
-  module Printer : Pp.Printer
-  val raise_env : loc -> env_error -> 'a
->>>>>>> dc614fbe
 
 val init        : Parser.t -> t
 (** [init input] initializes a new global environement from the [input] *)
@@ -103,13 +78,11 @@
 val get_symbols : t -> Signature.rw_infos HName.t
 (** [get_symbols env] returns the content of the signature [sg]. Each [name] in the current signature is associated to a [rw_infos]. *)
 
-<<<<<<< HEAD
 val get_type    : t -> loc -> name -> term
 (** [get_type env l md id] returns the type of the constant [md.id]. *)
-=======
-  val is_injective : loc -> name -> bool
-  (** [is_injective l cst] returns [true] if the symbol is declared as [static] or [injective], [false] otherwise *)
->>>>>>> dc614fbe
+
+val is_injective : t -> loc -> name -> bool
+(** [is_injective env l cst] returns [true] if the symbol is declared as [static] or [injective], [false] otherwise *)
 
 val is_static   : t -> loc -> name -> bool
 (** [is_static env l cst] returns [true] if the symbol is declared as [static], [false] otherwise *)
@@ -120,30 +93,17 @@
 val export      : t -> unit
 (** [export env] saves the current environment in a [*.dko] file. *)
 
-<<<<<<< HEAD
 val import      : t -> loc -> mident -> unit
 (** [import env lc md] the module [md] in the current environment. *)
 
-val declare     : t -> loc -> ident -> Signature.staticity -> term -> unit
+val declare     : t -> loc -> ident -> Signature.scope -> Signature.staticity -> term -> unit
 (** [declare_constant env l id st ty] declares the symbol [id] of type [ty] and
     staticity [st]. *)
 
-val define      : t -> loc -> ident -> bool -> term -> term option -> unit
-(** [define env l id body ty] defined the symbol [id] of type [ty] to be an alias of [body]. *)
-=======
-  val declare     : loc -> ident -> Signature.scope -> Signature.staticity -> term -> unit
-  (** [declare_constant l id scope st ty] declares the symbol [id] of type [ty] and
-      staticity [st]. If [scope] is Public, then the symbol can be used by other modules. *)
+val define      : t -> loc -> ident -> Signature.scope -> bool -> term -> term option -> unit
+(** [define l id scope body ty] defines the symbol [id] of type [ty] to be an alias of [body]. *)
 
-  val define      : loc -> ident -> Signature.scope -> bool -> term -> term option -> unit
-  (** [define l id scope body ty] defines the symbol [id] of type [ty] to be an alias of [body]. *)
-
-  val add_rules   : Rule.partially_typed_rule list -> (Subst.Subst.t * Rule.typed_rule) list
-  (** [add_rules rule_lst] adds a list of rule to a symbol. All rules must be on the
-      same symbol. *)
->>>>>>> dc614fbe
-
-val add_rules   : t -> Rule.untyped_rule list -> (Subst.Subst.t * Rule.typed_rule) list
+val add_rules   : t -> Rule.partially_typed_rule list -> (Subst.Subst.t * Rule.typed_rule) list
 (** [add_rules env rule_lst] adds a list of rule to a symbol. All rules must be on the
     same symbol. *)
 
