open Basic
open Format
open Term
open Reduction
open Pp

let errors_in_snf = ref false

let color = ref true

let colored n s =
  if !color then "\027[3" ^ string_of_int n ^ "m" ^ s ^ "\027[m" else s

let green  = colored 2
let orange = colored 3
let red    = colored 1

module type ErrorHandler =
sig
  val print_success : string option -> unit
  val graceful_fail : string option -> exn -> 'a
end

module Make (E:Env.S) : ErrorHandler =
struct
module Printer = E.Printer
open Printer

let snf t = if !errors_in_snf then E.unsafe_reduction t else t

let print_success file =
  eprintf "%s %s was successfully checked.\n"
    (green "[SUCCESS]")
    ( match file with
      | Some file -> "File '" ^ file ^ "'"
      | None      -> "Standard input" )

(* Prints an error message with file, module and line details (if provided)
   When module is provided, file is ignored. *)
let fail_exit code (errid:string) file md lc fmt =
  let eid = red ("[ERROR:" ^ errid ^ "] ") in
  begin match file, md, lc with
    | None  , None   , Some lc -> eprintf "%sAt %a: "               eid pp_loc lc
    | _     , Some md, Some lc -> eprintf "%sIn module %a, at %a: " eid pp_mident md pp_loc lc
    | Some f, None   , Some lc -> eprintf "%sIn file %s, at %a: "   eid f pp_loc lc
    | _     , Some md, None    -> eprintf "%sIn module %a: "        eid pp_mident md
    | Some f, None   , None    -> eprintf "%sIn file %s: "          eid f
    | None  , None   , None    -> eprintf "%s"                      eid
  end;
  kfprintf (fun _ -> pp_print_newline err_formatter () ; exit code) err_formatter fmt

let try_print_oneliner fmt (te,ctxt) =
  let one_liner = asprintf "%a" pp_term te in
  if String.length one_liner < 60
  then Format.fprintf fmt "'%s'%a." one_liner print_err_ctxt ctxt
  else if ctxt = [] then Format.fprintf fmt "@.%a@." print_term te
  else Format.fprintf fmt "@.%a@.----%a" print_term te print_err_ctxt ctxt

let fail_typing_error file md errid def_loc err =
  let fail lc = fail_exit 3 errid file md (Some lc) in
  let open Typing in
  match err with
  | KindIsNotTypable ->
    fail def_loc
      "Kind is not typable."
  | ConvertibilityError (te,ctx,exp,inf) ->
    fail (get_loc te)
      "Error while typing %a@.---- Expected:@.%a@.---- Inferred:@.%a@."
      try_print_oneliner (te,ctx) print_term (snf exp) print_term (snf inf)
  | VariableNotFound (lc,x,n,ctx) ->
    fail lc
      "The variable '%a' was not found in context:%a@."
      pp_term (mk_DB lc x n) print_err_ctxt ctx
  | SortExpected (te,ctx,inf) ->
    fail (Term.get_loc te)
      "Error while typing %a@.---- Expected: a sort.@.---- Inferred: %a."
      try_print_oneliner (te,ctx) pp_term (snf inf)
  | ProductExpected (te,ctx,inf) ->
    fail (get_loc te)
      "Error while typing %a@.---- Expected: a product type.@.---- Inferred: %a."
      try_print_oneliner (te,ctx) pp_term (snf inf)
  | InexpectedKind (te,ctx) ->
    fail (get_loc te)
      "Error while typing '%a'%a.@.---- Expected: anything but Kind.@.---- Inferred: Kind."
      pp_term te print_err_ctxt ctx
  | DomainFreeLambda lc ->
    fail lc "Cannot infer the type of domain-free lambda."
  | CannotInferTypeOfPattern (p,ctx) ->
    fail (Rule.get_loc_pat p)
      "Error while typing '%a'%a.@.The type could not be infered: \
       Probably it is not a Miller's pattern."
      Rule.pp_pattern p print_err_ctxt ctx
  | UnsatisfiableConstraints (r,(q,t1,t2)) ->
    fail (Rule.get_loc_rule r)
      "Error while typing rewrite rule.@.\
       Cannot solve typing constraints: %a ~ %a%s"
      pp_term t1 pp_term t2
      (if q > 0 then Format.sprintf " (under %i abstractions)" q else "")
  | BracketExprBoundVar (te,ctx) ->
    fail (get_loc te)
      "Error while typing the term { %a }%a.@.\
       Brackets cannot contain bound variables."
      pp_term te print_typed_context ctx
  | BracketExpectedTypeBoundVar (te,ctx,ty) ->
    fail (get_loc te)
      "Error while typing the term { %a }%a.@.\
       The expected type of brackets cannot contains bound variables."
      pp_term te print_typed_context ctx
  | BracketExpectedTypeRightVar (te,ctx,ty) ->
    fail (get_loc te)
      "Error while typing the term { %a }%a.@.\
       The expected type of brackets can only contain variables occuring\
       to their left."
      pp_term te print_typed_context ctx
  | TypingCircularity (l,x,n,ctx,ty) ->
    fail l
      "Typing circularity found while typing variable '%a[%i]'%a.@.\
       The expected type of variable is not allowed to refer to itself.@.\
       This is due to bracket expressions refering to this variable.@.\
       Expected type:%a." pp_ident x n print_typed_context ctx pp_term ty
  | FreeVariableDependsOnBoundVariable (l,x,n,ctx,ty) ->
    fail l
      "Error while typing '%a[%i]'%a.@.\
       The type is not allowed to refer to bound variables.@.\
       Infered type:%a." pp_ident x n print_err_ctxt ctx pp_term ty
  | Unconvertible (l,t1,t2) ->
    fail l
      "Assertion error. Given terms are not convertible: '%a' and '%a'"
      pp_term t1 pp_term t2
  | Convertible (l,t1,t2) ->
    fail l
      "Assertion error. Given terms are convertible: '%a' and '%a'"
      pp_term t1 pp_term t2
  | Inhabit (l,t1,t2) ->
    fail l
      "Assertion error. '%a' is of type '%a'"
      pp_term t1 pp_term t2
  | NotImplementedFeature l ->
    fail l
      "Feature not implemented."

let fail_dtree_error file md errid err =
  let fail lc = fail_exit 3 errid file md (Some lc) in
  let open Dtree in
  match err with
  | HeadSymbolMismatch (lc,cst1,cst2) ->
    fail lc
      "Unexpected head symbol '%a' \ (expected '%a')."
      pp_name cst1 pp_name cst2
  | ArityInnerMismatch (lc, rid, id) ->
    fail lc
      "The definable symbol '%a' inside the rewrite rules for \ '%a' should have the same arity when they are on the same column."
      pp_ident id pp_ident rid
  | ACSymbolRewritten (lc, cst, ar) ->
    fail lc
      "Rewrite rules for AC definable symbol '%a' should not have arity 0."
      pp_name cst

let fail_rule_error file md errid err =
  let fail lc = fail_exit 3 errid file md (Some lc) in
  let open Rule in
  match err with
  | BoundVariableExpected pat ->
    fail (get_loc_pat pat)
      "The pattern of the rule is not a Miller pattern. The pattern '%a' is not a bound variable."
      pp_pattern pat
  | VariableBoundOutsideTheGuard te ->
    fail (get_loc te)
      "The term '%a' contains a variable bound outside the brackets."
      pp_term te
  | DistinctBoundVariablesExpected (lc,x) ->
    fail lc
      "The pattern of the rule is not a Miller pattern. The variable '%a' should be applied to distinct variables."
      pp_ident x
  | UnboundVariable (lc,x,pat) ->
    fail lc
      "The variables '%a' does not appear in the pattern '%a'."
      pp_ident x pp_pattern pat
  | AVariableIsNotAPattern (lc,id) ->
    fail lc
      "A variable is not a valid pattern."
  | NonLinearNonEqArguments(lc,arg) ->
    fail lc
      "For each occurence of the free variable %a, the symbol should be applied to the same number of arguments"
      pp_ident arg

let pp_cerr out err =
  let open Confluence in
  let cmd, ans =
    match err with
    | NotConfluent   cmd -> cmd, "NO"
    | MaybeConfluent cmd -> cmd, "MAYBE"
    | CCFailure      cmd -> cmd, "ERROR" in
  fprintf out "Checker's answer: %s.@.Command: %s" ans cmd

let fail_signature_error file md errid def_loc err =
  let fail lc = fail_exit 3 errid file md (Some lc) in
  let open Signature in
  match err with
  | FailToCompileModule (lc,md) ->
    fail lc "Fail to compile\ module '%a' (file generated by a different version?)."
      pp_mident md
  | UnmarshalBadVersionNumber (lc,md) -> fail lc "Fail to open\ module '%s' (file generated by a different version?)." md
  | UnmarshalSysError (lc,md,msg) ->
    fail lc "Fail to open module '%s' (%s)." md msg
  | UnmarshalUnknown (lc,md) ->
    fail lc "Fail to open module '%s'." md
  | SymbolNotFound (lc,cst) ->
    fail lc "Cannot find symbol '%a'." pp_name cst
  | ExpectedACUSymbol (lc,cst) ->
    fail lc "Expected ACU symbol '%a'." pp_name cst
  | AlreadyDefinedSymbol (lc,n) ->
    fail lc "Already declared symbol '%a'." pp_name n
  | CannotBuildDtree err -> fail_dtree_error file md errid err
  | CannotMakeRuleInfos err -> fail_rule_error file md errid err
  | CannotAddRewriteRules (lc,cst) ->
    fail lc
      "Cannot add rewrite\ rules for the static symbol '%a'.\
       Add the keyword 'def' to its declaration to make the symbol '%a' definable."
      pp_name cst pp_name cst
  | ConfluenceErrorRules (lc,rs,cerr) ->
    fail lc
      "Confluence checking failed when adding the rewrite rules below.@.%a@.%a"
      pp_cerr cerr (pp_list "\n" Rule.pp_rule_infos) rs
  | ConfluenceErrorImport (lc,md,cerr) ->
    fail lc
      "Confluence checking failed when importing the module '%a'.@.%a"
      pp_mident md pp_cerr cerr
  | GuardNotSatisfied(lc, t1, t2) ->
    fail lc
      "Error while reducing a term: a guard was not satisfied.@.\
       Found: %a.@.\
       Expected: %a"
      pp_term (snf t1) pp_term (snf t2)
  | CouldNotExportModule (md, file) ->
    fail def_loc
      "Fail to export module '%a' to file %s."
      pp_mident md file

let fail_dep_error fail md errid err =
  let fail lc = fail_exit 3 errid fail md (Some lc) in
  match err with
  | Dep.ModuleNotFound md ->
    fail dloc "No file for module %a in path...@." pp_mident md
  | Dep.MultipleModules (s,ss) ->
    fail dloc "Several files correspond to module %S...@. %a" s
      (pp_list "@." (fun fmt s -> Format.fprintf fmt " - %s" s)) ss
  | Dep.CircularDependencies (s,ss) ->
    fail dloc "Circular Dependency dectected for module %S...%a" s
      (pp_list "@." (fun fmt s -> Format.fprintf fmt " -> %s" s)) ss
  | Dep.NameNotFound n ->
    fail dloc "No dependencies computed for name %a...@." pp_name n
  | Dep.NoDep md ->
    fail dloc "No dependencies computed for module %a...@." pp_mident md

<<<<<<< HEAD
let code err =
  let open Env in
  match err with
  | ParseError _      -> 1
  | BracketScopingError -> 42
  | EnvErrorType e -> begin match e with
      | Typing.KindIsNotTypable -> 2
      | Typing.ConvertibilityError _ -> 3
      | Typing.VariableNotFound _ -> 4
      | Typing.SortExpected _ -> 5
      | Typing.ProductExpected _ -> 6
      | Typing.InexpectedKind _ -> 7
      | Typing.DomainFreeLambda _ -> 8
      | Typing.CannotInferTypeOfPattern _ -> 9
      | Typing.UnsatisfiableConstraints _ -> 10
      | Typing.BracketExprBoundVar _ -> 11
      | Typing.BracketExpectedTypeBoundVar _ -> 12
      | Typing.BracketExpectedTypeRightVar _ -> 12
      | Typing.TypingCircularity _ -> 12
      (* TODO offset everything to have a fresh code here. *)
      | Typing.FreeVariableDependsOnBoundVariable _ -> 13
      | Typing.Unconvertible _ -> 14
      | Typing.Convertible _ -> 15
      | Typing.Inhabit _ -> 16
      | Typing.NotImplementedFeature _ -> 17
    end
  | EnvErrorSignature e -> begin match e with
      | Signature.CannotBuildDtree e -> begin match e with
          | Dtree.HeadSymbolMismatch _ -> 18
          | Dtree.ArityInnerMismatch _ -> 19
          | Dtree.ACSymbolRewritten  _ -> 42
=======
let code : exn -> int =
  function
  | Env.EnvError (_,_,err) ->
    begin
      match err with
      | EnvErrorType e ->
        begin
          match e with
          | Typing.KindIsNotTypable                          -> 100
          | Typing.ConvertibilityError _                     -> 101
          | Typing.VariableNotFound _                        -> 102
          | Typing.SortExpected _                            -> 103
          | Typing.ProductExpected _                         -> 104
          | Typing.InexpectedKind _                          -> 105
          | Typing.DomainFreeLambda _                        -> 106
          | Typing.CannotInferTypeOfPattern _                -> 107
          | Typing.UnsatisfiableConstraints _                -> 108
          | Typing.BracketExprBoundVar _                     -> 109
          | Typing.BracketExpectedTypeBoundVar _             -> 200
          | Typing.BracketExpectedTypeRightVar _             -> 201
          | Typing.TypingCircularity _                       -> 202
          | Typing.FreeVariableDependsOnBoundVariable _      -> 203
          | Typing.Unconvertible _                           -> 204
          | Typing.Convertible _                             -> 205
          | Typing.Inhabit _                                 -> 206
          | Typing.NotImplementedFeature _                   -> 207
>>>>>>> 8ff98bf0
        end
      | EnvErrorSignature e ->
        begin
          match e with
          | Signature.CannotBuildDtree e ->
            begin match e with
              | Dtree.HeadSymbolMismatch _                   -> 300
              | Dtree.ArityInnerMismatch _                   -> 301
            end
          | Signature.CannotMakeRuleInfos _                  -> 302
          | Signature.UnmarshalBadVersionNumber _            -> 303
          | Signature.UnmarshalSysError _                    -> 304
          | Signature.UnmarshalUnknown _                     -> 305
          | Signature.SymbolNotFound _                       -> 306
          | Signature.AlreadyDefinedSymbol _                 -> 307
          | Signature.CannotAddRewriteRules _                -> 308
          | Signature.ConfluenceErrorRules _                 -> 309
          | Signature.ConfluenceErrorImport _                -> 400
          | Signature.GuardNotSatisfied _                    -> 401
          | Signature.CouldNotExportModule _                 -> 402
        end
<<<<<<< HEAD
      | Signature.UnmarshalBadVersionNumber _ -> 28
      | Signature.UnmarshalSysError _ -> 29
      | Signature.UnmarshalUnknown _ -> 30
      | Signature.SymbolNotFound _ -> 31
      | Signature.AlreadyDefinedSymbol _ -> 32
      | Signature.CannotAddRewriteRules _ -> 33
      | Signature.ConfluenceErrorRules _ -> 34
      | Signature.ConfluenceErrorImport _ -> 35
      | Signature.GuardNotSatisfied _ -> 36
      | Signature.FailToCompileModule _ -> 43
      | Signature.ExpectedACUSymbol   _ -> 44
      | Signature.CouldNotExportModule _ -> 37
    end
  | EnvErrorRule e -> begin match e with
      | Rule.BoundVariableExpected _ -> 40
      | Rule.DistinctBoundVariablesExpected (_,_) -> 41
      | Rule.VariableBoundOutsideTheGuard _ -> 42
      | Rule.UnboundVariable (_,_,_) -> 43
      | Rule.AVariableIsNotAPattern (_,_) -> 44
      | Rule.NonLinearNonEqArguments (_,_) -> 45
    end
  | EnvErrorDep e -> begin match e with
      | Dep.ModuleNotFound _ -> 46
      | Dep.MultipleModules _ -> 47
      | Dep.CircularDependencies _ -> 48
      | Dep.NameNotFound _ -> 49
      | Dep.NoDep _ -> 50
=======
      | EnvErrorRule e ->
        begin
          match e with
          | Rule.BoundVariableExpected _                     -> 500
          | Rule.DistinctBoundVariablesExpected _            -> 501
          | Rule.VariableBoundOutsideTheGuard _              -> 502
          | Rule.UnboundVariable _                           -> 503
          | Rule.AVariableIsNotAPattern _                    -> 504
          | Rule.NonLinearNonEqArguments _                   -> 505
        end
      | EnvErrorDep e ->
        begin match e with
          | Dep.ModuleNotFound _                             -> 600
          | Dep.MultipleModules _                            -> 601
          | Dep.CircularDependencies _                       -> 602
          | Dep.NameNotFound _                               -> 603
          | Dep.NoDep _                                      -> 604
        end
      | NonLinearRule _                                      -> 506
      | NotEnoughArguments _                                 -> 507
      | KindLevelDefinition _                                -> -1
      | ParseError _                                         -> 702
      | BracketScopingError                                  -> -1
      | AssertError                                          -> 704
>>>>>>> 8ff98bf0
    end
  | Lexer.Lexer_error _                                  -> 701
  | Parser.Parse_error _                                 -> 702
  | Scoping.Scoping_error _                              -> 703
  | _                                                    -> -1

let graceful_fail file exn =
  let code = code exn in
  let errid = if code = -1 then "UNCAUGHT EXCEPTION" else string_of_int code in
  let fail md lc = fail_exit 3 errid file md (Some lc) in
  match exn with
  | Env.EnvError (md,lc,err) ->
    begin
      match err with
      | Env.EnvErrorSignature e -> fail_signature_error file md errid lc e
      | Env.EnvErrorType      e -> fail_typing_error    file md errid lc e
      | Env.EnvErrorRule      e -> fail_rule_error      file md errid    e
      | Env.EnvErrorDep       e -> fail_dep_error       file md errid    e
      | Env.NotEnoughArguments (id,_,nb_args,exp_nb_args) ->
        fail_exit 3 errid file md (Some lc)
          "The variable '%a' is applied to %i argument(s) (expected: at least %i)."
          pp_ident id nb_args exp_nb_args
      | Env.NonLinearRule rule_name ->
        fail md lc "Non left-linear rewrite rule for symbol '%a'." Rule.pp_rule_name rule_name
      | Env.KindLevelDefinition id ->
        fail md lc "Cannot add a rewrite rule for '%a' since it is a kind." pp_ident id
      | Env.ParseError s ->
        fail md lc "Parse error: %s@." s
      | Env.BracketScopingError ->
        fail md lc "Unused variables in context may create scoping ambiguity in bracket.@."
      | Env.AssertError ->
        fail md lc "Assertion failed."
    end
  | Lexer.Lexer_error(lc, msg) ->
    fail None lc "Lexer error: %s@." msg
  | Parser.Parse_error(lc, msg) ->
    fail None lc "Parsing error: %s@." msg
  | Scoping.Scoping_error(lc, msg) ->
    fail None lc "Scoping error: %s@." msg
  | Dep.Dep_error dep ->
    fail_dep_error file None errid dep
  | Sys_error err ->
    fail_exit 1 "SYSTEM" None None None "%s@." err
  | e ->
    fail_exit 3 errid file None None  "%s@." (Printexc.to_string e)

end<|MERGE_RESOLUTION|>--- conflicted
+++ resolved
@@ -253,39 +253,6 @@
   | Dep.NoDep md ->
     fail dloc "No dependencies computed for module %a...@." pp_mident md
 
-<<<<<<< HEAD
-let code err =
-  let open Env in
-  match err with
-  | ParseError _      -> 1
-  | BracketScopingError -> 42
-  | EnvErrorType e -> begin match e with
-      | Typing.KindIsNotTypable -> 2
-      | Typing.ConvertibilityError _ -> 3
-      | Typing.VariableNotFound _ -> 4
-      | Typing.SortExpected _ -> 5
-      | Typing.ProductExpected _ -> 6
-      | Typing.InexpectedKind _ -> 7
-      | Typing.DomainFreeLambda _ -> 8
-      | Typing.CannotInferTypeOfPattern _ -> 9
-      | Typing.UnsatisfiableConstraints _ -> 10
-      | Typing.BracketExprBoundVar _ -> 11
-      | Typing.BracketExpectedTypeBoundVar _ -> 12
-      | Typing.BracketExpectedTypeRightVar _ -> 12
-      | Typing.TypingCircularity _ -> 12
-      (* TODO offset everything to have a fresh code here. *)
-      | Typing.FreeVariableDependsOnBoundVariable _ -> 13
-      | Typing.Unconvertible _ -> 14
-      | Typing.Convertible _ -> 15
-      | Typing.Inhabit _ -> 16
-      | Typing.NotImplementedFeature _ -> 17
-    end
-  | EnvErrorSignature e -> begin match e with
-      | Signature.CannotBuildDtree e -> begin match e with
-          | Dtree.HeadSymbolMismatch _ -> 18
-          | Dtree.ArityInnerMismatch _ -> 19
-          | Dtree.ACSymbolRewritten  _ -> 42
-=======
 let code : exn -> int =
   function
   | Env.EnvError (_,_,err) ->
@@ -312,7 +279,6 @@
           | Typing.Convertible _                             -> 205
           | Typing.Inhabit _                                 -> 206
           | Typing.NotImplementedFeature _                   -> 207
->>>>>>> 8ff98bf0
         end
       | EnvErrorSignature e ->
         begin
@@ -321,6 +287,7 @@
             begin match e with
               | Dtree.HeadSymbolMismatch _                   -> 300
               | Dtree.ArityInnerMismatch _                   -> 301
+              | Dtree.ACSymbolRewritten _                    -> 310
             end
           | Signature.CannotMakeRuleInfos _                  -> 302
           | Signature.UnmarshalBadVersionNumber _            -> 303
@@ -333,36 +300,9 @@
           | Signature.ConfluenceErrorImport _                -> 400
           | Signature.GuardNotSatisfied _                    -> 401
           | Signature.CouldNotExportModule _                 -> 402
+          | Signature.FailToCompileModule _                  -> 403
+          | Signature.ExpectedACUSymbol _                    -> 404
         end
-<<<<<<< HEAD
-      | Signature.UnmarshalBadVersionNumber _ -> 28
-      | Signature.UnmarshalSysError _ -> 29
-      | Signature.UnmarshalUnknown _ -> 30
-      | Signature.SymbolNotFound _ -> 31
-      | Signature.AlreadyDefinedSymbol _ -> 32
-      | Signature.CannotAddRewriteRules _ -> 33
-      | Signature.ConfluenceErrorRules _ -> 34
-      | Signature.ConfluenceErrorImport _ -> 35
-      | Signature.GuardNotSatisfied _ -> 36
-      | Signature.FailToCompileModule _ -> 43
-      | Signature.ExpectedACUSymbol   _ -> 44
-      | Signature.CouldNotExportModule _ -> 37
-    end
-  | EnvErrorRule e -> begin match e with
-      | Rule.BoundVariableExpected _ -> 40
-      | Rule.DistinctBoundVariablesExpected (_,_) -> 41
-      | Rule.VariableBoundOutsideTheGuard _ -> 42
-      | Rule.UnboundVariable (_,_,_) -> 43
-      | Rule.AVariableIsNotAPattern (_,_) -> 44
-      | Rule.NonLinearNonEqArguments (_,_) -> 45
-    end
-  | EnvErrorDep e -> begin match e with
-      | Dep.ModuleNotFound _ -> 46
-      | Dep.MultipleModules _ -> 47
-      | Dep.CircularDependencies _ -> 48
-      | Dep.NameNotFound _ -> 49
-      | Dep.NoDep _ -> 50
-=======
       | EnvErrorRule e ->
         begin
           match e with
@@ -387,7 +327,6 @@
       | ParseError _                                         -> 702
       | BracketScopingError                                  -> -1
       | AssertError                                          -> 704
->>>>>>> 8ff98bf0
     end
   | Lexer.Lexer_error _                                  -> 701
   | Parser.Parse_error _                                 -> 702
