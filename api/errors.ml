--- conflicted
+++ resolved
@@ -230,14 +230,9 @@
   | CouldNotExportModule (md, file) ->
     fail def_loc
       "Fail to export module '%a' to file %s."
-<<<<<<< HEAD
-      pp_mident (Env.get_name ()) file
+      pp_mident md file
   | Private (lc,cst) ->
-    fail lc
-      "The symbol '%a' is private." Pp.print_name cst
-=======
-      pp_mident md file
->>>>>>> a676f795
+     fail lc "The symbol '%a' is private." pp_name cst
 
 let fail_dep_error fail md errid err =
   let fail lc = fail_exit 3 errid fail md (Some lc) in
@@ -302,6 +297,7 @@
           | Signature.ConfluenceErrorImport _                -> 400
           | Signature.GuardNotSatisfied _                    -> 401
           | Signature.CouldNotExportModule _                 -> 402
+          | Signature.Private               _ -> 403
         end
       | EnvErrorRule e ->
         begin
@@ -321,26 +317,12 @@
           | Dep.NameNotFound _                               -> 603
           | Dep.NoDep _                                      -> 604
         end
-<<<<<<< HEAD
-      | Signature.UnmarshalBadVersionNumber _ -> 28
-      | Signature.UnmarshalSysError _ -> 29
-      | Signature.UnmarshalUnknown _ -> 30
-      | Signature.SymbolNotFound _ -> 31
-      | Signature.AlreadyDefinedSymbol _ -> 32
-      | Signature.CannotAddRewriteRules _ -> 33
-      | Signature.ConfluenceErrorRules _ -> 34
-      | Signature.ConfluenceErrorImport _ -> 35
-      | Signature.GuardNotSatisfied _ -> 36
-      | Signature.CouldNotExportModule _ -> 37
-      | Signature.Private               _ -> 40
-=======
       | NonLinearRule _                                      -> 506
       | NotEnoughArguments _                                 -> 507
       | KindLevelDefinition _                                -> -1
       | ParseError _                                         -> 702
       | BracketScopingError                                  -> -1
       | AssertError                                          -> 704
->>>>>>> a676f795
     end
   | Lexer.Lexer_error _                                  -> 701
   | Parser.Parse_error _                                 -> 702
