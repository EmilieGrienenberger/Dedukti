--- conflicted
+++ resolved
@@ -321,14 +321,8 @@
     fail_exit 3 errid md (Some lc)
       "The variable '%a' is applied to %i argument(s) (expected: at least %i)."
       pp_ident id nb_args exp_nb_args
-<<<<<<< HEAD
-  | Env.NonLinearRule (symb) ->
-    fail_exit 3 errid md (Some lc)
-    "Non left-linear rewrite rule for symbol '%a'." pp_name symb
-=======
   | Env.NonLinearRule rule_name ->
     fail lc "Non left-linear rewrite rule for symbol '%a'." Rule.pp_rule_name rule_name
->>>>>>> ae77e54d
   | Env.KindLevelDefinition id ->
     fail lc "Cannot add a rewrite rule for '%a' since it is a kind." pp_ident id
   | Env.ParseError s ->
