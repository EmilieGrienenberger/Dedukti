--- conflicted
+++ resolved
@@ -235,36 +235,6 @@
 let fail_dep_error fail md errid err =
   let fail lc = fail_exit 3 errid fail md (Some lc) in
   match err with
-<<<<<<< HEAD
-  | ParseError _      -> 1
-  | BracketScopingError -> 42
-  | EnvErrorType e -> begin match e with
-      | Typing.KindIsNotTypable -> 2
-      | Typing.ConvertibilityError _ -> 3
-      | Typing.AnnotConvertibilityError _ -> 50
-      | Typing.VariableNotFound _ -> 4
-      | Typing.SortExpected _ -> 5
-      | Typing.ProductExpected _ -> 6
-      | Typing.InexpectedKind _ -> 7
-      | Typing.DomainFreeLambda _ -> 8
-      | Typing.CannotInferTypeOfPattern _ -> 9
-      | Typing.UnsatisfiableConstraints _ -> 10
-      | Typing.BracketExprBoundVar _ -> 11
-      | Typing.BracketExpectedTypeBoundVar _ -> 12
-      | Typing.BracketExpectedTypeRightVar _ -> 12
-      | Typing.TypingCircularity _ -> 12
-      (* TODO offset everything to have a fresh code here. *)
-      | Typing.FreeVariableDependsOnBoundVariable _ -> 13
-      | Typing.Unconvertible _ -> 14
-      | Typing.Convertible _ -> 15
-      | Typing.Inhabit _ -> 16
-      | Typing.NotImplementedFeature _ -> 17
-    end
-  | EnvErrorSignature e -> begin match e with
-      | Signature.CannotBuildDtree e -> begin match e with
-          | Dtree.HeadSymbolMismatch _ -> 18
-          | Dtree.ArityInnerMismatch _ -> 19
-=======
   | Dep.ModuleNotFound md ->
     fail dloc "No file for module %a in path...@." pp_mident md
   | Dep.MultipleModules (s,ss) ->
@@ -304,7 +274,7 @@
           | Typing.Convertible _                             -> 205
           | Typing.Inhabit _                                 -> 206
           | Typing.NotImplementedFeature _                   -> 207
->>>>>>> f8348bee
+          | Typing.AnnotConvertibilityError _                -> 208
         end
       | EnvErrorSignature e ->
         begin
