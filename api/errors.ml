--- conflicted
+++ resolved
@@ -24,11 +24,7 @@
   kfprintf (fun _ -> pp_print_newline err_formatter () ) err_formatter fmt
 
 let prerr_loc lc =
-<<<<<<< HEAD
   eprintf "In module %s, " (string_of_mident (E.get_name ()));
-=======
-  eprintf "In module %s, " (string_of_mident (Env.get_name ()));
->>>>>>> df483ff7
   if lc <> dloc then eprintf "at %a: " pp_loc lc;
   eprintf "@."
 
@@ -36,13 +32,8 @@
   eprintf "%s" (red ("[ERROR:" ^ string_of_int code ^ "] "))
 
 let fail lc fmt =
-<<<<<<< HEAD
-    prerr_loc lc;
-    kfprintf (fun _ -> pp_print_newline err_formatter () ; ignore(exit 3)) err_formatter fmt
-=======
   prerr_loc lc;
-  kfprintf (fun _ -> pp_print_newline err_formatter (); exit 3) err_formatter fmt
->>>>>>> df483ff7
+  kfprintf (fun _ -> pp_print_newline err_formatter () ; ignore(exit 3)) err_formatter fmt
 
 let fail_exit code lc fmt =
   print_error_code code;
@@ -67,11 +58,7 @@
       try_print_oneliner (te,ctx) print_term (snf exp) print_term (snf inf)
   | VariableNotFound (lc,x,n,ctx) ->
     fail lc
-<<<<<<< HEAD
-      "The variable '%a' was not found in context: %a@."
-=======
       "The variable '%a' was not found in context:%a@."
->>>>>>> df483ff7
       pp_term (mk_DB lc x n) print_err_ctxt ctx
   | SortExpected (te,ctx,inf) ->
     fail (Term.get_loc te)
@@ -319,10 +306,7 @@
   | Env.EnvErrorSignature e -> fail_signature_error lc e
   | Env.EnvErrorType      e -> fail_typing_error    lc e
   | Env.EnvErrorRule      e -> fail_rule_error         e
-<<<<<<< HEAD
   | Env.EnvErrorDep       e -> fail_dep_error          e
-=======
->>>>>>> df483ff7
   | Env.NotEnoughArguments (id,n,nb_args,exp_nb_args) ->
     fail lc
       "The variable '%a' is applied to %i argument(s) (expected: at least %i)."
