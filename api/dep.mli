--- conflicted
+++ resolved
@@ -1,11 +1,6 @@
-<<<<<<< HEAD
 (** Module which handle dependencies between Dedukti files *)
-=======
 open Kernel
 open Parsers
-
-exception Dep_error of Entry.dep_error
->>>>>>> 899130bd
 
 (** {2 Type declaration} *)
 
@@ -42,25 +37,9 @@
 val ignore : bool ref
 (** (default: [false]) If [true], no exception is raised if a [module] is not in the path *)
 
-<<<<<<< HEAD
 val compute_all_deps : bool ref
 (** Whether to compute the dependencies of constants.  If set to
    [false], only module dependencies are computed. *)
-=======
-val add_path : string -> unit
-(** [add_path p] add the [p] to the load path *)
-
-val get_path : unit -> string list
-(** [get_path ()] returns all the paths in the load path *)
-
-
-val compute_ideps : bool ref
-(** Whether to compute dependencies of every element.  If set to
-    [false], only module dependencies are computed. *)
-
-val get_file : Basic.loc -> Basic.mident -> path
-(** [get_file md] returns the path associated to module [md] *)
->>>>>>> 899130bd
 
 val get_data : Basic.name -> data
 (** [get_data name] returns the data associated to name [name].
