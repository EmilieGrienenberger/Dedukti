--- conflicted
+++ resolved
@@ -88,15 +88,10 @@
   | App (f,a,args)     -> pp_list " " pp_term_wp fmt (f::a::args)
   | Lam (_,x,None,f)   -> fprintf fmt "%a => %a" pp_ident x pp_term f
   | Lam (_,x,Some a,f) -> fprintf fmt "%a:%a => %a" pp_ident x pp_term_wp a pp_term f
-<<<<<<< HEAD
-  | Pi  (_,x,a,b) when ident_eq x dmark  -> fprintf fmt "%a -> %a" pp_term_wp a pp_term b
-  | Pi  (_,x,a,b)      -> fprintf fmt "%a:%a -> %a" pp_ident x pp_term_wp a pp_term b
-=======
   | Pi  (_,x,a,b)      ->
     if ident_eq x dmark
     then fprintf fmt "%a -> %a" pp_term_wp a pp_term b
     else fprintf fmt "%a:%a -> %a" pp_ident x pp_term_wp a pp_term b
->>>>>>> df483ff7
 
 and pp_term_wp fmt te =
   match te with
