open Basic
open Term
open Rule
open Typing
open Signature

module T = TypingDefault

exception DebugFlagNotRecognized of char

let set_debug_mode =
  String.iter (function
      | 'q' -> Debug.disable_flag Debug.D_warn
      | 'n' -> Debug.enable_flag  Debug.D_notice
      | 'o' -> Debug.enable_flag  Signature.D_module
      | 'c' -> Debug.enable_flag  Confluence.D_confluence
      | 'u' -> Debug.enable_flag  Typing.D_rule
      | 't' -> Debug.enable_flag  Typing.D_typeChecking
      | 'r' -> Debug.enable_flag  Reduction.D_reduce
      | 'm' -> Debug.enable_flag  Dtree.D_matching
      | c -> raise (DebugFlagNotRecognized c)
    )

type env_error =
  | EnvErrorType        of typing_error
  | EnvErrorSignature   of signature_error
  | EnvErrorRule        of rule_error
  | NonLinearRule       of name
  | NotEnoughArguments  of ident * int * int * int
  | KindLevelDefinition of ident
  | ParseError          of string
  | BracketScopingError
  | AssertError

exception EnvError of loc * env_error

let raise_as_env lc = function
  | SignatureError e -> raise (EnvError (lc, (EnvErrorSignature e)))
  | TypingError    e -> raise (EnvError (lc, (EnvErrorType      e)))
  | RuleError      e -> raise (EnvError (lc, (EnvErrorRule      e)))
  | ex -> raise ex


(* Wrapper around Signature *)

let sg = ref (Signature.make "noname")

let check_arity     = ref true

let init file =
  sg := Signature.make file;
  Signature.get_name !sg

let get_name () = Signature.get_name !sg

let get_signature () = !sg

let get_type lc cst =
  try Signature.get_type !sg lc cst
  with e -> raise_as_env lc e

let get_dtree lc cst =
  try Signature.get_dtree !sg None lc cst
  with e -> raise_as_env lc e

let export () =
  try Signature.export !sg
  with e -> raise_as_env dloc e

let import lc md =
  try Signature.import !sg lc md
  with e -> raise_as_env lc e

let _declare lc (id:ident) st ty : unit =
  match T.inference !sg ty with
  | Kind | Type _ -> Signature.add_declaration !sg lc id st ty
  | s -> raise (TypingError (SortExpected (ty,[],s)))

let is_static lc cst = Signature.is_static !sg lc cst


(*         Rule checking       *)

(** Checks that all Miller variables are applied to the same number of
    distinct free variable on the left hand side.
    Checks that they are applied to at least as many arguments on the rhs.  *)
let _check_arity (r:rule_infos) : unit =
  let check l id n k nargs =
    let expected_args = r.arity.(n-k) in
    if nargs < expected_args
    then raise (EnvError (l, NotEnoughArguments (id,n,nargs,expected_args))) in
  let rec aux k = function
    | Kind | Type _ | Const _ -> ()
    | DB (l,id,n) ->
      if n >= k then check l id n k 0
    | App(DB(l,id,n),a1,args) when n>=k ->
      check l id n k (List.length args + 1);
      List.iter (aux k) (a1::args)
    | App (f,a1,args) -> List.iter (aux k) (f::a1::args)
    | Lam (_,_,None,b) -> aux (k+1) b
    | Lam (_,_,Some a,b) | Pi (_,_,a,b) -> (aux k a;  aux (k+1) b)
  in
  aux 0 r.rhs

let _add_rules rs =
  let ris = List.map Rule.to_rule_infos rs in
  if !check_arity then List.iter _check_arity ris;
  Signature.add_rules !sg ris

let _define lc (id:ident) (opaque:bool) (te:term) (ty_opt:typ option) : unit =
  let ty = match ty_opt with
    | None -> T.inference !sg te
    | Some ty -> T.checking !sg te ty; ty
  in
  match ty with
  | Kind -> raise (EnvError (lc, KindLevelDefinition id))
  | _ ->
    if opaque then Signature.add_declaration !sg lc id Signature.Static ty
    else
      let _ = Signature.add_declaration !sg lc id Signature.Definable ty in
      let cst = mk_name (get_name ()) id in
      let rule =
        { name= Delta(cst) ;
          ctx = [] ;
          pat = Pattern(lc, cst, []);
          rhs = te ;
        }
      in
      _add_rules [rule]

let declare lc id st ty : unit =
  try _declare lc id st ty
  with e -> raise_as_env lc e

let define lc id op te ty_opt : unit =
  try _define lc id op te ty_opt
  with e -> raise_as_env lc e

let add_rules (rules: untyped_rule list) : (Subst.Subst.t * typed_rule) list =
  try
    let rs2 = List.map (T.check_rule !sg) rules in
    _add_rules rules;
    rs2
  with e -> raise_as_env (get_loc_rule (List.hd rules)) e

let infer ?ctx:(ctx=[]) te =
  try
<<<<<<< HEAD
    let ty = T.infer !sg ctx te in
    ignore(T.infer !sg ctx ty);
=======
    let ty = infer !sg ctx te in
    (* We only verify that [ty] itself has a type (that we immediately
       throw away) if [ty] is not [Kind], because [Kind] does not have a
       type, but we still want [infer ctx Type] to produce [Kind] *)
    if ty <> mk_Kind then
      ignore(infer !sg ctx ty);
>>>>>>> 566f7839
    ty
  with e -> raise_as_env (get_loc te) e

let check ?ctx:(ctx=[]) te ty =
  try T.check !sg ctx te ty
  with e -> raise_as_env (get_loc te) e

let _unsafe_reduction red te =
  Reduction.reduction red !sg te

let _reduction ctx red te =
<<<<<<< HEAD
  ignore(T.infer !sg ctx te);
=======
  (* This is a safe reduction, so we check that [te] has a type
     before attempting to normalize it, but we only do so if [te]
     is not [Kind], because [Kind] does not have a type, but we
     still want to be able to reduce it *)
  if te <> mk_Kind then
    ignore(Typing.infer !sg ctx te);
>>>>>>> 566f7839
  _unsafe_reduction red te

let reduction ?ctx:(ctx=[]) ?red:(red=Reduction.default_cfg) te =
  try _reduction ctx red te
  with e -> raise_as_env (get_loc te) e

let unsafe_reduction ?red:(red=Reduction.default_cfg) te =
  try _unsafe_reduction red te
  with e -> raise_as_env (get_loc te) e

let are_convertible ?ctx:(ctx=[]) te1 te2 =
  try
    let ty1 = T.infer !sg ctx te1 in
    let ty2 = T.infer !sg ctx te2 in
    Reduction.are_convertible !sg ty1 ty2 &&
    Reduction.are_convertible !sg te1 te2
  with e -> raise_as_env (get_loc te1) e<|MERGE_RESOLUTION|>--- conflicted
+++ resolved
@@ -145,17 +145,12 @@
 
 let infer ?ctx:(ctx=[]) te =
   try
-<<<<<<< HEAD
     let ty = T.infer !sg ctx te in
-    ignore(T.infer !sg ctx ty);
-=======
-    let ty = infer !sg ctx te in
     (* We only verify that [ty] itself has a type (that we immediately
        throw away) if [ty] is not [Kind], because [Kind] does not have a
        type, but we still want [infer ctx Type] to produce [Kind] *)
     if ty <> mk_Kind then
-      ignore(infer !sg ctx ty);
->>>>>>> 566f7839
+      ignore(T.infer !sg ctx ty);
     ty
   with e -> raise_as_env (get_loc te) e
 
@@ -167,16 +162,12 @@
   Reduction.reduction red !sg te
 
 let _reduction ctx red te =
-<<<<<<< HEAD
-  ignore(T.infer !sg ctx te);
-=======
   (* This is a safe reduction, so we check that [te] has a type
      before attempting to normalize it, but we only do so if [te]
      is not [Kind], because [Kind] does not have a type, but we
      still want to be able to reduce it *)
   if te <> mk_Kind then
-    ignore(Typing.infer !sg ctx te);
->>>>>>> 566f7839
+    ignore(T.infer !sg ctx te);
   _unsafe_reduction red te
 
 let reduction ?ctx:(ctx=[]) ?red:(red=Reduction.default_cfg) te =
