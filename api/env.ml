--- conflicted
+++ resolved
@@ -43,7 +43,6 @@
 
 let check_arity = ref true
 
-<<<<<<< HEAD
 module type S =
 sig
   val init        : string -> mident
@@ -269,143 +268,4 @@
     | Require(lc,md) -> import lc md
 end
 
-module Default = Make(Reduction.Default)
-=======
-let init file =
-  sg := Signature.make file;
-  Signature.get_name !sg
-
-let get_name () = Signature.get_name !sg
-
-let get_signature () = !sg
-
-let get_type lc cst =
-  try Signature.get_type !sg lc cst
-  with e -> raise_as_env lc e
-
-let get_dtree lc cst =
-  try Signature.get_dtree !sg lc cst
-  with e -> raise_as_env lc e
-
-let export () =
-  try Signature.export !sg
-  with e -> raise_as_env dloc e
-
-let import lc md =
-  try Signature.import !sg lc md
-  with e -> raise_as_env lc e
-
-let _declare lc (id:ident) st ty : unit =
-  match T.inference !sg ty with
-  | Kind | Type _ -> Signature.add_declaration !sg lc id st ty
-  | s -> raise (TypingError (SortExpected (ty,[],s)))
-
-let is_static lc cst = Signature.is_static !sg lc cst
-
-
-(*         Rule checking       *)
-
-(** Checks that all Miller variables are applied to at least
-    as many arguments on the rhs as they are on the lhs (their arity). *)
-let _check_arity (r:rule_infos) : unit =
-  let check l id n k nargs =
-    let expected_args = r.arity.(n-k) in
-    if nargs < expected_args
-    then raise (EnvError (l, NotEnoughArguments (id,n,nargs,expected_args))) in
-  let rec aux k = function
-    | Kind | Type _ | Const _ -> ()
-    | DB (l,id,n) ->
-      if n >= k then check l id n k 0
-    | App(DB(l,id,n),a1,args) when n>=k ->
-      check l id n k (List.length args + 1);
-      List.iter (aux k) (a1::args)
-    | App (f,a1,args) -> List.iter (aux k) (f::a1::args)
-    | Lam (_,_,None,b) -> aux (k+1) b
-    | Lam (_,_,Some a,b) | Pi (_,_,a,b) -> (aux k a;  aux (k+1) b)
-  in
-  aux 0 r.rhs
-
-let _add_rules rs =
-  let ris = List.map Rule.to_rule_infos rs in
-  if !check_arity then List.iter _check_arity ris;
-  Signature.add_rules !sg ris
-
-let _define lc (id:ident) (opaque:bool) (te:term) (ty_opt:typ option) : unit =
-  let ty = match ty_opt with
-    | None -> T.inference !sg te
-    | Some ty -> T.checking !sg te ty; ty
-  in
-  match ty with
-  | Kind -> raise (EnvError (lc, KindLevelDefinition id))
-  | _ ->
-    if opaque then Signature.add_declaration !sg lc id Signature.Static ty
-    else
-      let _ = Signature.add_declaration !sg lc id Signature.Definable ty in
-      let cst = mk_name (get_name ()) id in
-      let rule =
-        { name= Delta(cst) ;
-          ctx = [] ;
-          pat = Pattern(lc, cst, []);
-          rhs = te ;
-        }
-      in
-      _add_rules [rule]
-
-let declare lc id st ty : unit =
-  try _declare lc id st ty
-  with e -> raise_as_env lc e
-
-let define lc id op te ty_opt : unit =
-  try _define lc id op te ty_opt
-  with e -> raise_as_env lc e
-
-let add_rules (rules: untyped_rule list) : (Subst.Subst.t * typed_rule) list =
-  try
-    let rs2 = List.map (T.check_rule !sg) rules in
-    _add_rules rules;
-    rs2
-  with e -> raise_as_env (get_loc_rule (List.hd rules)) e
-
-let infer ?ctx:(ctx=[]) te =
-  try
-    let ty = T.infer !sg ctx te in
-    (* We only verify that [ty] itself has a type (that we immediately
-       throw away) if [ty] is not [Kind], because [Kind] does not have a
-       type, but we still want [infer ctx Type] to produce [Kind] *)
-    if ty <> mk_Kind then
-      ignore(T.infer !sg ctx ty);
-    ty
-  with e -> raise_as_env (get_loc te) e
-
-let check ?ctx:(ctx=[]) te ty =
-  try T.check !sg ctx te ty
-  with e -> raise_as_env (get_loc te) e
-
-let _unsafe_reduction red te =
-  R.reduction red !sg te
-
-let _reduction ctx red te =
-  (* This is a safe reduction, so we check that [te] has a type
-     before attempting to normalize it, but we only do so if [te]
-     is not [Kind], because [Kind] does not have a type, but we
-     still want to be able to reduce it *)
-  if te <> mk_Kind then
-    ignore(T.infer !sg ctx te);
-  _unsafe_reduction red te
-
-let reduction ?ctx:(ctx=[]) ?red:(red=Reduction.default_cfg) te =
-  try _reduction ctx red te
-  with e -> raise_as_env (get_loc te) e
-
-let unsafe_reduction ?red:(red=Reduction.default_cfg) te =
-  try _unsafe_reduction red te
-  with e -> raise_as_env (get_loc te) e
-
-let are_convertible ?ctx:(ctx=[]) te1 te2 =
-  try
-    let ty1 = T.infer !sg ctx te1 in
-    let ty2 = T.infer !sg ctx te2 in
-    R.are_convertible !sg ty1 ty2 &&
-    R.are_convertible !sg te1 te2
-  with e -> raise_as_env (get_loc te1) e
->>>>>>> cb73b800
+module Default = Make(Reduction.Default)