open Kernel
open Basic
open Term
open Rule
open Typing
open Signature

exception DebugFlagNotRecognized of char

let set_debug_mode =
  String.iter (function
<<<<<<< HEAD
      | 'q' -> Debug.disable_flag Debug.D_warn
      | 'n' -> Debug.enable_flag  Debug.D_notice
      | 'o' -> Debug.enable_flag  Signature.D_module
      | 'c' -> Debug.enable_flag  Confluence.D_confluence
      | 'u' -> Debug.enable_flag  Typing.D_rule
      | 't' -> Debug.enable_flag  Typing.D_typeChecking
      | 's' -> Debug.enable_flag  Srcheck.D_SRChecking
      | 'r' -> Debug.enable_flag  Reduction.D_reduce
      | 'm' -> Debug.enable_flag  Dtree.D_matching
=======
      | 'q' -> Debug.disable_flag Debug.d_warn
      | 'n' -> Debug.enable_flag  Debug.d_notice
      | 'o' -> Debug.enable_flag  Signature.d_module
      | 'c' -> Debug.enable_flag  Confluence.d_confluence
      | 'u' -> Debug.enable_flag  Typing.d_rule
      | 't' -> Debug.enable_flag  Typing.d_typeChecking
      | 'r' -> Debug.enable_flag  Reduction.d_reduce
      | 'm' -> Debug.enable_flag  Matching.d_matching
>>>>>>> 812cd87b
      | c -> raise (DebugFlagNotRecognized c)
    )

type env_error =
  | EnvErrorType        of typing_error
  | EnvErrorSignature   of signature_error
  | EnvErrorRule        of rule_error
  | EnvErrorDep         of Dep.dep_error
  | NonLinearRule       of rule_name
  | NotEnoughArguments  of ident * int * int * int
  | KindLevelDefinition of ident
  | ParseError          of string
  | BracketScopingError
  | AssertError

exception Env_error of mident option * loc * env_error

let raise_as_env md lc = function
  | Signature_error e -> raise (Env_error (Some md, lc, (EnvErrorSignature e)))
  | Typing_error    e -> raise (Env_error (Some md, lc, (EnvErrorType      e)))
  | Rule_error      e -> raise (Env_error (Some md, lc, (EnvErrorRule      e)))
  | ex               -> raise ex

let check_arity = ref true

let check_ll = ref false

module type S =
sig
  module Printer : Pp.Printer
  val raise_env : loc -> env_error -> 'a

  val init        : string -> mident

  val get_signature : unit -> Signature.t
  val get_name    : unit -> mident
  module HName : Hashtbl.S with type key = name
  val get_symbols : unit -> Signature.rw_infos HName.t
  val get_type    : loc -> name -> term
  val is_injective: loc -> name -> bool
  val get_dtree   : loc -> name -> Dtree.t
  val export      : unit -> unit
  val import      : loc -> mident -> unit
<<<<<<< HEAD
  val declare     : loc -> ident -> Signature.staticity -> term -> unit
  val define      : loc -> ident -> bool -> term -> term option -> unit
  val add_rules   : Rule.partially_typed_rule list -> (Exsubst.ExSubst.t * Rule.typed_rule) list
=======
  val declare     : loc -> ident -> Signature.scope ->
                    Signature.staticity -> term -> unit
  val define      : loc -> ident -> Signature.scope ->
                    bool -> term -> term option -> unit
  val add_rules   : Rule.partially_typed_rule list ->
                    (Subst.Subst.t * Rule.typed_rule) list
>>>>>>> 812cd87b

  val infer            : ?ctx:typed_context -> term         -> term
  val check            : ?ctx:typed_context -> term -> term -> unit
  val reduction        : ?ctx:typed_context -> ?red:(Reduction.red_cfg) -> term -> term
  val are_convertible  : ?ctx:typed_context -> term -> term -> bool
  val unsafe_reduction : ?red:(Reduction.red_cfg) -> term -> term

end

(* Wrapper around Signature *)
module Make(R:Reduction.S) =
struct
  module T = Typing.Make(R)

  let sg = ref (Signature.make "noname")

  let init file =
    sg := Signature.make file;
    Signature.get_name !sg

  let get_name () = Signature.get_name !sg

  let get_signature () = !sg

  let raise_as_env x = raise_as_env (get_name()) x
  let raise_env lc err = raise (Env_error (Some (get_name()), lc, err))

  module Printer = Pp.Make(struct let get_name = get_name end)

  module HName = Hashtbl.Make(
    struct
      type t    = name
      let equal = name_eq
      let hash  = Hashtbl.hash
    end )

  let get_symbols () =
    let table = HName.create 11 in
    Signature.iter_symbols (fun md id -> HName.add table (mk_name md id)) !sg;
    table

  let get_type lc cst =
    try Signature.get_type !sg lc cst
    with e -> raise_as_env lc e

  let get_dtree lc cst =
    try Signature.get_dtree !sg lc cst
    with e -> raise_as_env lc e

  let export () =
    try Signature.export !sg
    with e -> raise_as_env dloc e

  let import lc md =
    try Signature.import !sg lc md
    with e -> raise_as_env lc e

  let _declare lc (id:ident) scope st ty : unit =
    match T.inference !sg ty with
    | Kind | Type _ -> Signature.add_declaration !sg lc id scope st ty
    | s -> raise (Typing.Typing_error (Typing.SortExpected (ty,[],s)))

  let is_injective lc cst = Signature.is_injective !sg lc cst

  (*         Rule checking       *)

  (* Checks that all Miller variables are applied to at least
     as many arguments on the rhs as they are on the lhs (their arity). *)
  let _check_arity (r:rule_infos) : unit =
    let check l id n k nargs =
      let expected_args = r.arity.(n-k) in
      if nargs < expected_args
      then raise_env l (NotEnoughArguments (id,n,nargs,expected_args)) in
    let rec aux k = function
      | Kind | Type _ | Const _ -> ()
      | DB (l,id,n) ->
        if n >= k then check l id n k 0
      | App(DB(l,id,n),a1,args) when n>=k ->
        check l id n k (List.length args + 1);
        List.iter (aux k) (a1::args)
      | App (f,a1,args) -> List.iter (aux k) (f::a1::args)
      | Lam (_,_,None,b) -> aux (k+1) b
      | Lam (_,_,Some a,b) | Pi (_,_,a,b) -> (aux k a;  aux (k+1) b)
    in
    aux 0 r.rhs

  (** Checks that all rule are left-linear. *)
  let _check_ll (r:rule_infos) : unit =
    List.iter
      (function Linearity _ -> raise (Env_error (Some (get_name()), r.l, NonLinearRule r.name)) | _ -> ())
      r.constraints

  let _add_rules rs =
    let ris = List.map Rule.to_rule_infos rs in
    if !check_arity then List.iter _check_arity ris;
    if !check_ll    then List.iter _check_ll    ris;
    Signature.add_rules !sg ris

  let _define lc (id:ident) (scope:scope) (opaque:bool) (te:term) (ty_opt:Typing.typ option) : unit =
    let ty = match ty_opt with
      | None -> T.inference !sg te
      | Some ty -> T.checking !sg te ty; ty
    in
    match ty with
    | Kind -> raise_env lc (KindLevelDefinition id)
    | _ ->
      if opaque then Signature.add_declaration !sg lc id scope Signature.Static ty
      else
        let _ = Signature.add_declaration !sg lc id scope Signature.Definable ty in
        let cst = mk_name (get_name ()) id in
        let rule =
          { name= Delta(cst) ;
            ctx = [] ;
            pat = Pattern(lc, cst, []);
            rhs = te ;
          }
        in
        _add_rules [rule]

  let declare lc id scope st ty : unit =
    try _declare lc id scope st ty
    with e -> raise_as_env lc e

  let define lc id scope op te ty_opt : unit =
    try _define lc id scope op te ty_opt
    with e -> raise_as_env lc e

  let add_rules (rules: partially_typed_rule list) : (Exsubst.ExSubst.t * typed_rule) list =
    try
      let rs2 = List.map (T.check_rule !sg) rules in
      _add_rules rules;
      rs2
    with e -> raise_as_env (get_loc_rule (List.hd rules)) e

  let infer ?ctx:(ctx=[]) te =
    try
      let ty = T.infer !sg ctx te in
      (* We only verify that [ty] itself has a type (that we immediately
         throw away) if [ty] is not [Kind], because [Kind] does not have a
         type, but we still want [infer ctx Type] to produce [Kind] *)
      if ty <> mk_Kind then
        ignore(T.infer !sg ctx ty);
      ty
    with e -> raise_as_env (get_loc te) e

  let check ?ctx:(ctx=[]) te ty =
    try T.check !sg ctx te ty
    with e -> raise_as_env (get_loc te) e

  let _unsafe_reduction red te =
    R.reduction red !sg te

  let _reduction ctx red te =
    (* This is a safe reduction, so we check that [te] has a type
       before attempting to normalize it, but we only do so if [te]
       is not [Kind], because [Kind] does not have a type, but we
       still want to be able to reduce it *)
    if te <> mk_Kind then
      ignore(T.infer !sg ctx te);
    _unsafe_reduction red te

  let reduction ?ctx:(ctx=[]) ?red:(red=Reduction.default_cfg) te =
    try _reduction ctx red te
    with e -> raise_as_env (get_loc te) e

  let unsafe_reduction ?red:(red=Reduction.default_cfg) te =
    try _unsafe_reduction red te
    with e -> raise_as_env (get_loc te) e

  let are_convertible ?ctx:(ctx=[]) te1 te2 =
    try
      let ty1 = T.infer !sg ctx te1 in
      let ty2 = T.infer !sg ctx te2 in
      R.are_convertible !sg ty1 ty2 &&
      R.are_convertible !sg te1 te2
    with e -> raise_as_env (get_loc te1) e

end

module Default = Make(Reduction.Default)<|MERGE_RESOLUTION|>--- conflicted
+++ resolved
@@ -9,26 +9,15 @@
 
 let set_debug_mode =
   String.iter (function
-<<<<<<< HEAD
-      | 'q' -> Debug.disable_flag Debug.D_warn
-      | 'n' -> Debug.enable_flag  Debug.D_notice
-      | 'o' -> Debug.enable_flag  Signature.D_module
-      | 'c' -> Debug.enable_flag  Confluence.D_confluence
-      | 'u' -> Debug.enable_flag  Typing.D_rule
-      | 't' -> Debug.enable_flag  Typing.D_typeChecking
-      | 's' -> Debug.enable_flag  Srcheck.D_SRChecking
-      | 'r' -> Debug.enable_flag  Reduction.D_reduce
-      | 'm' -> Debug.enable_flag  Dtree.D_matching
-=======
       | 'q' -> Debug.disable_flag Debug.d_warn
       | 'n' -> Debug.enable_flag  Debug.d_notice
       | 'o' -> Debug.enable_flag  Signature.d_module
       | 'c' -> Debug.enable_flag  Confluence.d_confluence
       | 'u' -> Debug.enable_flag  Typing.d_rule
       | 't' -> Debug.enable_flag  Typing.d_typeChecking
+      | 's' -> Debug.enable_flag  Srcheck.d_SR
       | 'r' -> Debug.enable_flag  Reduction.d_reduce
       | 'm' -> Debug.enable_flag  Matching.d_matching
->>>>>>> 812cd87b
       | c -> raise (DebugFlagNotRecognized c)
     )
 
@@ -72,18 +61,12 @@
   val get_dtree   : loc -> name -> Dtree.t
   val export      : unit -> unit
   val import      : loc -> mident -> unit
-<<<<<<< HEAD
-  val declare     : loc -> ident -> Signature.staticity -> term -> unit
-  val define      : loc -> ident -> bool -> term -> term option -> unit
-  val add_rules   : Rule.partially_typed_rule list -> (Exsubst.ExSubst.t * Rule.typed_rule) list
-=======
   val declare     : loc -> ident -> Signature.scope ->
                     Signature.staticity -> term -> unit
   val define      : loc -> ident -> Signature.scope ->
                     bool -> term -> term option -> unit
   val add_rules   : Rule.partially_typed_rule list ->
-                    (Subst.Subst.t * Rule.typed_rule) list
->>>>>>> 812cd87b
+                    (Exsubst.ExSubst.t * Rule.typed_rule) list
 
   val infer            : ?ctx:typed_context -> term         -> term
   val check            : ?ctx:typed_context -> term -> term -> unit
