open Kernel
open Basic
open Term
open Rule
open Typing
open Signature

exception DebugFlagNotRecognized of char

let set_debug_mode =
  String.iter (function
      | 'q' -> Debug.disable_flag Debug.d_warn
      | 'n' -> Debug.enable_flag  Debug.d_notice
      | 'o' -> Debug.enable_flag  Signature.d_module
      | 'c' -> Debug.enable_flag  Confluence.d_confluence
      | 'u' -> Debug.enable_flag  Typing.d_rule
      | 't' -> Debug.enable_flag  Typing.d_typeChecking
      | 'r' -> Debug.enable_flag  Reduction.d_reduce
      | 'm' -> Debug.enable_flag  Matching.d_matching
      | c -> raise (DebugFlagNotRecognized c)
    )

type env_error =
  | EnvErrorType        of typing_error
  | EnvErrorSignature   of signature_error
  | EnvErrorRule        of rule_error
  | EnvErrorDep         of Dep.dep_error
  | NonLinearRule       of rule_name
  | NotEnoughArguments  of ident * int * int * int
  | KindLevelDefinition of ident
  | ParseError          of string
  | BracketScopingError
  | AssertError

exception Env_error of mident option * loc * env_error

let raise_as_env md lc = function
  | Signature_error e -> raise (Env_error (Some md, lc, (EnvErrorSignature e)))
  | Typing_error    e -> raise (Env_error (Some md, lc, (EnvErrorType      e)))
  | Rule_error      e -> raise (Env_error (Some md, lc, (EnvErrorRule      e)))
  | ex               -> raise ex

let check_arity = ref true

let check_ll = ref false

module type S =
sig
  module Printer : Pp.Printer
  val raise_env : loc -> env_error -> 'a

  val init        : string -> mident

  val get_signature : unit -> Signature.t
  val get_name    : unit -> mident
  module HName : Hashtbl.S with type key = name
  val get_symbols : unit -> Signature.rw_infos HName.t
  val get_type    : loc -> name -> term
  val is_static   : loc -> name -> bool
  val get_dtree   : loc -> name -> Dtree.t
  val export      : unit -> unit
  val import      : loc -> mident -> unit
  val declare     : loc -> ident -> Signature.scope ->
                    Signature.staticity -> term -> unit
  val define      : loc -> ident -> Signature.scope ->
                    bool -> term -> term option -> unit
  val add_rules   : Rule.partially_typed_rule list ->
                    (Subst.Subst.t * Rule.typed_rule) list

  val infer            : ?ctx:typed_context -> term         -> term
  val check            : ?ctx:typed_context -> term -> term -> unit
  val reduction        : ?ctx:typed_context -> ?red:(Reduction.red_cfg) -> term -> term
  val are_convertible  : ?ctx:typed_context -> term -> term -> bool
  val unsafe_reduction : ?red:(Reduction.red_cfg) -> term -> term

end

(* Wrapper around Signature *)
module Make(R:Reduction.S) =
struct
  module T = Typing.Make(R)

  let sg = ref (Signature.make "noname")

  let init file =
    sg := Signature.make file;
    Signature.get_name !sg

  let get_name () = Signature.get_name !sg

  let get_signature () = !sg

  let raise_as_env x = raise_as_env (get_name()) x
  let raise_env lc err = raise (Env_error (Some (get_name()), lc, err))

  module Printer = Pp.Make(struct let get_name = get_name end)

  module HName = Hashtbl.Make(
    struct
      type t    = name
      let equal = name_eq
      let hash  = Hashtbl.hash
    end )

  let get_symbols () =
    let table = HName.create 11 in
    Signature.iter_symbols (fun md id -> HName.add table (mk_name md id)) !sg;
    table

  let get_type lc cst =
    try Signature.get_type !sg lc cst
    with e -> raise_as_env lc e

  let get_dtree lc cst =
    try Signature.get_dtree !sg lc cst
    with e -> raise_as_env lc e

  let export () =
    try Signature.export !sg
    with e -> raise_as_env dloc e

  let import lc md =
    try Signature.import !sg lc md
    with e -> raise_as_env lc e

  let _declare lc (id:ident) scope st ty : unit =
    match T.inference !sg ty with
<<<<<<< HEAD
    | Kind | Type _ -> Signature.add_declaration !sg lc id scope st ty
    | s -> raise (Typing.TypingError (Typing.SortExpected (ty,[],s)))
=======
    | Kind | Type _ -> Signature.add_declaration !sg lc id st ty
    | s -> raise (Typing.Typing_error (Typing.SortExpected (ty,[],s)))
>>>>>>> 56b63114

  let is_static lc cst = Signature.is_static !sg lc cst

  (*         Rule checking       *)

  (* Checks that all Miller variables are applied to at least
     as many arguments on the rhs as they are on the lhs (their arity). *)
  let _check_arity (r:rule_infos) : unit =
    let check l id n k nargs =
      let expected_args = r.arity.(n-k) in
      if nargs < expected_args
      then raise_env l (NotEnoughArguments (id,n,nargs,expected_args)) in
    let rec aux k = function
      | Kind | Type _ | Const _ -> ()
      | DB (l,id,n) ->
        if n >= k then check l id n k 0
      | App(DB(l,id,n),a1,args) when n>=k ->
        check l id n k (List.length args + 1);
        List.iter (aux k) (a1::args)
      | App (f,a1,args) -> List.iter (aux k) (f::a1::args)
      | Lam (_,_,None,b) -> aux (k+1) b
      | Lam (_,_,Some a,b) | Pi (_,_,a,b) -> (aux k a;  aux (k+1) b)
    in
    aux 0 r.rhs

  (** Checks that all rule are left-linear. *)
  let _check_ll (r:rule_infos) : unit =
    List.iter
      (function Linearity _ -> raise (Env_error (Some (get_name()), r.l, NonLinearRule r.name)) | _ -> ())
      r.constraints

  let _add_rules rs =
    let ris = List.map Rule.to_rule_infos rs in
    if !check_arity then List.iter _check_arity ris;
    if !check_ll    then List.iter _check_ll    ris;
    Signature.add_rules !sg ris

  let _define lc (id:ident) (scope:scope) (opaque:bool) (te:term) (ty_opt:Typing.typ option) : unit =
    let ty = match ty_opt with
      | None -> T.inference !sg te
      | Some ty -> T.checking !sg te ty; ty
    in
    match ty with
    | Kind -> raise_env lc (KindLevelDefinition id)
    | _ ->
      if opaque then Signature.add_declaration !sg lc id scope Signature.Static ty
      else
        let _ = Signature.add_declaration !sg lc id scope Signature.Definable ty in
        let cst = mk_name (get_name ()) id in
        let rule =
          { name= Delta(cst) ;
            ctx = [] ;
            pat = Pattern(lc, cst, []);
            rhs = te ;
          }
        in
        _add_rules [rule]

  let declare lc id scope st ty : unit =
    try _declare lc id scope st ty
    with e -> raise_as_env lc e

  let define lc id scope op te ty_opt : unit =
    try _define lc id scope op te ty_opt
    with e -> raise_as_env lc e

  let add_rules (rules: partially_typed_rule list) : (Subst.Subst.t * typed_rule) list =
    try
      let rs2 = List.map (T.check_rule !sg) rules in
      _add_rules rules;
      rs2
    with e -> raise_as_env (get_loc_rule (List.hd rules)) e

  let infer ?ctx:(ctx=[]) te =
    try
      let ty = T.infer !sg ctx te in
      (* We only verify that [ty] itself has a type (that we immediately
         throw away) if [ty] is not [Kind], because [Kind] does not have a
         type, but we still want [infer ctx Type] to produce [Kind] *)
      if ty <> mk_Kind then
        ignore(T.infer !sg ctx ty);
      ty
    with e -> raise_as_env (get_loc te) e

  let check ?ctx:(ctx=[]) te ty =
    try T.check !sg ctx te ty
    with e -> raise_as_env (get_loc te) e

  let _unsafe_reduction red te =
    R.reduction red !sg te

  let _reduction ctx red te =
    (* This is a safe reduction, so we check that [te] has a type
       before attempting to normalize it, but we only do so if [te]
       is not [Kind], because [Kind] does not have a type, but we
       still want to be able to reduce it *)
    if te <> mk_Kind then
      ignore(T.infer !sg ctx te);
    _unsafe_reduction red te

  let reduction ?ctx:(ctx=[]) ?red:(red=Reduction.default_cfg) te =
    try _reduction ctx red te
    with e -> raise_as_env (get_loc te) e

  let unsafe_reduction ?red:(red=Reduction.default_cfg) te =
    try _unsafe_reduction red te
    with e -> raise_as_env (get_loc te) e

  let are_convertible ?ctx:(ctx=[]) te1 te2 =
    try
      let ty1 = T.infer !sg ctx te1 in
      let ty2 = T.infer !sg ctx te2 in
      R.are_convertible !sg ty1 ty2 &&
      R.are_convertible !sg te1 te2
    with e -> raise_as_env (get_loc te1) e

end

module Default = Make(Reduction.Default)<|MERGE_RESOLUTION|>--- conflicted
+++ resolved
@@ -125,13 +125,8 @@
 
   let _declare lc (id:ident) scope st ty : unit =
     match T.inference !sg ty with
-<<<<<<< HEAD
     | Kind | Type _ -> Signature.add_declaration !sg lc id scope st ty
-    | s -> raise (Typing.TypingError (Typing.SortExpected (ty,[],s)))
-=======
-    | Kind | Type _ -> Signature.add_declaration !sg lc id st ty
     | s -> raise (Typing.Typing_error (Typing.SortExpected (ty,[],s)))
->>>>>>> 56b63114
 
   let is_static lc cst = Signature.is_static !sg lc cst
 
