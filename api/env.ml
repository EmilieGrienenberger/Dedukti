open Kernel
open Basic
open Term
open Rule
open Typing
open Signature

exception DebugFlagNotRecognized of char

let set_debug_mode =
  String.iter (function
      | 'q' -> Debug.disable_flag Debug.d_warn
      | 'n' -> Debug.enable_flag  Debug.d_notice
      | 'o' -> Debug.enable_flag  Signature.d_module
      | 'c' -> Debug.enable_flag  Confluence.d_confluence
      | 'u' -> Debug.enable_flag  Typing.d_rule
      | 't' -> Debug.enable_flag  Typing.d_typeChecking
      | 'r' -> Debug.enable_flag  Reduction.d_reduce
      | 'm' -> Debug.enable_flag  Matching.d_matching
      | c -> raise (DebugFlagNotRecognized c)
    )

type env_error =
  | EnvErrorType        of typing_error
  | EnvErrorSignature   of signature_error
  | EnvErrorRule        of rule_error
  | EnvErrorDep         of Dep.dep_error
  | NonLinearRule       of rule_name
  | NotEnoughArguments  of ident * int * int * int
  | KindLevelDefinition of ident
  | ParseError          of string
  | BracketScopingError
  | AssertError

exception Env_error of mident option * loc * env_error

let raise_as_env md lc = function
  | Signature_error e -> raise (Env_error (Some md, lc, (EnvErrorSignature e)))
  | Typing_error    e -> raise (Env_error (Some md, lc, (EnvErrorType      e)))
  | Rule_error      e -> raise (Env_error (Some md, lc, (EnvErrorRule      e)))
  | ex               -> raise ex

let check_arity = ref true

let check_ll = ref false

module type S =
sig
  module Printer : Pp.Printer
  val raise_env : loc -> env_error -> 'a

  val init        : string -> mident

  val get_signature : unit -> Signature.t
  val get_name    : unit -> mident
  module HName : Hashtbl.S with type key = name
  val get_symbols : unit -> Signature.rw_infos HName.t
  val get_type    : loc -> name -> term
  val is_static   : loc -> name -> bool
  val get_dtree   : loc -> name -> Dtree.t
  val export      : unit -> unit
  val import      : loc -> mident -> unit
  val declare     : loc -> ident -> Signature.staticity -> term -> unit
  val define      : loc -> ident -> bool -> term -> term option -> unit
  val add_rules   : Rule.partially_typed_rule list -> (Subst.Subst.t * Rule.typed_rule) list

  val infer            : ?ctx:typed_context -> term         -> term
  val check            : ?ctx:typed_context -> term -> term -> unit
  val reduction        : ?ctx:typed_context -> ?red:(Reduction.red_cfg) -> term -> term
  val are_convertible  : ?ctx:typed_context -> term -> term -> bool
  val unsafe_reduction : ?red:(Reduction.red_cfg) -> term -> term

end

(* Wrapper around Signature *)
module Make(R:Reduction.S) =
struct
  module T = Typing.Make(R)

  let sg = ref (Signature.make "noname")

  let init file =
    sg := Signature.make file;
    Signature.get_name !sg

  let get_name () = Signature.get_name !sg

  let get_signature () = !sg

  let raise_as_env x = raise_as_env (get_name()) x
  let raise_env lc err = raise (Env_error (Some (get_name()), lc, err))

  module Printer = Pp.Make(struct let get_name = get_name end)

  module HName = Hashtbl.Make(
    struct
      type t    = name
      let equal = name_eq
      let hash  = Hashtbl.hash
    end )

  let get_symbols () =
    let table = HName.create 11 in
    Signature.iter_symbols (fun md id -> HName.add table (mk_name md id)) !sg;
    table

  let get_type lc cst =
    try Signature.get_type !sg lc cst
    with e -> raise_as_env lc e

  let get_dtree lc cst =
    try Signature.get_dtree !sg lc cst
    with e -> raise_as_env lc e

  let export () =
    try Signature.export !sg
    with e -> raise_as_env dloc e

  let import lc md =
    try Signature.import !sg lc md
    with e -> raise_as_env lc e

  let _declare lc (id:ident) st ty : unit =
<<<<<<< HEAD
    Signature.add_declaration !sg lc id st
      ( match T.inference !sg ty, st with
        | Kind  , Definable AC
        | Kind  , Definable (ACU _)   -> raise (TypingError (SortExpected (ty,[],mk_Kind) ))
        | Type _, Definable AC        -> mk_Arrow dloc ty (mk_Arrow dloc ty ty)
        | Type _, Definable (ACU neu) -> ignore(T.checking !sg neu ty);
          mk_Arrow dloc ty (mk_Arrow dloc ty ty)
        | Kind, _ | Type _, _ -> ty
        | s, _ -> raise (TypingError (SortExpected (ty,[],s)))  )
=======
    match T.inference !sg ty with
    | Kind | Type _ -> Signature.add_declaration !sg lc id st ty
    | s -> raise (Typing.Typing_error (Typing.SortExpected (ty,[],s)))
>>>>>>> 56b63114

  let is_static lc cst = Signature.is_static !sg lc cst

  (*         Rule checking       *)

  (* Checks that all Miller variables are applied to at least
     as many arguments on the rhs as they are on the lhs (their arity). *)
  let _check_arity (r:rule_infos) : unit =
    let check l id n k nargs =
      let expected_args = r.arity.(n-k) in
      if nargs < expected_args
      then raise_env l (NotEnoughArguments (id,n,nargs,expected_args)) in
    let rec aux k = function
      | Kind | Type _ | Const _ -> ()
      | DB (l,id,n) ->
        if n >= k then check l id n k 0
      | App(DB(l,id,n),a1,args) when n>=k ->
        check l id n k (List.length args + 1);
        List.iter (aux k) (a1::args)
      | App (f,a1,args) -> List.iter (aux k) (f::a1::args)
      | Lam (_,_,None,b) -> aux (k+1) b
      | Lam (_,_,Some a,b) | Pi (_,_,a,b) -> (aux k a;  aux (k+1) b)
    in
    aux 0 r.rhs

  (** Checks that all rule are left-linear. *)
  let _check_ll (r:rule_infos) : unit =
<<<<<<< HEAD
    if r.nonlinear <> []
    then raise (EnvError (Some (get_name()), r.l, NonLinearRule r.name))
=======
    List.iter
      (function Linearity _ -> raise (Env_error (Some (get_name()), r.l, NonLinearRule r.name)) | _ -> ())
      r.constraints
>>>>>>> 56b63114

  let _add_rules rs =
    let ris = List.map Rule.to_rule_infos rs in
    if !check_arity then List.iter _check_arity ris;
    if !check_ll    then List.iter _check_ll    ris;
    Signature.add_rules !sg ris

  let _define lc (id:ident) (opaque:bool) (te:term) (ty_opt:Typing.typ option) : unit =
    let ty = match ty_opt with
      | None -> T.inference !sg te
      | Some ty -> T.checking !sg te ty; ty
    in
    match ty with
    | Kind -> raise_env lc (KindLevelDefinition id)
    | _ ->
      if opaque then Signature.add_declaration !sg lc id Signature.Static ty
      else
        let _ = Signature.add_declaration !sg lc id (Signature.Definable Free) ty in
        let cst = mk_name (get_name ()) id in
        let rule =
          { name= Delta(cst) ;
            ctx = [] ;
            pat = Pattern(lc, cst, []);
            rhs = te ;
          }
        in
        _add_rules [rule]

  let declare lc id st ty : unit =
    try _declare lc id st ty
    with e -> raise_as_env lc e

  let define lc id op te ty_opt : unit =
    try _define lc id op te ty_opt
    with e -> raise_as_env lc e

  let add_rules (rules: partially_typed_rule list) : (Subst.Subst.t * typed_rule) list =
    try
      let rs2 = List.map (T.check_rule !sg) rules in
      _add_rules rules;
      rs2
    with e -> raise_as_env (get_loc_rule (List.hd rules)) e

  let infer ?ctx:(ctx=[]) te =
    try
      let ty = T.infer !sg ctx te in
      (* We only verify that [ty] itself has a type (that we immediately
         throw away) if [ty] is not [Kind], because [Kind] does not have a
         type, but we still want [infer ctx Type] to produce [Kind] *)
      if ty <> mk_Kind then
        ignore(T.infer !sg ctx ty);
      ty
    with e -> raise_as_env (get_loc te) e

  let check ?ctx:(ctx=[]) te ty =
    try T.check !sg ctx te ty
    with e -> raise_as_env (get_loc te) e

  let _unsafe_reduction red te =
    R.reduction red !sg te

  let _reduction ctx red te =
    (* This is a safe reduction, so we check that [te] has a type
       before attempting to normalize it, but we only do so if [te]
       is not [Kind], because [Kind] does not have a type, but we
       still want to be able to reduce it *)
    if te <> mk_Kind then
      ignore(T.infer !sg ctx te);
    _unsafe_reduction red te

  let reduction ?ctx:(ctx=[]) ?red:(red=Reduction.default_cfg) te =
    try _reduction ctx red te
    with e -> raise_as_env (get_loc te) e

  let unsafe_reduction ?red:(red=Reduction.default_cfg) te =
    try _unsafe_reduction red te
    with e -> raise_as_env (get_loc te) e

  let are_convertible ?ctx:(ctx=[]) te1 te2 =
    try
      let ty1 = T.infer !sg ctx te1 in
      let ty2 = T.infer !sg ctx te2 in
      R.are_convertible !sg ty1 ty2 &&
      R.are_convertible !sg te1 te2
    with e -> raise_as_env (get_loc te1) e

end

module Default = Make(Reduction.Default)<|MERGE_RESOLUTION|>--- conflicted
+++ resolved
@@ -121,21 +121,16 @@
     with e -> raise_as_env lc e
 
   let _declare lc (id:ident) st ty : unit =
-<<<<<<< HEAD
     Signature.add_declaration !sg lc id st
       ( match T.inference !sg ty, st with
         | Kind  , Definable AC
-        | Kind  , Definable (ACU _)   -> raise (TypingError (SortExpected (ty,[],mk_Kind) ))
+        | Kind  , Definable (ACU _)   ->
+           raise (Typing_error (SortExpected (ty,[],mk_Kind) ))
         | Type _, Definable AC        -> mk_Arrow dloc ty (mk_Arrow dloc ty ty)
         | Type _, Definable (ACU neu) -> ignore(T.checking !sg neu ty);
           mk_Arrow dloc ty (mk_Arrow dloc ty ty)
         | Kind, _ | Type _, _ -> ty
-        | s, _ -> raise (TypingError (SortExpected (ty,[],s)))  )
-=======
-    match T.inference !sg ty with
-    | Kind | Type _ -> Signature.add_declaration !sg lc id st ty
-    | s -> raise (Typing.Typing_error (Typing.SortExpected (ty,[],s)))
->>>>>>> 56b63114
+        | s, _ -> raise (Typing_error (SortExpected (ty,[],s)))  )
 
   let is_static lc cst = Signature.is_static !sg lc cst
 
@@ -163,14 +158,8 @@
 
   (** Checks that all rule are left-linear. *)
   let _check_ll (r:rule_infos) : unit =
-<<<<<<< HEAD
     if r.nonlinear <> []
-    then raise (EnvError (Some (get_name()), r.l, NonLinearRule r.name))
-=======
-    List.iter
-      (function Linearity _ -> raise (Env_error (Some (get_name()), r.l, NonLinearRule r.name)) | _ -> ())
-      r.constraints
->>>>>>> 56b63114
+    then raise (Env_error (Some (get_name()), r.l, NonLinearRule r.name))
 
   let _add_rules rs =
     let ris = List.map Rule.to_rule_infos rs in
