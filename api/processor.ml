open Kernel
open Basic
open Parsing

module type S =
sig
  type t

  val handle_entry : Entry.entry -> unit

  val get_data : unit -> t
end

module TypeChecker (E:Env.S) : S with type t = unit =
struct
  module Printer = E.Printer

  type t = unit

  let handle_entry e =
    let open Entry in
    match e with
    | Decl(lc,id,st,ty) ->
<<<<<<< HEAD
      debug d_notice "Declaration of constant '%a'." pp_ident id;
      E.declare lc id st ty
    | Def(lc,id,opaque,ty,te) ->
      let opaque_str = if opaque then " (opaque)" else "" in
      debug d_notice "Definition of symbol '%a'%s." pp_ident id opaque_str;
=======
      Debug.(debug d_notice) "Declaration of constant '%a'." pp_ident id;
      E.declare lc id st ty
    | Def(lc,id,opaque,ty,te) ->
      let opaque_str = if opaque then " (opaque)" else "" in
      Debug.(debug d_notice) "Definition of symbol '%a'%s." pp_ident id opaque_str;
>>>>>>> 56b63114
      E.define lc id opaque te ty
    | Rules(_,rs) ->
      let open Rule in
      List.iter (fun (r:partially_typed_rule) ->
          Debug.(debug d_notice "Adding rewrite rules: '%a'" Printer.print_rule_name r.name)) rs;
      let rs = E.add_rules rs in
      List.iter (fun (s,r) ->
          Debug.debug Debug.d_notice "%a@.with the following constraints: %a"
            pp_typed_rule r (Subst.Subst.pp (fun n -> let _,n,_ = List.nth r.ctx n in n)) s) rs
    | Eval(_,red,te) ->
      let te = E.reduction ~red te in
      Format.printf "%a@." Printer.print_term te
    | Infer(_,red,te) ->
      let  ty = E.infer te in
      let rty = E.reduction ~red ty in
      Format.printf "%a@." Printer.print_term rty
    | Check(l, assrt, neg, Convert(t1,t2)) ->
      let succ = (E.are_convertible t1 t2) <> neg in
      ( match succ, assrt with
        | true , false -> Format.printf "YES@."
        | true , true  -> ()
        | false, false -> Format.printf "NO@."
        | false, true  -> E.raise_env l Env.AssertError )
    | Check(l, assrt, neg, HasType(te,ty)) ->
      let succ = try E.check te ty; not neg with _ -> neg in
      ( match succ, assrt with
        | true , false -> Format.printf "YES@."
        | true , true  -> ()
        | false, false -> Format.printf "NO@."
        | false, true  -> E.raise_env l Env.AssertError )
    | DTree(lc,m,v) ->
      let m = match m with None -> E.get_name () | Some m -> m in
      let cst = mk_name m v in
      let forest = E.get_dtree lc cst in
      Format.printf "GDTs for symbol %a:@.%a" pp_name cst Dtree.pp_dforest forest
    | Print(_,s) -> Format.printf "%s@." s
    | Name(_,n) ->
      if not (mident_eq n (E.get_name()))
      then Debug.(debug d_warn "Invalid #NAME directive ignored.@.")
    | Require(lc,md) -> E.import lc md

  let get_data () = ()

end

module SignatureBuilder (E:Env.S) : S with type t = Signature.t =
struct
  type t = Signature.t

  let handle_entry e =
    let sg = E.get_signature () in
    let md = E.get_name      () in
    let open Entry in
    match e with
    | Decl(lc,id,st,ty) ->
      Signature.add_external_declaration sg lc (Basic.mk_name md id) st ty
    | Def(lc,id,_,Some ty,te) ->
      let open Rule in
      Signature.add_external_declaration sg lc (Basic.mk_name md id) (Signature.Definable Term.Free) ty;
      let cst = Basic.mk_name md id in
      let rule = { name= Delta(cst) ; ctx = [] ; pat = Pattern(lc, cst, []); rhs = te ; } in
      Signature.add_rules sg [Rule.to_rule_infos rule]
    | Def(lc,_,_, None,_) ->
      E.raise_env lc (Env.EnvErrorType(Typing.DomainFreeLambda lc))
    | Rules(_,rs) ->
      Signature.add_rules sg (List.map Rule.to_rule_infos rs)
    | Require(lc,md) -> Signature.import sg lc md
    | _ -> ()

  let get_data () = E.get_signature ()

end

module EntryPrinter (E:Env.S) : S with type t = unit =
struct
  module Printer      = E.Printer

  type t = unit

  let handle_entry = Printer.print_entry Format.std_formatter

  let get_data () = ()

end

module Dependencies (E:Env.S) : S with type t = Dep.t =
struct
  type t = Dep.t

  let handle_entry e = Dep.handle (E.get_name ()) (fun f -> f e)

  let get_data () = Dep.deps
end<|MERGE_RESOLUTION|>--- conflicted
+++ resolved
@@ -21,19 +21,11 @@
     let open Entry in
     match e with
     | Decl(lc,id,st,ty) ->
-<<<<<<< HEAD
-      debug d_notice "Declaration of constant '%a'." pp_ident id;
-      E.declare lc id st ty
-    | Def(lc,id,opaque,ty,te) ->
-      let opaque_str = if opaque then " (opaque)" else "" in
-      debug d_notice "Definition of symbol '%a'%s." pp_ident id opaque_str;
-=======
       Debug.(debug d_notice) "Declaration of constant '%a'." pp_ident id;
       E.declare lc id st ty
     | Def(lc,id,opaque,ty,te) ->
       let opaque_str = if opaque then " (opaque)" else "" in
       Debug.(debug d_notice) "Definition of symbol '%a'%s." pp_ident id opaque_str;
->>>>>>> 56b63114
       E.define lc id opaque te ty
     | Rules(_,rs) ->
       let open Rule in
