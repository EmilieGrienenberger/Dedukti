open Kernel
open Basic
open Parsing

module type S =
sig
  type t

  val handle_entry : Entry.entry -> unit

  val get_data : unit -> t
end

module TypeChecker (E:Env.S) : S with type t = unit =
struct
  module Printer = E.Printer

  type t = unit

  let handle_entry e =
    let open Entry in
    match e with
    | Decl(lc,id,scope,st,ty) ->
      Debug.(debug d_notice) "Declaration of constant '%a'." pp_ident id;
      E.declare lc id scope st ty
    | Def(lc,id,scope,opaque,ty,te) ->
      let opaque_str = if opaque then " (opaque)" else "" in
      Debug.(debug d_notice) "Definition of symbol '%a'%s." pp_ident id opaque_str;
      E.define lc id scope opaque te ty
    | Rules(_,rs) ->
      let open Rule in
      List.iter (fun (r:partially_typed_rule) ->
          Debug.(debug d_notice "Adding rewrite rules: '%a'" Printer.print_rule_name r.name)) rs;
      let rs = E.add_rules rs in
      List.iter (fun (s,r) ->
<<<<<<< HEAD
          Debug.debug Debug.D_notice "%a@.with the following constraints: %a"
            pp_typed_rule r (Exsubst.ExSubst.pp (fun n -> let _,n,_ = List.nth r.ctx n in n)) s) rs
=======
          Debug.debug Debug.d_notice "%a@.with the following constraints: %a"
            pp_typed_rule r (Subst.Subst.pp (fun n -> let _,n,_ = List.nth r.ctx n in n)) s) rs
>>>>>>> 812cd87b
    | Eval(_,red,te) ->
      let te = E.reduction ~red te in
      Format.printf "%a@." Printer.print_term te
    | Infer(_,red,te) ->
      let  ty = E.infer te in
      let rty = E.reduction ~red ty in
      Format.printf "%a@." Printer.print_term rty
    | Check(l, assrt, neg, Convert(t1,t2)) ->
      let succ = (E.are_convertible t1 t2) <> neg in
      ( match succ, assrt with
        | true , false -> Format.printf "YES@."
        | true , true  -> ()
        | false, false -> Format.printf "NO@."
        | false, true  -> E.raise_env l Env.AssertError )
    | Check(l, assrt, neg, HasType(te,ty)) ->
      let succ = try E.check te ty; not neg with _ -> neg in
      ( match succ, assrt with
        | true , false -> Format.printf "YES@."
        | true , true  -> ()
        | false, false -> Format.printf "NO@."
        | false, true  -> E.raise_env l Env.AssertError )
    | DTree(lc,m,v) ->
      let m = match m with None -> E.get_name () | Some m -> m in
      let cst = mk_name m v in
      let forest = E.get_dtree lc cst in
      Format.printf "GDTs for symbol %a:@.%a" pp_name cst Dtree.pp_dforest forest
    | Print(_,s) -> Format.printf "%s@." s
    | Name(_,n) ->
      if not (mident_eq n (E.get_name()))
      then Debug.(debug d_warn "Invalid #NAME directive ignored.@.")
    | Require(lc,md) -> E.import lc md

  let get_data () = ()

end

module SignatureBuilder (E:Env.S) : S with type t = Signature.t =
struct
  type t = Signature.t

  let handle_entry e =
    let sg = E.get_signature () in
    let md = E.get_name      () in
    let open Entry in
    match e with
    | Decl(lc,id,scope,st,ty) ->
      Signature.add_external_declaration sg lc (Basic.mk_name md id) scope st ty
    | Def(lc,id,scope,_,Some ty,te) ->
      let open Rule in
      Signature.add_external_declaration sg lc (Basic.mk_name md id) scope Signature.Definable ty;
      let cst = Basic.mk_name md id in
      let rule = { name= Delta(cst) ; ctx = [] ; pat = Pattern(lc, cst, []); rhs = te ; } in
      Signature.add_rules sg [Rule.to_rule_infos rule]
    | Def(lc,_,_,_, None,_) ->
      E.raise_env lc (Env.EnvErrorType(Typing.DomainFreeLambda lc))
    | Rules(_,rs) ->
      Signature.add_rules sg (List.map Rule.to_rule_infos rs)
    | Require(lc,md) -> Signature.import sg lc md
    | _ -> ()

  let get_data () = E.get_signature ()

end

module EntryPrinter (E:Env.S) : S with type t = unit =
struct
  module Printer      = E.Printer

  type t = unit

  let handle_entry = Printer.print_entry Format.std_formatter

  let get_data () = ()

end

module Dependencies (E:Env.S) : S with type t = Dep.t =
struct
  type t = Dep.t

  let handle_entry e = Dep.handle (E.get_name ()) (fun f -> f e)

  let get_data () = Dep.deps
end<|MERGE_RESOLUTION|>--- conflicted
+++ resolved
@@ -33,13 +33,8 @@
           Debug.(debug d_notice "Adding rewrite rules: '%a'" Printer.print_rule_name r.name)) rs;
       let rs = E.add_rules rs in
       List.iter (fun (s,r) ->
-<<<<<<< HEAD
-          Debug.debug Debug.D_notice "%a@.with the following constraints: %a"
+          Debug.debug Debug.d_notice "%a@.with the following constraints: %a"
             pp_typed_rule r (Exsubst.ExSubst.pp (fun n -> let _,n,_ = List.nth r.ctx n in n)) s) rs
-=======
-          Debug.debug Debug.d_notice "%a@.with the following constraints: %a"
-            pp_typed_rule r (Subst.Subst.pp (fun n -> let _,n,_ = List.nth r.ctx n in n)) s) rs
->>>>>>> 812cd87b
     | Eval(_,red,te) ->
       let te = E.reduction ~red te in
       Format.printf "%a@." Printer.print_term te
