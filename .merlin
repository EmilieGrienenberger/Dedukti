--- conflicted
+++ resolved
@@ -1,4 +1,3 @@
-<<<<<<< HEAD
 S kernel
 S utils
 S parser
@@ -14,12 +13,4 @@
 B _build/dkcheck
 B _build/dkdep
 B _build/dktop
-B _build/dkrule
-
-=======
-B _dkcheck
-B _dkdep
-B _dktop
-S .
->>>>>>> fa9708d3
-FLG -rectypes+B _build/dkrule