
open Types

module M =
struct

  let mk_prelude lc name =
    Global.vprint lc (lazy ("Module name is '" ^ string_of_ident name ^ "'."))

  let mk_require lc m =
    Global.warning lc "Import command is ignored."

  let mk_declaration lc id pty =
    Global.vprint lc (lazy ("Declaration of symbol '" ^ string_of_ident id ^ "'." )) ;
    let ty = Inference.check_type [] pty in
      Env.add_decl lc id ty

  let mk_definition lc id ty_opt pte =
    Global.vprint lc (lazy ("Definition of symbol '" ^ string_of_ident id ^ "'.")) ;
    let (te,ty) =
      match ty_opt with
        | None          -> Inference.infer [] pte
        | Some pty      ->
            let ty = Inference.check_type [] pty in
            let te = Inference.check_term [] pte ty in
              ( te , ty )
    in
      Env.add_def lc id te ty

  let mk_opaque lc id ty_opt pte =
    Global.vprint lc (lazy ("Opaque definition of symbol '" ^ string_of_ident id ^ "'.")) ;
    let ty =
      match ty_opt with
        | None          -> snd ( Inference.infer [] pte )
        | Some pty      ->
            let ty = Inference.check_type [] pty in
            let _  = Inference.check_term [] pte ty in
              ty
    in
      Env.add_decl lc id ty

  let mk_term pte =
    Global.vprint (get_loc pte) (lazy ("Term normalization:" )) ;
    let (te,_) = Inference.infer [] pte in
    let te' = Reduction.hnf te in
      Global.sprint ( Pp.string_of_term te' ) ;
      match (
        match pte with
          | P_Id (l,id)         -> ( !Global.name , id , Env.get_global_rw l !Global.name id )
          | P_QId (l,md,id)     -> ( md ,id , Env.get_global_rw l md id )
          | _                   -> ( empty , empty , None )
      ) with
        | ( _, _ , None )               -> ()
        | ( md, id , Some (i,g) )       -> Global.vprint (get_loc pte) (lazy (Pp.string_of_gdt md id i g))

  let mk_rules (prs:prule list) =
    let (lc,hd) =
      match prs with
      | (_,P_Id(l,id),_)::_
      | (_,P_App((P_Id (l,id))::_),_)::_        -> (l,id)
      | _                                       -> assert false
    in
      Global.vprint lc (lazy ("Rewrite rules for symbol '" ^ string_of_ident hd ^ "'.")) ;
      let rs = List.map Inference.check_rule prs in
        Env.add_rw lc hd rs

  let mk_ending _ =
    Env.export_and_clear ()

end

(* *** Parsing *** *)

module P = Parser.Make(M)

let parse lb =
  try
      P.prelude Lexer.token lb ;
      while true do P.line Lexer.token lb done
  with
    | P.Error   ->
        begin
          let start = lb.Lexing.lex_start_p in
          let line = start.Lexing.pos_lnum  in
          let cnum = start.Lexing.pos_cnum - start.Lexing.pos_bol in
          let tok = Lexing.lexeme lb in
            raise (ParserError ( mk_loc line cnum , "Unexpected token '" ^ tok ^ "'." ) )
        end
    | EndOfFile -> ()

(* *** Input *** *)

let run_on_stdin _ =
  Global.vprint dloc (lazy " -- Processing standard input ...") ;
  parse (Lexing.from_channel stdin) ;
  Global.print_ok "none"

let run_on_file file =
  let input = open_in file in
<<<<<<< HEAD
    Global.vprint (lazy (" -- Processing file '" ^ file ^ "' ...")) ;
    Global.set_file_name file ;
=======
    Global.vprint dloc (lazy (" -- Processing file '" ^ file ^ "' ...")) ;
    Global.set_filename file ;
>>>>>>> b72992ca
    parse (Lexing.from_channel input) ;
    Global.print_ok file

(* *** Main *** *)

let args = [
        ("-q"    , Arg.Set Global.quiet                 , "Quiet"                       ) ;
        ("-v"    , Arg.Clear Global.quiet               , "Verbose"                     ) ;
        ("-e"    , Arg.Set Global.export                , "Create a .dko"               ) ;
        ("-nc"   , Arg.Clear Global.color               , "Disable colored output"      ) ;
        ("-stdin", Arg.Unit run_on_stdin                , "Use standart input"          ) ;
        ("-r"    , Arg.Set Global.raphael               , "Undocumented"                )
]

let _ =
  try
    Arg.parse args run_on_file ("Usage: "^Sys.argv.(0)^" [options] files")
  with
    | Sys_error err             -> Global.error dloc err
    | LexerError (lc,err)       -> Global.error lc err
    | ParserError (lc,err)      -> Global.error lc err
    | TypingError (lc,err)      -> Global.error lc err
    | EnvError (lc,err)         -> Global.error lc err
    | PatternError (lc,err)     -> Global.error lc err<|MERGE_RESOLUTION|>--- conflicted
+++ resolved
@@ -97,13 +97,8 @@
 
 let run_on_file file =
   let input = open_in file in
-<<<<<<< HEAD
-    Global.vprint (lazy (" -- Processing file '" ^ file ^ "' ...")) ;
-    Global.set_file_name file ;
-=======
     Global.vprint dloc (lazy (" -- Processing file '" ^ file ^ "' ...")) ;
     Global.set_filename file ;
->>>>>>> b72992ca
     parse (Lexing.from_channel input) ;
     Global.print_ok file
 
