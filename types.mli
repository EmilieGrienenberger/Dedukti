(** basic datatypes *)

(** {2 Identifiers (hashconsed strings)} *)
(** Internal representation of identifiers as hashconsed strings. *)

type ident
val empty : ident
val string_of_ident : ident -> string
val pp_ident : out_channel -> ident -> unit
val hstring : string -> ident
val ident_eq : ident -> ident -> bool

(** {2 Localization} *)

type loc
val dloc                : loc
val mk_loc              : int -> int -> loc
(** mk_loc [line] [column] *)
val of_loc              : loc -> (int*int)

(** {2 Parsing} *)

type token =
  | UNDERSCORE  of loc
  | TYPE        of loc
  | RIGHTSQU
  | RIGHTPAR
  | RIGHTBRA
  | QID         of ( loc * ident * ident )
  | NAME        of ( loc * ident )
  | LONGARROW
  | LEFTSQU
  | LEFTPAR
  | LEFTBRA
  | ID          of ( loc * ident )
  | FATARROW
  | EOF
  | DOT
  | DEF
  | COMMA
  | COLON
  | ARROW
  | WHNF        of loc
  | HNF         of loc
  | SNF         of loc
  | STEP        of loc
  | INFER       of loc
  | CONV        of loc
  | CHECK       of loc
  | PRINT       of loc
  | GDT         of loc
  | OTHER       of ( loc * string )
  | STRING      of string

exception EndOfFile

(** {2 PreTerms/PrePatterns} *)

type preterm =
  | PreType of loc
  | PreId   of loc * ident
  | PreQId  of loc * ident * ident
  | PreApp  of preterm * preterm * preterm list
  | PreLam  of loc * ident * preterm * preterm
  | PrePi   of loc * ident option * preterm * preterm

type prepattern =
  | PCondition  of preterm
  | PPattern    of loc*ident option*ident*prepattern list
  | PJoker      of loc

type pdecl      = loc * ident * preterm
type pcontext   = pdecl list
type prule      = loc * pdecl list * ident * prepattern list * preterm

(** {2 Terms/Patterns} *)

type term = private
  | Kind                                (* Kind *)
  | Type  of loc                        (* Type *)
  | DB    of loc*ident*int              (* deBruijn *)
  | Const of loc*ident*ident            (* Global variable *)
  | App   of term * term * term list    (* f a1 [ a2 ; ... an ] , f not an App *)
  | Lam   of loc*ident*term*term        (* Lambda abstraction *)
  | Pi    of loc*ident option*term*term (* Pi abstraction *)
  | Meta  of loc*int

val get_loc : term -> loc

val mk_Kind     : term
val mk_Type     : loc -> term
val mk_DB       : loc -> ident -> int -> term
val mk_Const    : loc -> ident -> ident -> term
val mk_Lam      : loc -> ident -> term -> term -> term
val mk_App      : term -> term -> term list -> term
val mk_Pi       : loc -> ident option -> term -> term -> term
val mk_Unique   : unit -> term
val mk_Meta     : loc -> int -> term

(* Syntactic equality / Alpha-equivalence *)
val term_eq : term -> term -> bool

type pattern =
  | Var         of loc*ident*int
  | Pattern     of loc*ident*ident*pattern list
  | Brackets    of term
  | Joker       of loc*int

type top = ident*pattern array
type context = ( ident * term ) list

(**{2 Rewrite Rules} *)

type rule = {
        l:loc;
        ctx:context;
        md:ident;
        id:ident;
        args:pattern list;
        rhs:term; }

type dtree =
  | Switch      of int * (int*ident*ident*dtree) list * dtree option
  | Test        of (term*term) list * term * dtree option

(** {2 Environment} *)

module H : Hashtbl.S with type key := ident

type rw_infos =
  | Decl    of term
  | Def     of term*term
  | Decl_rw of term*rule list*int*dtree

(** {2 Commands} *)

type command =
  (* Reduction *)
  | Whnf of preterm
  | Hnf of preterm
  | Snf of preterm
  | OneStep of preterm
  | Conv of preterm*preterm
  (*Typing*)
  | Check of preterm*preterm
  | Infer of preterm
  (* Misc *)
  | Gdt of ident*ident
<<<<<<< HEAD
  | Print of ident
  | Other of string*preterm list
=======
  | Print of string
  | Other of string*preterm list

(** {2 Misc} *)

type yes_no_maybe = Yes | No | Maybe
type 'a option2 = None2 | DontKnow | Some2 of 'a
type ('a,'b) sum = Success of 'a | Failure of 'b
>>>>>>> 2895bc0c
<|MERGE_RESOLUTION|>--- conflicted
+++ resolved
@@ -146,16 +146,5 @@
   | Infer of preterm
   (* Misc *)
   | Gdt of ident*ident
-<<<<<<< HEAD
-  | Print of ident
-  | Other of string*preterm list
-=======
   | Print of string
-  | Other of string*preterm list
-
-(** {2 Misc} *)
-
-type yes_no_maybe = Yes | No | Maybe
-type 'a option2 = None2 | DontKnow | Some2 of 'a
-type ('a,'b) sum = Success of 'a | Failure of 'b
->>>>>>> 2895bc0c
+  | Other of string*preterm list