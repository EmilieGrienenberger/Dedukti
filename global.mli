
open Types

(* *** Global Options *** *)

val name        : ident ref
val out         : out_channel ref
val quiet       : bool ref
val export      : bool ref
val raphael     : bool ref
val color       : bool ref

<<<<<<< HEAD
val set_name    : string -> unit 
val set_out     : string -> unit 
val set_file_name : string -> unit
=======
val set_name     : ident -> unit
val set_filename : string -> unit
val set_out      : string -> unit
>>>>>>> b72992ca

(* *** Info messages *** *)

val sprint      : string -> unit        (* Print a string on standard output *)
val eprint      : string -> unit        (* Print a string on standard error *)
val vprint      : loc -> string Lazy.t -> unit  (* Print a string on standard error if in verbose mode *)
val error       : loc -> string -> unit (* Print an error message and exit *)
val warning     : loc -> string -> unit (* Print an warning message *)
val print_ok    : string -> unit        (* Print a success message *)


<|MERGE_RESOLUTION|>--- conflicted
+++ resolved
@@ -10,15 +10,9 @@
 val raphael     : bool ref
 val color       : bool ref
 
-<<<<<<< HEAD
-val set_name    : string -> unit 
-val set_out     : string -> unit 
-val set_file_name : string -> unit
-=======
 val set_name     : ident -> unit
 val set_filename : string -> unit
 val set_out      : string -> unit
->>>>>>> b72992ca
 
 (* *** Info messages *** *)
 
