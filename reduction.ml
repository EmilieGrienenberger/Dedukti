open Types

<<<<<<< HEAD
type env = (term Lazy.t) list
type state = int (*size of env*) * env * term * stack and stack = state list

let rec split_stack i = function
  | l  when i=0 -> Some ([],l)
  | []          -> None
  | x::l        -> map_opt (fun (s1,s2) -> (x::s1,s2) ) (split_stack (i-1) l)

let rec term_of_state (k,e,t,s:state) : term =
  let t = ( if k = 0 then t else Subst.psubst_l (k,e) 0 t ) in
    match s with
      | [] -> t | a::lst ->
          mk_App t (term_of_state a) (List.map term_of_state lst)

let rec add_to_list lst (s:stack) (s':stack) =
=======
type cbn_state = {
  ctx : term Lazy.t LList.t;    (*context*)
  term : term;                  (*term to reduce*)
  stack : cbn_state list;       (*stack*)
}

(*
 let dump_state (k,e,t,s) =
 Global.eprint ("k = "^string_of_int k^"\n");
 Global.eprint ("t = "^ Pp.string_of_term t^"\n");
 Global.eprint "e = [";
 List.iter (fun u -> Global.eprint (" ("^ Pp.string_of_term (Lazy.force u)^")")) e ;
 Global.eprint " ]\ns = [";
 List.iter (fun (_,_,u,_) -> Global.eprint (" {{ "^ Pp.string_of_term u^" }}")) s ;
 Global.eprint " ]\n"
 *)

let rec cbn_term_of_state {ctx;term;stack} : term =
  let t = ( if LList.is_empty ctx then term else Subst.psubst_l ctx 0 term ) in
    match stack with
      | [] -> t
      | a::lst ->
          mk_App t (cbn_term_of_state a) (List.map cbn_term_of_state lst)

let rec split_stack i = function
  | l  when i=0 -> Some ([],l)
  | []          -> None
  | x::l        -> ( match split_stack (i-1) l with
                       | None            -> None
                       | Some (s1,s2)    -> Some (x::s1,s2) )

let rec safe_find m v = function
  | []                  -> None
  | (_,m',v',tr)::tl       ->
      if ident_eq v v' && ident_eq m m' then Some tr
      else safe_find m v tl

let rec add_to_list lst s s' =
>>>>>>> fa9708d3
  match s,s' with
    | [] , []           -> Some lst
    | x::s1 , y::s2     -> add_to_list ((x,y)::lst) s1 s2
    | _ ,_              -> None

 let dump_state (k,e,t,s) =
   Global.debug_no_loc 1 "[ k=%i | e=[...] | %a | [...] ]" k Pp.pp_term t

let dump_stack stk =
  Global.debug_no_loc 1 "DUMP STATE --->";
  List.iter dump_state stk ;
  Global.debug_no_loc 1 " <------ DUMP STATE"

let itg = hstring "?"

(* ********************* *)

let get_context1 (lst:int list) (stck:stack) : env =
  List.map (fun i -> lazy (term_of_state (List.nth stck i) )) lst

exception NotUnifiable

let occur (te:term) (x:int) : bool =
  let rec aux k = function
  | Kind | Type _ | Const _ -> false
  | DB (_,_,n) -> (n-k) = x
  | App (f,a,args) -> List.exists (aux k) (f::a::args)
  | Lam (_,_,a,b) | Pi (_,_,a,b) -> ( aux k a || aux (k+1) b )
  in
    aux 0 te

let rec lam (te:term) : term list -> term = function
  | [] -> te
  | ty::lst -> lam (mk_Lam dloc itg ty te) lst

let flexrigid (ltyp:term list) (dbs:int list) (te:term) : term Lazy.t =
  if List.for_all (occur te) dbs then Lazy.from_val (lam te ltyp)
  else raise NotUnifiable

let get_context2 (ltyp:term list) (pre_ctx:ctx_loc) (stck:stack) : env option =
  match pre_ctx with
    | Syntactic var_lst -> Some (get_context1 var_lst stck)
    | MillerPattern lst ->
        let aux (i,dbs) =
          flexrigid ltyp dbs (term_of_state (List.nth stck i))
        in
          try Some (List.map aux lst)
          with NotUnifiable -> None

(* ********************* *)

let rec on_stack k e (s:stack) (args:term list) : stack (* args@s *) =
  match args with
    | [] -> s
    | t::args0 -> (k,e,t,[])::(on_stack k e s args0)

let rec beta_reduce (config:state) : state =
  match config with
<<<<<<< HEAD
    (* Weak heah beta normal terms *)
    | ( _ , _ , Type _ , _ ) | ( _ , _ , Kind , _ ) | ( _ , _ , Pi _ , _ )
    | ( _ , _ , Const _ , _ ) | ( _ , _ , Lam _ , [] ) -> config
    | ( k , _ , DB (_,_,n) , _ ) when (n>=k) -> config
    (* DeBruijn index: environement lookup *)
    | ( k , e , DB (_,_,n) , s ) (*when n<k*) ->
        beta_reduce ( 0 , [] , Lazy.force (List.nth e n) , s )
    (* Beta redex *)
    | ( k , e , Lam (_,_,_,t) , p::s ) ->
        beta_reduce ( k+1 , (lazy (term_of_state p))::e , t , s )
    (* Application: arguments go on the stack *)
    | ( k , e , App (f,a,args) , s ) ->
        beta_reduce ( k , e , f , on_stack k e s (a::args) )

(* ********************* *)

type find_case_ty =
  | FC_Lam of dtree*term*state
  | FC_Const of dtree*state list
  | FC_DB of dtree*state list
  | FC_None

let rec find_case (st:state) (cases:(case*dtree) list) : find_case_ty =
  match st, cases with
    | _, [] -> FC_None
    | ( k , e , Lam (_,_,ty,te) , _ ) , ( CLam , tr )::tl ->
        let ty2 = term_of_state (k,e,ty,[]) in
        let st2 = (k+1 ,(Lazy.lazy_from_val (mk_anonymous_DB 0))::e ,te ,[] ) in
        FC_Lam ( tr , ty2 , st2 )
    | ( _ , _ , Const (_,m,v) , s) , (CConst (nargs,m',v'),tr)::tl ->
        if ident_eq v v' && ident_eq m m' then
          ( assert (List.length s == nargs) ; FC_Const (tr,s) )
        else find_case st tl
    | ( _ , _ , DB (_,_,n) , s ) , (CDB (nargs,n'),tr)::tl ->
        if n==n' then ( assert (List.length s == nargs) ; FC_DB (tr,s) )
        else find_case st tl
    | _, _::tl -> find_case st tl

let rec reduce (config0:state) : state =
  match beta_reduce config0 with
    | ( _ , _ , Const (_,m,v) , s ) as config ->
        begin
          match Env.get_infos dloc m v with
=======
    (* Weak normal terms *)
    | {term=Type _}
    | {term=Kind}
    | {term=Pi _}
    | {term=Lam _; stack=[] } -> config
    | {ctx={LList.len=k}; term=DB (_,_,n)} when (n>=k) -> config
    (* Bound variable (to be substitute) *)
    | {ctx; term=DB (_,_,n); stack } (*when n<k*) ->
        cbn_reduce {ctx=LList.nil; term=Lazy.force (LList.nth ctx n); stack }
    (* Beta redex *)
    | {ctx; term=Lam (_,_,_,t); stack= p::s } ->
        cbn_reduce { ctx=LList.cons (lazy (cbn_term_of_state p)) ctx; term=t; stack=s }
    (* Application *)
    | {ctx; term=App (f,a,lst); stack=s } ->
        (* rev_map + rev_append to avoid map + append*)
        let tl' = List.rev_map ( fun t -> {ctx;term=t;stack=[]} ) (a::lst) in
        cbn_reduce { ctx; term=f; stack=List.rev_append tl' s; }
    (* Global variable*)
    | {term=Const (_,m,_)} when m==empty  -> config
    | {term=Const (_,m,v); stack=s }      ->
        begin
          match Env.get_infos dloc m v with
          | Def (te,_)        -> cbn_reduce { ctx=LList.nil; term=te; stack=s }
>>>>>>> fa9708d3
            | Decl _            -> config
            | Def (te,_)        -> reduce ( 0 , [] , te , s )
            | Decl_rw (_,_,i,g) ->
                begin
                 (* Global.debug_no_loc 1 "Trying to rewrite '%a'\n" Pp.pp_term (term_of_state config) ; *)
                ( match split_stack i s with
<<<<<<< HEAD
                    | None -> config
                    | Some (s1,s2) ->
                        ( match rewrite [] s1 g with
                            | None         -> config
                            | Some (k,e,t) -> reduce (k,e,t,s2)
=======
                    | None                -> config
                    | Some (s1,s2)        ->
                        ( match rewrite (LList.make ~len:i s1) g with
                            | None              -> config
                            | Some (ctx,t)      -> cbn_reduce { ctx; term=t; stack= s2}
>>>>>>> fa9708d3
                        )
                )
                end
        end
<<<<<<< HEAD
    | config -> config

(*TODO remplacer la stack par un array ? (on peut connaitre la taille max à l'avance).*)
and rewrite (ltyp:term list) (stck:stack) (g:dtree) : (int*env*term) option =
  let test n ctx eqs =
    state_conv (List.rev_map (
      fun (t1,t2) -> ( (n,ctx,t1,[]) , (n,ctx,t2,[]) )) eqs)
  in
    (*dump_stack stck ;*)
    match g with
      | Switch (i,cases,def) ->
          begin
            assert (i<List.length stck);
            let arg_i = reduce (List.nth stck i) in
              match find_case arg_i cases with
                | FC_DB (g,s) | FC_Const (g,s) -> rewrite ltyp (stck@s) g
                | FC_Lam (g,ty,te) -> rewrite (ty::ltyp) (stck@[te]) g
                | FC_None -> bind_opt (rewrite ltyp stck) def
          end
      | Test (n, Syntactic var_lst,[],right,def) ->
          Some (n, get_context1 var_lst stck, right)
      | Test (n, Syntactic var_lst, eqs, right, def) ->
          let ctx = get_context1 var_lst stck in
            if test n ctx eqs then Some (n, ctx, right)
            else bind_opt (rewrite ltyp stck) def
      | Test (n, pre_ctx, eqs, right, def) ->
          begin
            match get_context2 ltyp pre_ctx stck with
              | None -> bind_opt (rewrite ltyp stck) def
              | Some ctx ->
                  if test n ctx eqs then Some (n, ctx, right)
                  else bind_opt (rewrite ltyp stck) def
          end

and state_conv : (state*state) list -> bool = function
  | [] -> true
  | (s1,s2)::lst ->
      if term_eq (term_of_state s1) (term_of_state s2) then
        state_conv lst
      else
        match reduce s1, reduce s2 with (*states are beta-delta head normal*)
          | ( _ , _ , Kind , s ) , ( _ , _ , Kind , s' )
          | ( _ , _ , Type _ , s ) , ( _ , _ , Type _ , s' ) ->
              begin
                assert ( s = [] && s' = [] ) ;
                state_conv lst
              end
          | ( k , _ , DB (_,_,n) , s ) , ( k' , _ , DB (_,_,n') , s' )
                                           when (n-k)==(n'-k') ->
              begin
                match add_to_list lst s s' with
                  | None          -> false
                  | Some lst'     -> state_conv lst'
              end
          | ( _ , _ , Const (_,m,v) , s ) , ( _ , _ , Const (_,m',v') ,s' )
                                              when ident_eq v v' && ident_eq m m' ->
              begin
                match (add_to_list lst s s') with
                  | None          -> false
                  | Some lst'     -> state_conv lst'
              end
          | ( k , e , Lam (_,_,a,f) , s ) , ( k' , e' , Lam (_,_,a',f') , s' )
          | ( k , e , Pi  (_,_,a,f) , s ) , ( k' , e' , Pi  (_,_,a',f') , s' ) ->
              begin
                assert ( s = [] && s' = [] ) ;
                let arg = Lazy.lazy_from_val (mk_DB dloc itg 0) in
                let lst' = ( (k,e,a,[]) , (k',e',a',[]) ) ::
                           ( (k+1,arg::e,f,[]) , (k'+1,arg::e',f',[]) ) :: lst in
                  state_conv lst'
              end
          | ( _ , _ , _ , _ ) , ( _ , _ , _ , _ )         -> false

(* ********************* *)

(* Weak Normal Form *)
let whnf t = term_of_state ( reduce ( 0 , [] , t , [] ) )
=======
    | {term=Meta _}                       -> assert false

and rewrite (args:cbn_state LList.t) (g:dtree) =
  (* assert ( nargs = List.lenght args ); *)
  match g with
    | Switch (i,cases,def)      ->
        begin
          (* assert (i<Array.length args); *)
          match cbn_reduce (LList.nth args i) with
            | {term=Const (_,m,v); stack=s}  ->
                ( match safe_find m v cases , def with
                    | Some g , _        ->
                        rewrite (LList.append_l (LList.remove i args) s) g
                    | None , Some g     -> rewrite args g
                    | _ , _             -> None )
            | {stack=s} ->
                (match def with
                   | Some g     -> rewrite args g
                   | None       -> None )
        end
    | Test ([],te,def)          ->
        let ctx = LList.map (fun a -> lazy (cbn_term_of_state a)) args in
        Some ( ctx, te )
    | Test (lst,te,def)         ->
        begin
          let ctx = LList.map (fun st -> lazy (cbn_term_of_state st)) args in
          let conv_tests =
            List.map (fun (t1,t2) -> ( {ctx;term=t1;stack=[]} , {ctx;term=t2;stack=[]}) ) lst in
            if state_conv conv_tests then
              let ctx = LList.map (fun a -> lazy (cbn_term_of_state a)) args in
              Some (ctx, te)
            else
              match def with
                | None    -> None
                | Some g  -> rewrite args g
        end

and state_conv : (cbn_state*cbn_state) list -> bool = function
  | []                  -> true
  | (s1,s2)::lst        ->
      begin
        let t1 = cbn_term_of_state s1 in
        let t2 = cbn_term_of_state s2 in
          if term_eq t1 t2 then
            state_conv lst
          else
            let s1' = cbn_reduce s1 in
            let s2' = cbn_reduce s2 in
              match s1',s2' with (*states are beta-delta head normal*)
                | {term=Kind; stack=s} , {term=Kind; stack=s'}
                | {term=Type _; stack=s} , {term=Type _; stack=s'} ->
                    (* assert ( List.length s == 0 && List.length s' == 0 ) *)
                    state_conv lst
                | {ctx={LList.len=k}; term=DB (_,_,n); stack=s},
                  {ctx={LList.len=k'}; term=DB (_,_,n'); stack=s'} ->
                    ( (*assert (k<=n && k'<=n') ;*) (n-k)=(n'-k') &&
                      match (add_to_list lst s s') with
                        | None          -> false
                        | Some lst'     -> state_conv lst'
                    )
                | {term=Const (_,m,v); stack=s}, {term=Const (_,m',v'); stack=s'} ->
                    ( ident_eq v v' && ident_eq m m' &&
                      match (add_to_list lst s s') with
                        | None          -> false
                        | Some lst'     -> state_conv lst'
                    )
                | {ctx; term=Lam (_,_,a,f); stack=s}, {ctx=ctx'; term=Lam (_,_,a',f'); stack=s'}
                | {ctx; term=Pi (_,_,a,f); stack=s}, {ctx=ctx'; term=Pi (_,_,a',f');stack=s'} ->
                    let arg = Lazy.lazy_from_val (mk_Unique ()) in
                    let x = {ctx;term=a;stack=[]} , {ctx=ctx';term=a';stack=[]} in
                    let y = {ctx=LList.cons arg ctx; term=f; stack=[]},
                            {ctx=LList.cons arg ctx'; term=f'; stack=[]} in
                      ( match add_to_list (x::y::lst) s s' with
                          | None        -> false
                          | Some lst'   -> state_conv lst' )
                | {term=Meta _} , _
                | _ , {term=Meta _}     -> assert false
                | _, _                  -> false
      end

(* Weak Normal Form *)
let whnf t = cbn_term_of_state ( cbn_reduce {ctx=LList.nil; term=t; stack=[]} )
>>>>>>> fa9708d3

(* Head Normal Form *)
let rec hnf t =
  match whnf t with
    | Kind | Const _ | DB _ | Type _ | Pi (_,_,_,_) | Lam (_,_,_,_) as t' -> t'
    | App (f,a,lst) -> mk_App (hnf f) (hnf a) (List.map hnf lst)

(* Convertibility Test *)
let are_convertible t1 t2 =
  state_conv [ ( {ctx=LList.nil;term=t1;stack=[]} , {ctx=LList.nil;term=t2;stack=[]} ) ]

(* Strong Normal Form *)
let rec snf (t:term) : term =
  match whnf t with
    | Kind | Const _
    | DB _ | Type _ as t' -> t'
    | App (f,a,lst)     -> mk_App (snf f) (snf a) (List.map snf lst)
    | Pi (_,x,a,b)        -> mk_Pi dloc x (snf a) (snf b)
    | Lam (_,x,a,b)       -> mk_Lam dloc x (snf a) (snf b)

(* One-Step Reduction *)
let rec state_one_step = function
  (* Weak normal terms *)
  | {term=Type _}
  | {term=Kind}
  | {term=Pi _}                       -> None
  | {term=Lam _; stack=[]}            -> None
  | {ctx={LList.len=k}; term=DB (_,_,n)} when (n>=k)      -> None
  (* Bound variable (to be substitute) *)
  | {ctx; term=DB (_,_,n); stack} (*when n<k*)     ->
      Some {ctx=LList.nil; term=Lazy.force (LList.nth ctx n); stack}
  (* Beta redex *)
<<<<<<< HEAD
  | ( k , e , Lam (_,_,_,t) , p::s )            ->
      Some ( k+1 , (lazy (term_of_state p))::e , t , s )
=======
  | {ctx; term= Lam (_,_,_,t); stack=p::s}            ->
      Some {ctx=LList.cons (lazy (cbn_term_of_state p)) ctx; term=t; stack=s}
>>>>>>> fa9708d3
  (* Application *)
  | {ctx; term=App (f,a,args); stack=s }              ->
      let tl' = List.map ( fun t -> {ctx;term=t;stack=[]} ) (a::args) in
      state_one_step {ctx; term=f; stack=tl' @ s; }
  (* Global variable*)
<<<<<<< HEAD
  | ( _ , _ , Const (_,m,v) , s )               ->
=======
  | {term=Const (_,m,_)} when m==empty  -> None
  | {term=Const (_,m,v); stack=s }      ->
>>>>>>> fa9708d3
      begin
        match Env.get_infos dloc m v with
          | Def (te,_)          -> Some {ctx=LList.nil; term=te; stack=s}
          | Decl _              -> None
          | Decl_rw (_,_,i,g)   ->
              ( match split_stack i s with
                  | None                -> None
                  | Some (s1,s2)        ->
<<<<<<< HEAD
                      ( match rewrite [] s1 g with
=======
                      ( match rewrite (LList.make ~len:i s1) g with
>>>>>>> fa9708d3
                          | None              -> None
                          | Some (ctx,t)      -> Some {ctx; term=t; stack=s2}
                      )
              )
      end
<<<<<<< HEAD
=======
  | {term=Meta _}                       -> assert false
>>>>>>> fa9708d3

let one_step t =
  match state_one_step {ctx=LList.nil; term=t; stack=[]} with
    | None      -> None
    | Some st   -> Some ( term_of_state st )<|MERGE_RESOLUTION|>--- conflicted
+++ resolved
@@ -1,52 +1,24 @@
 open Types
 
-<<<<<<< HEAD
-type env = (term Lazy.t) list
-type state = int (*size of env*) * env * term * stack and stack = state list
-
-let rec split_stack i = function
+type env = term Lazy.t LList.t
+
+type state = {
+  ctx:env;              (*context*)
+  term : term;          (*term to reduce*)
+  stack : stack;        (*stack*)
+}
+and stack = state list
+
+let rec term_of_state {ctx;term;stack} : term =
+  let t = ( if LList.is_empty ctx then term else Subst.psubst_l ctx 0 term ) in
+    match stack with
+      | [] -> t
+      | a::lst -> mk_App t (term_of_state a) (List.map term_of_state lst)
+
+let rec split_stack (i:int) : stack -> (stack*stack) option = function
   | l  when i=0 -> Some ([],l)
   | []          -> None
   | x::l        -> map_opt (fun (s1,s2) -> (x::s1,s2) ) (split_stack (i-1) l)
-
-let rec term_of_state (k,e,t,s:state) : term =
-  let t = ( if k = 0 then t else Subst.psubst_l (k,e) 0 t ) in
-    match s with
-      | [] -> t | a::lst ->
-          mk_App t (term_of_state a) (List.map term_of_state lst)
-
-let rec add_to_list lst (s:stack) (s':stack) =
-=======
-type cbn_state = {
-  ctx : term Lazy.t LList.t;    (*context*)
-  term : term;                  (*term to reduce*)
-  stack : cbn_state list;       (*stack*)
-}
-
-(*
- let dump_state (k,e,t,s) =
- Global.eprint ("k = "^string_of_int k^"\n");
- Global.eprint ("t = "^ Pp.string_of_term t^"\n");
- Global.eprint "e = [";
- List.iter (fun u -> Global.eprint (" ("^ Pp.string_of_term (Lazy.force u)^")")) e ;
- Global.eprint " ]\ns = [";
- List.iter (fun (_,_,u,_) -> Global.eprint (" {{ "^ Pp.string_of_term u^" }}")) s ;
- Global.eprint " ]\n"
- *)
-
-let rec cbn_term_of_state {ctx;term;stack} : term =
-  let t = ( if LList.is_empty ctx then term else Subst.psubst_l ctx 0 term ) in
-    match stack with
-      | [] -> t
-      | a::lst ->
-          mk_App t (cbn_term_of_state a) (List.map cbn_term_of_state lst)
-
-let rec split_stack i = function
-  | l  when i=0 -> Some ([],l)
-  | []          -> None
-  | x::l        -> ( match split_stack (i-1) l with
-                       | None            -> None
-                       | Some (s1,s2)    -> Some (x::s1,s2) )
 
 let rec safe_find m v = function
   | []                  -> None
@@ -54,27 +26,24 @@
       if ident_eq v v' && ident_eq m m' then Some tr
       else safe_find m v tl
 
-let rec add_to_list lst s s' =
->>>>>>> fa9708d3
+let rec add_to_list lst (s:stack) (s':stack) =
   match s,s' with
     | [] , []           -> Some lst
     | x::s1 , y::s2     -> add_to_list ((x,y)::lst) s1 s2
     | _ ,_              -> None
 
- let dump_state (k,e,t,s) =
-   Global.debug_no_loc 1 "[ k=%i | e=[...] | %a | [...] ]" k Pp.pp_term t
+ let dump_state { ctx; term; stack } =
+   Global.debug_no_loc 1 "[ e=[...] | %a | [...] ]" Pp.pp_term term
 
 let dump_stack stk =
-  Global.debug_no_loc 1 "DUMP STATE --->";
+  Global.debug_no_loc 1 " ================ >";
   List.iter dump_state stk ;
-  Global.debug_no_loc 1 " <------ DUMP STATE"
-
-let itg = hstring "?"
-
-(* ********************* *)
-
-let get_context1 (lst:int list) (stck:stack) : env =
-  List.map (fun i -> lazy (term_of_state (List.nth stck i) )) lst
+  Global.debug_no_loc 1 " < ================"
+
+(* ********************* *)
+
+let get_context1 (lst:int LList.t) (stck:stack) : env =
+  LList.map (fun i -> lazy (term_of_state (List.nth stck i) )) lst
 
 exception NotUnifiable
 
@@ -89,7 +58,7 @@
 
 let rec lam (te:term) : term list -> term = function
   | [] -> te
-  | ty::lst -> lam (mk_Lam dloc itg ty te) lst
+  | ty::lst -> lam (mk_Lam dloc qmark ty te) lst
 
 let flexrigid (ltyp:term list) (dbs:int list) (te:term) : term Lazy.t =
   if List.for_all (occur te) dbs then Lazy.from_val (lam te ltyp)
@@ -99,35 +68,31 @@
   match pre_ctx with
     | Syntactic var_lst -> Some (get_context1 var_lst stck)
     | MillerPattern lst ->
-        let aux (i,dbs) =
-          flexrigid ltyp dbs (term_of_state (List.nth stck i))
-        in
-          try Some (List.map aux lst)
+        let aux (i,dbs) = flexrigid ltyp dbs (term_of_state (List.nth stck i)) in
+          try Some (LList.map aux lst)
           with NotUnifiable -> None
 
 (* ********************* *)
 
-let rec on_stack k e (s:stack) (args:term list) : stack (* args@s *) =
-  match args with
-    | [] -> s
-    | t::args0 -> (k,e,t,[])::(on_stack k e s args0)
-
-let rec beta_reduce (config:state) : state =
-  match config with
-<<<<<<< HEAD
+let rec beta_reduce : state -> state = function
     (* Weak heah beta normal terms *)
-    | ( _ , _ , Type _ , _ ) | ( _ , _ , Kind , _ ) | ( _ , _ , Pi _ , _ )
-    | ( _ , _ , Const _ , _ ) | ( _ , _ , Lam _ , [] ) -> config
-    | ( k , _ , DB (_,_,n) , _ ) when (n>=k) -> config
-    (* DeBruijn index: environement lookup *)
-    | ( k , e , DB (_,_,n) , s ) (*when n<k*) ->
-        beta_reduce ( 0 , [] , Lazy.force (List.nth e n) , s )
+    | { term=Type _ }
+    | { term=Kind }
+    | { term=Const _ }
+    | { term=Pi _ }
+    | { term=Lam _; stack=[] } as config -> config
+    | { ctx={ LList.len=k }; term=DB (_,_,n) } as config when (n>=k) -> config
+    (* DeBruijn index: environment lookup *)
+    | { ctx; term=DB (_,_,n); stack } (*when n<k*) ->
+        beta_reduce { ctx=LList.nil; term=Lazy.force (LList.nth ctx n); stack }
     (* Beta redex *)
-    | ( k , e , Lam (_,_,_,t) , p::s ) ->
-        beta_reduce ( k+1 , (lazy (term_of_state p))::e , t , s )
+    | { ctx; term=Lam (_,_,_,t); stack=p::s } ->
+        beta_reduce { ctx=LList.cons (lazy (term_of_state p)) ctx; term=t; stack=s }
     (* Application: arguments go on the stack *)
-    | ( k , e , App (f,a,args) , s ) ->
-        beta_reduce ( k , e , f , on_stack k e s (a::args) )
+    | { ctx; term=App (f,a,lst); stack=s } ->
+        (* rev_map + rev_append to avoid map + append*)
+        let tl' = List.rev_map ( fun t -> {ctx;term=t;stack=[]} ) (a::lst) in
+          beta_reduce { ctx; term=f; stack=List.rev_append tl' s }
 
 (* ********************* *)
 
@@ -140,105 +105,72 @@
 let rec find_case (st:state) (cases:(case*dtree) list) : find_case_ty =
   match st, cases with
     | _, [] -> FC_None
-    | ( k , e , Lam (_,_,ty,te) , _ ) , ( CLam , tr )::tl ->
-        let ty2 = term_of_state (k,e,ty,[]) in
-        let st2 = (k+1 ,(Lazy.lazy_from_val (mk_anonymous_DB 0))::e ,te ,[] ) in
-        FC_Lam ( tr , ty2 , st2 )
-    | ( _ , _ , Const (_,m,v) , s) , (CConst (nargs,m',v'),tr)::tl ->
+    | { ctx; term=Lam (_,_,ty,te) } , ( CLam , tr )::tl ->
+        let ty2 = term_of_state { ctx; term=ty; stack=[] } in
+        let ctx2 = LList.cons (Lazy.lazy_from_val (mk_DB dloc qmark 0)) ctx in
+          FC_Lam ( tr , ty2 , { ctx=ctx2; term=ty2; stack=[] } )
+    | { term=Const (_,m,v); stack } , (CConst (nargs,m',v'),tr)::tl ->
         if ident_eq v v' && ident_eq m m' then
-          ( assert (List.length s == nargs) ; FC_Const (tr,s) )
+          ( assert (List.length stack == nargs);
+            FC_Const (tr,stack) ) (*TODO delete assert *)
         else find_case st tl
-    | ( _ , _ , DB (_,_,n) , s ) , (CDB (nargs,n'),tr)::tl ->
-        if n==n' then ( assert (List.length s == nargs) ; FC_DB (tr,s) )
+    | { term=DB (_,_,n); stack } , (CDB (nargs,n'),tr)::tl ->
+        if n==n' then (
+          assert (List.length stack == nargs) ;
+          FC_DB (tr,stack) ) (*TODO delete assert *)
         else find_case st tl
     | _, _::tl -> find_case st tl
 
-let rec reduce (config0:state) : state =
-  match beta_reduce config0 with
-    | ( _ , _ , Const (_,m,v) , s ) as config ->
+let rec reduce (st:state) : state =
+  match beta_reduce st with
+    | { ctx; term=Const (_,m,v); stack } as config ->
         begin
           match Env.get_infos dloc m v with
-=======
-    (* Weak normal terms *)
-    | {term=Type _}
-    | {term=Kind}
-    | {term=Pi _}
-    | {term=Lam _; stack=[] } -> config
-    | {ctx={LList.len=k}; term=DB (_,_,n)} when (n>=k) -> config
-    (* Bound variable (to be substitute) *)
-    | {ctx; term=DB (_,_,n); stack } (*when n<k*) ->
-        cbn_reduce {ctx=LList.nil; term=Lazy.force (LList.nth ctx n); stack }
-    (* Beta redex *)
-    | {ctx; term=Lam (_,_,_,t); stack= p::s } ->
-        cbn_reduce { ctx=LList.cons (lazy (cbn_term_of_state p)) ctx; term=t; stack=s }
-    (* Application *)
-    | {ctx; term=App (f,a,lst); stack=s } ->
-        (* rev_map + rev_append to avoid map + append*)
-        let tl' = List.rev_map ( fun t -> {ctx;term=t;stack=[]} ) (a::lst) in
-        cbn_reduce { ctx; term=f; stack=List.rev_append tl' s; }
-    (* Global variable*)
-    | {term=Const (_,m,_)} when m==empty  -> config
-    | {term=Const (_,m,v); stack=s }      ->
-        begin
-          match Env.get_infos dloc m v with
-          | Def (te,_)        -> cbn_reduce { ctx=LList.nil; term=te; stack=s }
->>>>>>> fa9708d3
             | Decl _            -> config
-            | Def (te,_)        -> reduce ( 0 , [] , te , s )
+            | Def (term,_)        -> reduce { ctx=LList.nil; term; stack }
             | Decl_rw (_,_,i,g) ->
                 begin
-                 (* Global.debug_no_loc 1 "Trying to rewrite '%a'\n" Pp.pp_term (term_of_state config) ; *)
-                ( match split_stack i s with
-<<<<<<< HEAD
+                  match split_stack i stack with
                     | None -> config
                     | Some (s1,s2) ->
                         ( match rewrite [] s1 g with
-                            | None         -> config
-                            | Some (k,e,t) -> reduce (k,e,t,s2)
-=======
-                    | None                -> config
-                    | Some (s1,s2)        ->
-                        ( match rewrite (LList.make ~len:i s1) g with
-                            | None              -> config
-                            | Some (ctx,t)      -> cbn_reduce { ctx; term=t; stack= s2}
->>>>>>> fa9708d3
+                            | None -> config
+                            | Some (ctx,term) -> reduce { ctx; term; stack=s2 }
                         )
-                )
                 end
         end
-<<<<<<< HEAD
     | config -> config
 
 (*TODO remplacer la stack par un array ? (on peut connaitre la taille max à l'avance).*)
-and rewrite (ltyp:term list) (stck:stack) (g:dtree) : (int*env*term) option =
-  let test n ctx eqs =
+and rewrite (ltyp:term list) (stack:stack) (g:dtree) : (env*term) option =
+  let test ctx eqs =
     state_conv (List.rev_map (
-      fun (t1,t2) -> ( (n,ctx,t1,[]) , (n,ctx,t2,[]) )) eqs)
+      fun (t1,t2) -> ( { ctx; term=t1; stack=[] } , { ctx; term=t2; stack=[] } )
+    ) eqs)
   in
     (*dump_stack stck ;*)
     match g with
       | Switch (i,cases,def) ->
           begin
-            assert (i<List.length stck);
-            let arg_i = reduce (List.nth stck i) in
+            let arg_i = reduce (List.nth stack i) in
               match find_case arg_i cases with
-                | FC_DB (g,s) | FC_Const (g,s) -> rewrite ltyp (stck@s) g
-                | FC_Lam (g,ty,te) -> rewrite (ty::ltyp) (stck@[te]) g
-                | FC_None -> bind_opt (rewrite ltyp stck) def
+                | FC_DB (g,s) | FC_Const (g,s) -> rewrite ltyp (stack@s) g
+                | FC_Lam (g,ty,te) -> rewrite (ty::ltyp) (stack@[te]) g
+                | FC_None -> bind_opt (rewrite ltyp stack) def
           end
-      | Test (n, Syntactic var_lst,[],right,def) ->
-          Some (n, get_context1 var_lst stck, right)
-      | Test (n, Syntactic var_lst, eqs, right, def) ->
-          let ctx = get_context1 var_lst stck in
-            if test n ctx eqs then Some (n, ctx, right)
-            else bind_opt (rewrite ltyp stck) def
-      | Test (n, pre_ctx, eqs, right, def) ->
+      | Test (Syntactic var_lst,[],right,def) ->
+          Some (get_context1 var_lst stack, right)
+      | Test (Syntactic var_lst, eqs, right, def) ->
+          let ctx = get_context1 var_lst stack in
+            if test ctx eqs then Some (ctx, right)
+            else bind_opt (rewrite ltyp stack) def
+      | Test (pre_ctx, eqs, right, def) ->
           begin
-            match get_context2 ltyp pre_ctx stck with
-              | None -> bind_opt (rewrite ltyp stck) def
+            match get_context2 ltyp pre_ctx stack with
+              | None -> bind_opt (rewrite ltyp stack) def
               | Some ctx ->
-                  if test n ctx eqs then Some (n, ctx, right)
-                  else bind_opt (rewrite ltyp stck) def
+                  if test ctx eqs then Some (ctx, right)
+                  else bind_opt (rewrite ltyp stack) def
           end
 
 and state_conv : (state*state) list -> bool = function
@@ -247,126 +179,47 @@
       if term_eq (term_of_state s1) (term_of_state s2) then
         state_conv lst
       else
-        match reduce s1, reduce s2 with (*states are beta-delta head normal*)
-          | ( _ , _ , Kind , s ) , ( _ , _ , Kind , s' )
-          | ( _ , _ , Type _ , s ) , ( _ , _ , Type _ , s' ) ->
+        match reduce s1, reduce s2 with
+          | { term=Kind; stack=s } , { term=Kind; stack=s' }
+          | { term=Type _; stack=s } , { term=Type _; stack=s' } ->
               begin
                 assert ( s = [] && s' = [] ) ;
                 state_conv lst
               end
-          | ( k , _ , DB (_,_,n) , s ) , ( k' , _ , DB (_,_,n') , s' )
-                                           when (n-k)==(n'-k') ->
+          | { ctx=e;  term=DB (_,_,n);  stack=s },
+            { ctx=e'; term=DB (_,_,n'); stack=s' }
+              when (n-e.LList.len)==(n'-e'.LList.len) ->
               begin
                 match add_to_list lst s s' with
                   | None          -> false
                   | Some lst'     -> state_conv lst'
               end
-          | ( _ , _ , Const (_,m,v) , s ) , ( _ , _ , Const (_,m',v') ,s' )
-                                              when ident_eq v v' && ident_eq m m' ->
+          | { term=Const (_,m,v);   stack=s },
+            { term=Const (_,m',v'); stack=s' } when ident_eq v v' && ident_eq m m' ->
               begin
                 match (add_to_list lst s s') with
                   | None          -> false
                   | Some lst'     -> state_conv lst'
               end
-          | ( k , e , Lam (_,_,a,f) , s ) , ( k' , e' , Lam (_,_,a',f') , s' )
-          | ( k , e , Pi  (_,_,a,f) , s ) , ( k' , e' , Pi  (_,_,a',f') , s' ) ->
+          | { ctx=e;  term=Lam (_,_,a,b);   stack=s },
+            { ctx=e'; term=Lam (_,_,a',b'); stack=s'}
+          | { ctx=e;  term=Pi  (_,_,a,b);   stack=s },
+            { ctx=e'; term=Pi  (_,_,a',b'); stack=s'} ->
               begin
                 assert ( s = [] && s' = [] ) ;
-                let arg = Lazy.lazy_from_val (mk_DB dloc itg 0) in
-                let lst' = ( (k,e,a,[]) , (k',e',a',[]) ) ::
-                           ( (k+1,arg::e,f,[]) , (k'+1,arg::e',f',[]) ) :: lst in
+                let arg = Lazy.lazy_from_val (mk_DB dloc qmark 0) in
+                let lst' =
+                  ( {ctx=e;term=a;stack=[]}, {ctx=e';term=a';stack=[]} ) ::
+                  ( {ctx=LList.cons arg e;term=b;stack=[]},
+                    {ctx=LList.cons arg e';term=b';stack=[]} ) :: lst in
                   state_conv lst'
               end
-          | ( _ , _ , _ , _ ) , ( _ , _ , _ , _ )         -> false
+          | _, _ -> false
 
 (* ********************* *)
 
 (* Weak Normal Form *)
-let whnf t = term_of_state ( reduce ( 0 , [] , t , [] ) )
-=======
-    | {term=Meta _}                       -> assert false
-
-and rewrite (args:cbn_state LList.t) (g:dtree) =
-  (* assert ( nargs = List.lenght args ); *)
-  match g with
-    | Switch (i,cases,def)      ->
-        begin
-          (* assert (i<Array.length args); *)
-          match cbn_reduce (LList.nth args i) with
-            | {term=Const (_,m,v); stack=s}  ->
-                ( match safe_find m v cases , def with
-                    | Some g , _        ->
-                        rewrite (LList.append_l (LList.remove i args) s) g
-                    | None , Some g     -> rewrite args g
-                    | _ , _             -> None )
-            | {stack=s} ->
-                (match def with
-                   | Some g     -> rewrite args g
-                   | None       -> None )
-        end
-    | Test ([],te,def)          ->
-        let ctx = LList.map (fun a -> lazy (cbn_term_of_state a)) args in
-        Some ( ctx, te )
-    | Test (lst,te,def)         ->
-        begin
-          let ctx = LList.map (fun st -> lazy (cbn_term_of_state st)) args in
-          let conv_tests =
-            List.map (fun (t1,t2) -> ( {ctx;term=t1;stack=[]} , {ctx;term=t2;stack=[]}) ) lst in
-            if state_conv conv_tests then
-              let ctx = LList.map (fun a -> lazy (cbn_term_of_state a)) args in
-              Some (ctx, te)
-            else
-              match def with
-                | None    -> None
-                | Some g  -> rewrite args g
-        end
-
-and state_conv : (cbn_state*cbn_state) list -> bool = function
-  | []                  -> true
-  | (s1,s2)::lst        ->
-      begin
-        let t1 = cbn_term_of_state s1 in
-        let t2 = cbn_term_of_state s2 in
-          if term_eq t1 t2 then
-            state_conv lst
-          else
-            let s1' = cbn_reduce s1 in
-            let s2' = cbn_reduce s2 in
-              match s1',s2' with (*states are beta-delta head normal*)
-                | {term=Kind; stack=s} , {term=Kind; stack=s'}
-                | {term=Type _; stack=s} , {term=Type _; stack=s'} ->
-                    (* assert ( List.length s == 0 && List.length s' == 0 ) *)
-                    state_conv lst
-                | {ctx={LList.len=k}; term=DB (_,_,n); stack=s},
-                  {ctx={LList.len=k'}; term=DB (_,_,n'); stack=s'} ->
-                    ( (*assert (k<=n && k'<=n') ;*) (n-k)=(n'-k') &&
-                      match (add_to_list lst s s') with
-                        | None          -> false
-                        | Some lst'     -> state_conv lst'
-                    )
-                | {term=Const (_,m,v); stack=s}, {term=Const (_,m',v'); stack=s'} ->
-                    ( ident_eq v v' && ident_eq m m' &&
-                      match (add_to_list lst s s') with
-                        | None          -> false
-                        | Some lst'     -> state_conv lst'
-                    )
-                | {ctx; term=Lam (_,_,a,f); stack=s}, {ctx=ctx'; term=Lam (_,_,a',f'); stack=s'}
-                | {ctx; term=Pi (_,_,a,f); stack=s}, {ctx=ctx'; term=Pi (_,_,a',f');stack=s'} ->
-                    let arg = Lazy.lazy_from_val (mk_Unique ()) in
-                    let x = {ctx;term=a;stack=[]} , {ctx=ctx';term=a';stack=[]} in
-                    let y = {ctx=LList.cons arg ctx; term=f; stack=[]},
-                            {ctx=LList.cons arg ctx'; term=f'; stack=[]} in
-                      ( match add_to_list (x::y::lst) s s' with
-                          | None        -> false
-                          | Some lst'   -> state_conv lst' )
-                | {term=Meta _} , _
-                | _ , {term=Meta _}     -> assert false
-                | _, _                  -> false
-      end
-
-(* Weak Normal Form *)
-let whnf t = cbn_term_of_state ( cbn_reduce {ctx=LList.nil; term=t; stack=[]} )
->>>>>>> fa9708d3
+let whnf term = term_of_state ( reduce { ctx=LList.nil; term; stack=[] } )
 
 (* Head Normal Form *)
 let rec hnf t =
@@ -388,59 +241,42 @@
     | Lam (_,x,a,b)       -> mk_Lam dloc x (snf a) (snf b)
 
 (* One-Step Reduction *)
-let rec state_one_step = function
-  (* Weak normal terms *)
-  | {term=Type _}
-  | {term=Kind}
-  | {term=Pi _}                       -> None
-  | {term=Lam _; stack=[]}            -> None
-  | {ctx={LList.len=k}; term=DB (_,_,n)} when (n>=k)      -> None
-  (* Bound variable (to be substitute) *)
-  | {ctx; term=DB (_,_,n); stack} (*when n<k*)     ->
-      Some {ctx=LList.nil; term=Lazy.force (LList.nth ctx n); stack}
-  (* Beta redex *)
-<<<<<<< HEAD
-  | ( k , e , Lam (_,_,_,t) , p::s )            ->
-      Some ( k+1 , (lazy (term_of_state p))::e , t , s )
-=======
-  | {ctx; term= Lam (_,_,_,t); stack=p::s}            ->
-      Some {ctx=LList.cons (lazy (cbn_term_of_state p)) ctx; term=t; stack=s}
->>>>>>> fa9708d3
-  (* Application *)
-  | {ctx; term=App (f,a,args); stack=s }              ->
-      let tl' = List.map ( fun t -> {ctx;term=t;stack=[]} ) (a::args) in
-      state_one_step {ctx; term=f; stack=tl' @ s; }
-  (* Global variable*)
-<<<<<<< HEAD
-  | ( _ , _ , Const (_,m,v) , s )               ->
-=======
-  | {term=Const (_,m,_)} when m==empty  -> None
-  | {term=Const (_,m,v); stack=s }      ->
->>>>>>> fa9708d3
-      begin
-        match Env.get_infos dloc m v with
-          | Def (te,_)          -> Some {ctx=LList.nil; term=te; stack=s}
-          | Decl _              -> None
-          | Decl_rw (_,_,i,g)   ->
-              ( match split_stack i s with
-                  | None                -> None
-                  | Some (s1,s2)        ->
-<<<<<<< HEAD
-                      ( match rewrite [] s1 g with
-=======
-                      ( match rewrite (LList.make ~len:i s1) g with
->>>>>>> fa9708d3
-                          | None              -> None
-                          | Some (ctx,t)      -> Some {ctx; term=t; stack=s2}
-                      )
-              )
-      end
-<<<<<<< HEAD
-=======
-  | {term=Meta _}                       -> assert false
->>>>>>> fa9708d3
+let rec state_one_step : state -> state option = function
+    (* Weak heah beta normal terms *)
+    | { term=Type _ }
+    | { term=Kind }
+    | { term=Pi _ }
+    | { term=Lam _; stack=[] } -> None
+    | { ctx={ LList.len=k }; term=DB (_,_,n) } when (n>=k) -> None
+    (* DeBruijn index: environment lookup *)
+    | { ctx; term=DB (_,_,n); stack } (*when n<k*) ->
+        state_one_step { ctx=LList.nil; term=Lazy.force (LList.nth ctx n); stack }
+    (* Beta redex *)
+    | { ctx; term=Lam (_,_,_,t); stack=p::s } ->
+        Some { ctx=LList.cons (lazy (term_of_state p)) ctx; term=t; stack=s }
+    (* Application: arguments go on the stack *)
+    | { ctx; term=App (f,a,lst); stack=s } ->
+        (* rev_map + rev_append to avoid map + append*)
+        let tl' = List.rev_map ( fun t -> {ctx;term=t;stack=[]} ) (a::lst) in
+          state_one_step { ctx; term=f; stack=List.rev_append tl' s }
+    (* Constant Application *)
+    | { ctx; term=Const (_,m,v); stack } ->
+        begin
+          match Env.get_infos dloc m v with
+            | Decl _ -> None
+            | Def (term,_) -> Some { ctx=LList.nil; term; stack }
+            | Decl_rw (_,_,i,g) ->
+                begin
+                  match split_stack i stack with
+                    | None -> None
+                    | Some (s1,s2) ->
+                        ( match rewrite [] s1 g with
+                            | None -> None
+                            | Some (ctx,term) -> Some { ctx; term; stack=s2 }
+                        )
+                end
+        end
 
 let one_step t =
-  match state_one_step {ctx=LList.nil; term=t; stack=[]} with
-    | None      -> None
-    | Some st   -> Some ( term_of_state st )+  map_opt term_of_state
+    (state_one_step { ctx=LList.nil; term=t; stack=[] })