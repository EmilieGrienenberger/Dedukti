--- conflicted
+++ resolved
@@ -96,21 +96,14 @@
           | OK ty -> Format.printf "%a@." Pp.print_term ty
           | Err e -> Errors.fail_env_error e )
   | Gdt (m0,v)         ->
-<<<<<<< HEAD
-      let m = match m0 with None -> Env.get_name () | Some m -> m in
-        ( match Env.get_dtree lc m v with
-            | OK (Some g) ->
-                Format.printf "%a\n" Dtree.pp_rw (m,v,g)
-=======
     let m = match m0 with None -> Env.get_name () | Some m -> m in
     let cst = mk_name m v in
-        ( match Env.get_dtree lc cst with
-            | OK (Some (i,g)) ->
-                Format.printf "%a\n" Dtree.pp_rw (cst,i,g)
->>>>>>> d3007496
-            | _ -> Format.printf "No GDT.@." )
-  | Print str         -> Format.printf "%s@." str
-  | Require m         ->
+    ( match Env.get_dtree lc cst with
+      | OK (Some tr) -> Format.printf "GDT for %a: %a" pp_name cst Dtree.pp_dtree tr
+      | OK (None)    -> Format.printf "No GDT.@."
+      | Err e        -> Errors.fail_signature_error e)
+  | Print str -> Format.printf "%s@." str
+  | Require m ->
     ( match Env.import lc m with
       | OK () -> ()
       | Err e -> Errors.fail_signature_error e )
