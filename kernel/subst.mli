(** Substitutions using DeBruijn indices. *)
open Term

exception UnshiftExn

<<<<<<< HEAD
(** [shift i t] shifts every deBruijn indices in [t] by [i]. *)
val shift    : int -> term -> term

(** [unshift i t] shifts every deBruijn indices in [t] by [-i]. Raise [UnshiftExn] when it is applied to an indices [k] such that k < i. *)
val unshift  : int -> term -> term

(** psubst_l [l] [k] [t] substitutes the i first free variables in [t] by [l_i] when i<n with [n] = length [l] *)
val psubst_l : (term Lazy.t) Basic.LList.t -> term -> term

(** [subst te u] substitutes the deBruijn indice [0] with [u] in [te]. *)
val subst    : term -> term -> term

(** [subst_n n y t] replaces x[n] by y[0] and shift by one. *)
val subst_n  : int -> Basic.ident -> term -> term
=======
(** [shift i t] shifts every De Bruijn indices in [t] by [i]. *)
val shift : int -> term -> term

(** [unshift i t] shifts every De Bruijn indices in [t] by -[i].
    Raises [UnshiftExn] when [t] contains De Bruijn variables of indices {i k < }[i]. *)
val unshift : int -> term -> term

(** [psubst_l l k t] substitutes the first {i n} De Bruijn variables
    (with {i n} = [length l]) in [t] with the corresponding term in [l].
    Unshifts {i n} times the free variables with greater indices. *)
val psubst_l : (term Lazy.t) Basic.LList.t -> term -> term

(** [subst t u] substitutes the first free De Bruijn variable with [u] in [t].
    Unshifts the other free variables. *)
val subst : term -> term -> term

(** [subst_n n y t] substitutes the [n]-th free De Bruijn variable in [t] with
    a fresh variable named [y] becoming the first free variable in [t].
    All others free variables are shifted by one preventing index collision. *)
val subst_n : int -> Basic.ident -> term -> term
>>>>>>> fa6a0641


module Subst :
sig
  type t
  val identity      : t
  val add           : t -> Basic.ident -> int -> term -> t option
  val apply         : t -> term -> int -> term
(*val merge         : t -> t -> t *)
  val is_identity   : t -> bool
  val mk_idempotent : t -> t
<<<<<<< HEAD
  val pp            : Format.formatter -> t -> unit
  val fold          : (int -> (Basic.ident*term) -> 'b -> 'b) -> t -> 'b -> 'b
  val iter          : (int -> (Basic.ident*term) -> unit) -> t -> unit
=======
  val pp : t Basic.printer
  val fold : (int -> (Basic.ident*term) -> 'b -> 'b) -> t -> 'b -> 'b
  val iter : (int -> (Basic.ident*term) -> unit) -> t -> unit
>>>>>>> fa6a0641
end<|MERGE_RESOLUTION|>--- conflicted
+++ resolved
@@ -3,22 +3,6 @@
 
 exception UnshiftExn
 
-<<<<<<< HEAD
-(** [shift i t] shifts every deBruijn indices in [t] by [i]. *)
-val shift    : int -> term -> term
-
-(** [unshift i t] shifts every deBruijn indices in [t] by [-i]. Raise [UnshiftExn] when it is applied to an indices [k] such that k < i. *)
-val unshift  : int -> term -> term
-
-(** psubst_l [l] [k] [t] substitutes the i first free variables in [t] by [l_i] when i<n with [n] = length [l] *)
-val psubst_l : (term Lazy.t) Basic.LList.t -> term -> term
-
-(** [subst te u] substitutes the deBruijn indice [0] with [u] in [te]. *)
-val subst    : term -> term -> term
-
-(** [subst_n n y t] replaces x[n] by y[0] and shift by one. *)
-val subst_n  : int -> Basic.ident -> term -> term
-=======
 (** [shift i t] shifts every De Bruijn indices in [t] by [i]. *)
 val shift : int -> term -> term
 
@@ -39,7 +23,6 @@
     a fresh variable named [y] becoming the first free variable in [t].
     All others free variables are shifted by one preventing index collision. *)
 val subst_n : int -> Basic.ident -> term -> term
->>>>>>> fa6a0641
 
 
 module Subst :
@@ -51,13 +34,7 @@
 (*val merge         : t -> t -> t *)
   val is_identity   : t -> bool
   val mk_idempotent : t -> t
-<<<<<<< HEAD
-  val pp            : Format.formatter -> t -> unit
+  val pp            : t Basic.printer
   val fold          : (int -> (Basic.ident*term) -> 'b -> 'b) -> t -> 'b -> 'b
   val iter          : (int -> (Basic.ident*term) -> unit) -> t -> unit
-=======
-  val pp : t Basic.printer
-  val fold : (int -> (Basic.ident*term) -> 'b -> 'b) -> t -> 'b -> 'b
-  val iter : (int -> (Basic.ident*term) -> unit) -> t -> unit
->>>>>>> fa6a0641
 end