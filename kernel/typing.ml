open Basic
open Format
open Rule
open Term


let coc = ref false

type typ = term

(* ********************** ERROR MESSAGES *)

type typing_error =
  | KindIsNotTypable
  | ConvertibilityError of term * typed_context * term * term
  | VariableNotFound of loc * ident * int * typed_context
  | SortExpected of term * typed_context * term
  | ProductExpected of term * typed_context * term
  | InexpectedKind of term * typed_context
  | DomainFreeLambda of loc
  | CannotInferTypeOfPattern of pattern * typed_context
  | CannotSolveConstraints of untyped_rule * (int * term * term) list
  | BracketError1 of term * typed_context
  | BracketError2 of term * typed_context*term
  | FreeVariableDependsOnBoundVariable of loc * ident * int * typed_context * term
  | NotImplementedFeature of loc

exception TypingError of typing_error

(* ********************** CONTEXT *)

let snf sg = Reduction.reduction sg Reduction.Snf

let whnf sg = Reduction.reduction sg Reduction.Whnf

let get_type ctx l x n =
  try let (_,_,ty) = List.nth ctx n in Subst.shift (n+1) ty
  with Failure _ -> raise (TypingError (VariableNotFound (l,x,n,ctx)))

let extend_ctx a ctx = function
  | Type _ -> a::ctx
  | Kind when !coc -> a::ctx
  | ty_a ->
    let (_,_,te) = a in
    raise (TypingError (ConvertibilityError (te, ctx, mk_Type dloc, ty_a)))

(* ********************** TYPE CHECKING/INFERENCE FOR TERMS  *)

let rec infer sg (ctx:typed_context) : term -> typ = function
  | Kind -> raise (TypingError KindIsNotTypable)
  | Type l -> mk_Kind
  | DB (l,x,n) -> get_type ctx l x n
  | Const (l,cst) -> Signature.get_type sg l cst
  | App (f,a,args) ->
    snd (List.fold_left (check_app sg ctx) (f,infer sg ctx f) (a::args))
  | Pi (l,x,a,b) ->
      let ty_a = infer sg ctx a in
      let ctx2 = extend_ctx (l,x,a) ctx ty_a in
      let ty_b = infer sg ctx2 b in
      ( match ty_b with
        | Kind | Type _ -> ty_b
        | _ -> raise (TypingError (SortExpected (b, ctx2, ty_b))) )
  | Lam  (l,x,Some a,b) ->
      let ty_a = infer sg ctx a in
      let ctx2 = extend_ctx (l,x,a) ctx ty_a in
      let ty_b = infer sg ctx2 b in
        ( match ty_b with
            | Kind -> raise (TypingError (InexpectedKind (b, ctx2)))
            | _ -> mk_Pi l x a ty_b )
  | Lam  (l,x,None,b) -> raise (TypingError (DomainFreeLambda l))

and check sg (ctx:typed_context) (te:term) (ty_exp:typ) : unit =
  match te with
  | Lam (l,x,None,b) ->
    begin
      match whnf sg ty_exp with
      | Pi (_,_,a,ty_b) -> check sg ((l,x,a)::ctx) b ty_b
      | _ -> raise (TypingError (ProductExpected (te,ctx,ty_exp)))
    end
  | Lam (l,x,Some a,b) ->
    begin
      match whnf sg ty_exp with
      | Pi (_,_,a',ty_b) ->
        if not (Reduction.are_convertible sg a a')
        then raise (TypingError (ConvertibilityError ((mk_DB l x 0),ctx,a,a')))
        else check sg ((l,x,a)::ctx) b ty_b
      | _ -> raise (TypingError (ProductExpected (te,ctx,ty_exp)))
    end
  | _ ->
    let ty_inf = infer sg ctx te in
    if Reduction.are_convertible sg ty_inf ty_exp then ()
    else raise (TypingError (ConvertibilityError (te,ctx,ty_exp,ty_inf)))

and check_app sg (ctx:typed_context) (f,ty_f:term*typ) (arg:term) : term*typ =
  match whnf sg ty_f with
    | Pi (_,_,a,b) ->
      let _ = check sg ctx arg a in (mk_App f arg [], Subst.subst b arg )
    | _ -> raise (TypingError ( ProductExpected (f,ctx,ty_f)))

let inference sg (te:term) : typ = infer sg [] te

let checking sg (te:term) (ty:term) : unit =
  let _ = infer sg [] ty in
  check sg [] te ty

(* **** PSEUDO UNIFICATION ********************** *)

let rec add_to_list q lst args1 args2 =
  match args1,args2 with
    | [], [] -> lst
    | a1::args1, a2::args2 -> add_to_list q ((q,a1,a2)::lst) args1 args2
    | _, _ -> raise (Invalid_argument "add_to_list")

let safe_add_to_list q lst args1 args2 =
  try Some (add_to_list q lst args1 args2)
  with Invalid_argument _ -> None

module SS = Subst.Subst

let unshift_reduce sg q t =
  try Some (Subst.unshift q t)
  with Subst.UnshiftExn ->
    ( try Some (Subst.unshift q (snf sg t))
      with Subst.UnshiftExn -> None )

let rec pseudo_u sg (sigma:SS.t) : (int*term*term) list -> SS.t option = function
  | [] -> Some sigma
  | (q,t1,t2)::lst ->
    begin
      let t1' = whnf sg (SS.apply sigma t1 q) in
      let t2' = whnf sg (SS.apply sigma t2 q) in
      if term_eq t1' t2' then pseudo_u sg sigma lst
      else
        match t1', t2' with
        | Kind, Kind | Type _, Type _ -> pseudo_u sg sigma lst
        | DB (_,_,n), DB (_,_,n') when ( n=n' ) -> pseudo_u sg sigma lst
        | Const (_,cst), Const (_,cst') when
            ( name_eq cst cst' ) ->
          pseudo_u sg sigma lst

        | DB (l1,x1,n1), DB (l2,x2,n2) when n1>=q && n2>=q ->
          begin
            let (x,n,t) = if n1<n2
              then (x1,n1,mk_DB l2 x2 (n2-q))
              else (x2,n2,mk_DB l1 x1 (n1-q)) in
            match SS.add sigma x (n-q) t with
            | None -> assert false
            | Some sigma2 -> pseudo_u sg sigma2 lst
          end
        | DB (_,x,n), t when n>=q ->
          begin
            match unshift_reduce sg q t with
            | None -> None
            | Some t' ->
              ( match SS.add sigma x (n-q) t' with
                | None ->
                  ( match SS.add sigma x (n-q) (snf sg t') with
                    | None -> None
                    | Some sigma2 -> pseudo_u sg sigma2 lst )
                | Some sigma2 -> pseudo_u sg sigma2 lst )
          end
        | t, DB (_,x,n) when n>=q ->
          begin
            match unshift_reduce sg q t with
            | None -> None
            | Some t' ->
              ( match SS.add sigma x (n-q) t' with
                | None ->
                  ( match SS.add sigma x (n-q) (snf sg t') with
                    | None -> None
                    | Some sigma2 -> pseudo_u sg sigma2 lst )
                | Some sigma2 -> pseudo_u sg sigma2 lst )
          end

        | Pi (_,_,a,b), Pi (_,_,a',b') ->
          pseudo_u sg sigma ((q,a,a')::(q+1,b,b')::lst)
        | Lam (_,_,_,b), Lam (_,_,_,b') ->
          pseudo_u sg sigma ((q+1,b,b')::lst)

        | App (DB (_,_,n),_,_), _  when ( n >= q ) ->
          if Reduction.are_convertible sg t1' t2' then
            ( debug 2 "Ignoring constraint: %a ~ %a" pp_term t1' pp_term t2';
              pseudo_u sg sigma lst )
          else None
        | _, App (DB (_,_,n),_,_) when ( n >= q ) ->
          if Reduction.are_convertible sg t1' t2' then
            ( debug 2 "Ignoring constraint: %a ~ %a" pp_term t1' pp_term t2';
              pseudo_u sg sigma lst )
          else None

        | App (Const (l,cst),_,_), _ when (not (Signature.is_injective sg l cst)) ->
          ( debug 2 "Ignoring non injective constraint: %a ~ %a"
              pp_term t1' pp_term t2';
            pseudo_u sg sigma lst )
<<<<<<< HEAD

=======
>>>>>>> a6bb0bab
        | _, App (Const (l,cst),_,_) when (not (Signature.is_injective sg l cst)) ->
          ( debug 2 "Ignoring non injective constraint: %a ~ %a"
              pp_term t1' pp_term t2';
            pseudo_u sg sigma lst )

        | App (f,a,args), App (f',a',args') ->
          (* f = Kind | Type | DB n when n<q | Pi _
           * | Const name when (is_injective name) *)
          begin
            match safe_add_to_list q lst args args' with
            | None -> None
            | Some lst2 -> pseudo_u sg sigma ((q,f,f')::(q,a,a')::lst2)
          end

        | _, _ -> None
    end

(* **** TYPE CHECKING/INFERENCE FOR PATTERNS ******************************** *)

type constraints = (int*term*term) list
type context2 = (loc*ident*typ) LList.t

(* Partial Context *)

type partial_context =
  { padding:int; (* expected size*)
    pctx:context2 (*partial context*)
  }

let pc_make (ctx:(loc*ident) list) : partial_context =
  let size = List.length ctx in
  assert ( size >= 0 );
  { padding=size; pctx=LList.nil }

let pc_get (delta:partial_context) (n:int) : term option =
  if n < delta.padding then None
  else
    let (_,_,ty) = List.nth (LList.lst delta.pctx) (n-delta.padding)
    in Some (Subst.shift (n+1) ty)

let pc_add (delta:partial_context) (n:int) (l:loc) (id:ident) (ty0:typ) : partial_context =
  assert ( n == delta.padding-1 && n >= 0 );
  let ty = Subst.unshift (n+1) ty0 in
  { padding = delta.padding - 1;
    pctx = LList.cons (l,id,ty) delta.pctx }

let pc_to_context (delta:partial_context) : typed_context = LList.lst delta.pctx

let pc_to_context_wp (delta:partial_context) : typed_context =
  let dummy = mk_DB dloc qmark 0 in
  let rec aux lst n =
    if n <= 0 then lst
    else aux ((dloc,qmark,dummy)::lst) (n-1)
  in
  aux (LList.lst delta.pctx) delta.padding

let pp_pcontext fmt delta =
  let lst = List.rev (LList.lst delta.pctx) in
  List.iteri (fun i (_,x,ty) -> fprintf fmt "%a[%i]:%a\n" pp_ident x i pp_term ty) lst;
  for i = 0 to delta.padding -1 do
    fprintf fmt "?[%i]:?\n" (i+LList.len delta.pctx)
  done

(* *** *)

let rec get_last = function
  | [] -> assert false
  | [a] -> ([],a)
  | hd::tl ->
    let (tl0,a) = get_last tl in
    (hd::tl0,a)

let unshift_n sg n te =
  try Subst.unshift n te
  with Subst.UnshiftExn -> Subst.unshift n (snf sg te)

let rec infer_pattern sg (delta:partial_context) (sigma:context2) (lst:constraints) (pat:pattern) : typ * partial_context * constraints =
  match pat with
  | Pattern (l,cst,args) ->
    let (_,ty,delta2,lst2) = List.fold_left (infer_pattern_aux sg sigma)
        ( mk_Const l cst , Signature.get_type sg l cst , delta , lst ) args
    in (ty,delta2,lst2)
  | Var (l,x,n,args) ->
    if n < (LList.len sigma) then
      let (_,ty,delta2,lst2) = List.fold_left (infer_pattern_aux sg sigma)
          ( mk_DB l x n, get_type (LList.lst sigma) l x n , delta , lst ) args
      in (ty,delta2,lst2)
    else
      let ctx = (LList.lst sigma)@(pc_to_context_wp delta) in
      raise (TypingError (CannotInferTypeOfPattern (pat,ctx))) (* not a pattern *)
  | Brackets _ ->
    let ctx = (LList.lst sigma)@(pc_to_context_wp delta) in
    raise (TypingError (CannotInferTypeOfPattern (pat,ctx)))
  | Lambda _ ->
    let ctx = (LList.lst sigma)@(pc_to_context_wp delta) in
    raise (TypingError (CannotInferTypeOfPattern (pat,ctx)))

and infer_pattern_aux sg (sigma:context2) (f,ty_f,delta,lst:term*typ*partial_context*constraints) (arg:pattern) : term * typ * partial_context * constraints =
  match whnf sg ty_f with
    | Pi (_,_,a,b) ->
        let (delta2,lst2) = check_pattern sg delta sigma a lst arg in
        let arg' = pattern_to_term arg in
        ( Term.mk_App f arg' [], Subst.subst b arg', delta2 , lst2 )
    | ty_f ->
      let ctx = (LList.lst sigma)@(pc_to_context_wp delta) in
      raise (TypingError (ProductExpected (f,ctx,ty_f)))

and check_pattern sg (delta:partial_context) (sigma:context2) (exp_ty:typ) (lst:constraints) (pat:pattern) : partial_context * constraints =
(*   debug "check_pattern %a:%a" pp_pattern pat pp_term exp_ty; *)
  match pat with
  | Lambda (l,x,p) ->
    begin
      match whnf sg exp_ty with
      | Pi (l,x,a,b) -> check_pattern sg delta (LList.cons (l,x,a) sigma) b lst p
      | exp_ty ->
        let ctx = (LList.lst sigma)@(pc_to_context_wp delta) in
        raise (TypingError ( ProductExpected (pattern_to_term pat,ctx,exp_ty)))
    end
  | Brackets te ->
        let te2 =
          try Subst.unshift (delta.padding + LList.len sigma) te
          with Subst.UnshiftExn ->
            let ctx = (LList.lst sigma)@(pc_to_context_wp delta) in
            raise (TypingError (BracketError1 (te,ctx)))
        in
        let ty2 =
          try unshift_n sg (delta.padding + LList.len sigma) exp_ty
          with Subst.UnshiftExn ->
            let ctx = (LList.lst sigma)@(pc_to_context_wp delta) in
            raise (TypingError (BracketError2 (te,ctx,exp_ty)))
        in
        check sg (pc_to_context delta) te2 ty2;
        ( delta, lst )
  | Var (l,x,n,[]) when ( n >= LList.len sigma ) ->
    begin
      let k = LList.len sigma in

      match pc_get delta (n-k) with
      | None ->
        ( try ( pc_add delta (n-k) l x (unshift_n sg k exp_ty), lst )
          with Subst.UnshiftExn ->
            let ctx = (LList.lst sigma)@(pc_to_context_wp delta) in
            raise (TypingError (FreeVariableDependsOnBoundVariable (l,x,n,ctx,exp_ty))) )
      | Some ty ->
        let inf_ty = Subst.shift k ty in
        ( delta, (k,inf_ty,exp_ty)::lst )
    end
  | Var (l,x,n,args) when (n>=LList.len sigma) ->
    begin
      let (args2,last) = get_last args in
      match last with
      | Var (l2,x2,n2,[]) ->
        check_pattern sg delta sigma
          (mk_Pi l2 x2 (get_type (LList.lst sigma) l2 x2 n2) (Subst.subst_n n2 x2 exp_ty) )
          lst (Var(l,x,n,args2))
      | _ ->
        let ctx = (LList.lst sigma)@(pc_to_context_wp delta) in
        raise (TypingError (CannotInferTypeOfPattern (pat,ctx))) (* not a pattern *)
    end
  | _ ->
    begin
      let (inf_ty,delta2,lst2) = infer_pattern sg delta sigma lst pat in
      let q = LList.len sigma in
      ( delta2 , (q,inf_ty,exp_ty)::lst2 )
    end

(* ************************************************************************** *)

let pp_context_inline fmt ctx =
  pp_list ", "
    (fun fmt (_,x,ty) -> fprintf fmt "%a: %a" pp_ident x pp_term ty )
    fmt (List.rev ctx)

let rec pp_term_j k fmt = function
  | Kind               -> Format.fprintf fmt "Kind"
  | Type _             -> Format.fprintf fmt "Type"
  | DB  (_,x,n) when n<k -> fprintf fmt "%a[%i]" pp_ident x n
  | DB  (_,x,n)        -> fprintf fmt "_"
  | Const (_,cst)      -> fprintf fmt "%a" pp_name cst
  | App (f,a,args)     -> pp_list " " (pp_term_wp_j k) fmt (f::a::args)
  | Lam (_,x,None,f)   -> fprintf fmt "%a => %a" pp_ident x pp_term f
  | Lam (_,x,Some a,f) -> fprintf fmt "%a:%a => %a" pp_ident x (pp_term_wp_j (k+1)) a pp_term f
  | Pi  (_,x,a,b)      -> fprintf fmt "%a:%a -> %a" pp_ident x (pp_term_wp_j (k+1)) a pp_term b

and pp_term_wp_j k fmt = function
  | Kind | Type _ | DB _ | Const _ as t -> pp_term_j k fmt t
  | t       -> fprintf fmt "(%a)" (pp_term_j k) t

(* TODO the term is traversed three times, this could be optimized. *)
let subst_context (sub:SS.t) (ctx:typed_context) : typed_context option =
  try Some ( List.mapi ( fun i (l,x,ty) ->
      (l,x, Subst.unshift (i+1) (SS.apply sub (Subst.shift (i+1) ty) 0) )
    ) ctx )
  with
  | Subst.UnshiftExn -> None

let check_rule sg (rule:untyped_rule) : typed_rule =
  (*  let ctx0,le,ri = rule.rule in *)
  let delta = pc_make rule.ctx in
  let (ty_le,delta,lst) = infer_pattern sg delta LList.nil [] rule.pat in
  assert ( delta.padding == 0 );
  let sub = match pseudo_u sg SS.identity lst with
    | None -> raise (TypingError (CannotSolveConstraints (rule,lst)))
    | Some s -> ( (*debug "%a" SS.pp s;*) s )
  in
  let sub = SS.mk_idempotent sub in
  let (ri2,ty_le2,ctx2) =
    if SS.is_identity sub then (rule.rhs,ty_le,LList.lst delta.pctx)
    else
      begin
        match subst_context sub (LList.lst delta.pctx) with
        | Some ctx2 -> ( SS.apply sub rule.rhs 0, SS.apply sub ty_le 0, ctx2 )
        | None ->
          begin
            (*TODO make Dedukti handle this case*)
            debug 1 "Failed to infer a typing context for the rule:\n%a."
              pp_untyped_rule rule;
            SS.iter (
              fun i (id,te) -> debug 2 "Try replacing '%a[%i]' by '%a'"
                  pp_ident id i (pp_term_j 0) te
            ) sub;
            raise (TypingError (NotImplementedFeature (get_loc_pat rule.pat) ) )
          end
      end
  in
  check sg ctx2 ri2 ty_le2;
  debug 2 "[ %a ] %a --> %a" pp_context_inline ctx2 pp_pattern rule.pat pp_term ri2;
  { name = rule.name;
    ctx = ctx2;
    pat = rule.pat;
    rhs = rule.rhs
  }<|MERGE_RESOLUTION|>--- conflicted
+++ resolved
@@ -192,10 +192,7 @@
           ( debug 2 "Ignoring non injective constraint: %a ~ %a"
               pp_term t1' pp_term t2';
             pseudo_u sg sigma lst )
-<<<<<<< HEAD
-
-=======
->>>>>>> a6bb0bab
+
         | _, App (Const (l,cst),_,_) when (not (Signature.is_injective sg l cst)) ->
           ( debug 2 "Ignoring non injective constraint: %a ~ %a"
               pp_term t1' pp_term t2';
