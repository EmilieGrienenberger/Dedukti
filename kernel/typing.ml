--- conflicted
+++ resolved
@@ -97,22 +97,6 @@
     Debug.(debug d_typeChecking "Checking (%a): %a : %a"
              pp_loc (get_loc te) pp_term te pp_term ty_exp);
     match te with
-<<<<<<< HEAD
-    | Lam (l,x,None,b) ->
-      begin
-        match R.whnf sg ty_exp with
-        | Pi (_,_,a,ty_b) -> check sg ((l,x,a)::ctx) b ty_b
-        | _ -> raise (Typing_error (ProductExpected (te,ctx,ty_exp)))
-      end
-    | Lam (l,x,Some a,b) ->
-      begin
-        match R.whnf sg ty_exp with
-        | Pi (_,_,a',ty_b) ->
-          ignore(infer sg ctx a);
-          if not (R.are_convertible sg a a')
-          then raise (Typing_error (ConvertibilityError ((mk_DB l x 0),ctx,a',a)))
-          else check sg ((l,x,a)::ctx) b ty_b
-=======
     | Lam (l,x,op,b) ->
       begin
         match R.whnf sg ty_exp with
@@ -125,7 +109,6 @@
             | _ -> ()
           );
           check sg ((l,x,a)::ctx) b ty_b
->>>>>>> dc614fbe
         | _ -> raise (Typing_error (ProductExpected (te,ctx,ty_exp)))
       end
     | _ ->
@@ -428,11 +411,7 @@
     begin
       match R.whnf sg exp_ty with
       | Pi (_,_,a,b) -> check_pattern sg delta (LList.cons (l,x,a) sigma) b lst p
-<<<<<<< HEAD
-      | _ -> raise (Typing_error ( ProductExpected (pattern_to_term pat,ctx (),exp_ty)))
-=======
       | _            -> raise (Typing_error ( ProductExpected (pattern_to_term pat,ctx (),exp_ty)))
->>>>>>> dc614fbe
     end
   | Brackets te ->
     let _ =
@@ -539,17 +518,6 @@
   let ty_le2 = SS.apply sub 0 ty_le    in
   let ctx = LList.lst delta.pctx in
   let ctx2 =
-<<<<<<< HEAD
-    if SS.is_identity sub then ctx
-    else try subst_context sub ctx
-      with Subst.UnshiftExn -> (* TODO make Dedukti handle this case *)
-        Debug.(
-          debug D_rule "Failed to infer a typing context for the rule:\n%a"
-            pp_untyped_rule rule;
-          let ctx_name n = let _,name,_ = List.nth ctx n in name in
-          debug D_rule "Tried inferred typing substitution: %a" (SS.pp ctx_name) sub);
-        raise (Typing_error (NotImplementedFeature (get_loc_pat rule.pat) ) )
-=======
     try subst_context sub ctx
     with Subst.UnshiftExn -> (* TODO make Dedukti handle this case *)
       Debug.(
@@ -558,7 +526,6 @@
         let ctx_name n = let _,name,_ = List.nth ctx n in name in
         debug d_rule "Tried inferred typing substitution: %a" (SS.pp ctx_name) sub);
       raise (Typing_error (NotImplementedFeature (get_loc_pat rule.pat) ) )
->>>>>>> dc614fbe
   in
   Debug.(debug d_rule "Typechecking rule");
   check sg ctx2 ri2 ty_le2;
