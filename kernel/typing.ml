--- conflicted
+++ resolved
@@ -136,7 +136,6 @@
     | a1::args1, a2::args2 -> add_to_list q ((q,a1,a2)::lst) args1 args2
     | _, _ -> raise (Invalid_argument "add_to_list")
 
-<<<<<<< HEAD
   let safe_add_to_list q lst args1 args2 =
     try Some (add_to_list q lst args1 args2)
     with Invalid_argument _ -> None
@@ -153,8 +152,8 @@
     | [] -> sigma
     | (q,t1,t2)::lst ->
       begin
-        let t1' = R.whnf sg (SS.apply sigma t1 q) in
-        let t2' = R.whnf sg (SS.apply sigma t2 q) in
+        let t1' = R.whnf sg (SS.apply sigma q t1) in
+        let t2' = R.whnf sg (SS.apply sigma q t2) in
         let keepon () = pseudo_u sg fail sigma lst in
         if term_eq t1' t2' then keepon ()
         else
@@ -171,37 +170,29 @@
             ( match unshift_reduce sg q t with None -> warn () | Some _ -> keepon ())
 
           | DB (l1,x1,n1), DB (l2,x2,n2) when n1>=q && n2>=q ->
+            let (n,t) = if n1<n2
+              then (n1,mk_DB l2 x2 (n2-q))
+              else (n2,mk_DB l1 x1 (n1-q)) in
+            pseudo_u sg fail (SS.add sigma (n-q) t) lst
+          | DB (_,_,n), t when n>=q ->
             begin
-              let (x,n,t) = if n1<n2
-                then (x1,n1,mk_DB l2 x2 (n2-q))
-                else (x2,n2,mk_DB l1 x1 (n1-q)) in
-              match SS.add sigma x (n-q) t with
-              | None -> assert false
-              | Some sigma2 -> pseudo_u sg fail sigma2 lst
-            end
-          | DB (_,x,n), t when n>=q ->
-            begin
+              let n' = n-q in
               match unshift_reduce sg q t with
               | None -> warn ()
-              | Some t' ->
-                ( match SS.add sigma x (n-q) t' with
-                  | None ->
-                    ( match SS.add sigma x (n-q) (R.snf sg t') with
-                      | None -> warn ()
-                      | Some sigma2 -> pseudo_u sg fail sigma2 lst )
-                  | Some sigma2 -> pseudo_u sg fail sigma2 lst )
+              | Some ut ->
+                let t' = if Subst.occurs n' ut then ut else R.snf sg ut in
+                if Subst.occurs n' t' then warn ()
+                else pseudo_u sg fail (SS.add sigma n' t') lst
             end
-          | t, DB (_,x,n) when n>=q ->
+          | t, DB (_,_,n) when n>=q ->
             begin
+              let n' = n-q in
               match unshift_reduce sg q t with
               | None -> warn ()
-              | Some t' ->
-                ( match SS.add sigma x (n-q) t' with
-                  | None ->
-                    ( match SS.add sigma x (n-q) (R.snf sg t') with
-                      | None -> warn ()
-                      | Some sigma2 -> pseudo_u sg fail sigma2 lst )
-                  | Some sigma2 -> pseudo_u sg fail sigma2 lst )
+              | Some ut ->
+                let t' = if Subst.occurs n' ut then ut else R.snf sg ut in
+                if Subst.occurs n' t' then warn ()
+                else pseudo_u sg fail (SS.add sigma n' t') lst
             end
 
           | Pi (_,_,a,b), Pi (_,_,a',b') ->
@@ -304,167 +295,6 @@
       (f,ty_f,delta,lst:term*typ*partial_context*constraints)
       (arg:pattern) : term * typ * partial_context * constraints =
     match R.whnf sg ty_f with
-=======
-let safe_add_to_list q lst args1 args2 =
-  try Some (add_to_list q lst args1 args2)
-  with Invalid_argument _ -> None
-
-module SS = Subst.Subst
-
-let unshift_reduce sg q t =
-  try Some (Subst.unshift q t)
-  with Subst.UnshiftExn ->
-    ( try Some (Subst.unshift q (snf sg t))
-      with Subst.UnshiftExn -> None )
-
-let rec pseudo_u sg (fail: int*term*term-> unit) (sigma:SS.t) : (int*term*term) list -> SS.t = function
-  | [] -> sigma
-  | (q,t1,t2)::lst ->
-    begin
-      let t1' = whnf sg (SS.apply sigma q t1) in
-      let t2' = whnf sg (SS.apply sigma q t2) in
-      let keepon () = pseudo_u sg fail sigma lst in
-      if term_eq t1' t2' then keepon ()
-      else
-        let warn () = fail (q,t1,t2); keepon () in
-        match t1', t2' with
-        | Kind, Kind | Type _, Type _       -> assert false (* Equal terms *)
-        | DB (_,_,n), DB (_,_,n') when n=n' -> assert false (* Equal terms *)
-        | _, Kind | Kind, _ |_, Type _ | Type _, _ -> warn ()
-
-        | Const (_,c), Const (_,c') when name_eq c c' -> keepon ()
-        | Const (l,cst), t when not (Signature.is_static sg l cst) ->
-          ( match unshift_reduce sg q t with None -> warn () | Some _ -> keepon ())
-        | t, Const (l,cst) when not (Signature.is_static sg l cst) ->
-          ( match unshift_reduce sg q t with None -> warn () | Some _ -> keepon ())
-
-        | DB (l1,x1,n1), DB (l2,x2,n2) when n1>=q && n2>=q ->
-           let (n,t) = if n1<n2
-                       then (n1,mk_DB l2 x2 (n2-q))
-                       else (n2,mk_DB l1 x1 (n1-q)) in
-           pseudo_u sg fail (SS.add sigma (n-q) t) lst
-        | DB (_,_,n), t when n>=q ->
-          begin
-            let n' = n-q in
-            match unshift_reduce sg q t with
-            | None -> warn ()
-            | Some ut ->
-               let t' = if Subst.occurs n' ut then ut else snf sg ut in
-               if Subst.occurs n' t' then warn ()
-               else pseudo_u sg fail (SS.add sigma n' t') lst
-          end
-        | t, DB (_,_,n) when n>=q ->
-          begin
-            let n' = n-q in
-            match unshift_reduce sg q t with
-            | None -> warn ()
-            | Some ut ->
-               let t' = if Subst.occurs n' ut then ut else snf sg ut in
-               if Subst.occurs n' t' then warn ()
-               else pseudo_u sg fail (SS.add sigma n' t') lst
-          end
-
-        | Pi (_,_,a,b), Pi (_,_,a',b') ->
-          pseudo_u sg fail sigma ((q,a,a')::(q+1,b,b')::lst)
-        | Lam (_,_,_,b), Lam (_,_,_,b') ->
-          pseudo_u sg fail sigma ((q+1,b,b')::lst)
-
-        | App (DB (_,_,n),_,_), _  when n >= q ->
-          if Reduction.are_convertible sg t1' t2' then keepon () else warn ()
-        | _ , App (DB (_,_,n),_,_) when n >= q ->
-          if Reduction.are_convertible sg t1' t2' then keepon () else warn ()
-
-        | App (Const (l,cst),_,_), _ when not (Signature.is_static sg l cst) -> keepon ()
-        | _, App (Const (l,cst),_,_) when not (Signature.is_static sg l cst) -> keepon ()
-
-        | App (f,a,args), App (f',a',args') ->
-          (* f = Kind | Type | DB n when n<q | Pi _
-           * | Const name when (is_static name) *)
-          begin
-            match safe_add_to_list q lst args args' with
-            | None -> warn () (* Different number of arguments. *)
-            | Some lst2 -> pseudo_u sg fail sigma ((q,f,f')::(q,a,a')::lst2)
-          end
-
-        | _, _ -> warn ()
-    end
-
-(* **** TYPE CHECKING/INFERENCE FOR PATTERNS ******************************** *)
-
-type constraints = (int * term * term) list
-type context2    = (loc * ident * typ) LList.t
-
-(* Partial Context *)
-
-type partial_context =
-  { padding : int;     (* expected size   *)
-    pctx    : context2 (* partial context *)
-  }
-
-let pc_make (ctx:(loc*ident) list) : partial_context =
-  let size = List.length ctx in
-  assert ( size >= 0 );
-  { padding=size; pctx=LList.nil }
-
-let pc_get (delta:partial_context) (n:int) : term option =
-  if n < delta.padding then None
-  else
-    let (_,_,ty) = List.nth (LList.lst delta.pctx) (n-delta.padding)
-    in Some (Subst.shift (n+1) ty)
-
-let pc_add (delta:partial_context) (n:int) (l:loc) (id:ident) (ty0:typ) : partial_context =
-  assert ( n == delta.padding-1 && n >= 0 );
-  let ty = Subst.unshift (n+1) ty0 in
-  { padding = delta.padding - 1;
-    pctx = LList.cons (l,id,ty) delta.pctx }
-
-let pc_to_context (delta:partial_context) : typed_context = LList.lst delta.pctx
-
-let pc_to_context_wp (delta:partial_context) : typed_context =
-  let dummy = (dloc, dmark, mk_DB dloc dmark (-1)) in
-  let rec aux lst = function 0 -> lst | n -> aux (dummy::lst) (n-1) in
-  aux (pc_to_context delta) delta.padding
-
-let pp_pcontext fmt delta =
-  let lst = List.rev (LList.lst delta.pctx) in
-  List.iteri (fun i (_,x,ty) -> fprintf fmt "%a[%i]:%a\n" pp_ident x i pp_term ty) lst;
-  for i = 0 to delta.padding -1 do
-    fprintf fmt "?[%i]:?\n" (i+LList.len delta.pctx)
-  done
-
-(* *** *)
-
-let get_last =
-  let rec aux acc = function
-  | [] -> assert false
-  | [a] -> (List.rev acc, a)
-  | hd::tl -> aux (hd::acc) tl in
-  aux []
-
-let unshift_n sg n te =
-  try Subst.unshift n te
-  with Subst.UnshiftExn -> Subst.unshift n (snf sg te)
-
-let rec infer_pattern sg (delta:partial_context) (sigma:context2)
-    (lst:constraints) (pat:pattern) : typ * partial_context * constraints =
-  match pat with
-  | Pattern (l,cst,args) ->
-    let (_,ty,delta2,lst2) = List.fold_left (infer_pattern_aux sg sigma)
-        ( mk_Const l cst , Signature.get_type sg l cst , delta , lst ) args
-    in (ty,delta2,lst2)
-  | Var (l,x,n,args) when n < LList.len sigma ->
-    let (_,ty,delta2,lst2) = List.fold_left (infer_pattern_aux sg sigma)
-        ( mk_DB l x n, get_type (LList.lst sigma) l x n , delta , lst ) args
-    in (ty,delta2,lst2)
-  | Var _ | Brackets _ | Lambda _ ->
-    let ctx = (LList.lst sigma)@(pc_to_context_wp delta) in
-    raise (TypingError (CannotInferTypeOfPattern (pat,ctx)))
-
-and infer_pattern_aux sg (sigma:context2)
-    (f,ty_f,delta,lst:term*typ*partial_context*constraints)
-    (arg:pattern) : term * typ * partial_context * constraints =
-  match whnf sg ty_f with
->>>>>>> d85a945c
     | Pi (_,_,a,b) ->
       let (delta2,lst2) = check_pattern sg delta sigma a lst arg in
       let arg' = pattern_to_term arg in
@@ -473,148 +303,13 @@
       let ctx = (LList.lst sigma)@(pc_to_context_wp delta) in
       raise (TypingError (ProductExpected (f,ctx,ty_f)))
 
-<<<<<<< HEAD
-  and check_pattern sg (delta:partial_context) (sigma:context2) (exp_ty:typ)
-      (lst:constraints) (pat:pattern) : partial_context * constraints =
-    Debug.(debug D_rule "Checking pattern %a:%a" pp_pattern pat pp_term exp_ty);
-    match pat with
-    | Lambda (l,x,p) ->
-      begin
-        match R.whnf sg exp_ty with
-        | Pi (_,_,a,b) -> check_pattern sg delta (LList.cons (l,x,a) sigma) b lst p
-        | exp_ty ->
-          let ctx = (LList.lst sigma)@(pc_to_context_wp delta) in
-          raise (TypingError ( ProductExpected (pattern_to_term pat,ctx,exp_ty)))
-      end
-    | Brackets te ->
-      let te2 =
-        try Subst.unshift (delta.padding + LList.len sigma) te
-        with Subst.UnshiftExn ->
-          let ctx = (LList.lst sigma)@(pc_to_context_wp delta) in
-          raise (TypingError (BracketError1 (te,ctx)))
-      in
-      let ty2 =
-        try unshift_n sg (delta.padding + LList.len sigma) exp_ty
-        with Subst.UnshiftExn ->
-          let ctx = (LList.lst sigma)@(pc_to_context_wp delta) in
-          raise (TypingError (BracketError2 (te,ctx,exp_ty)))
-      in
-      check sg (pc_to_context delta) te2 ty2;
-      ( delta, lst )
-    | Var (l,x,n,[]) when ( n >= LList.len sigma ) ->
-      begin
-        let k = LList.len sigma in
-
-        match pc_get delta (n-k) with
-        | None ->
-          ( try ( pc_add delta (n-k) l x (unshift_n sg k exp_ty), lst )
-            with Subst.UnshiftExn ->
-              let ctx = (LList.lst sigma)@(pc_to_context_wp delta) in
-              raise (TypingError (FreeVariableDependsOnBoundVariable (l,x,n,ctx,exp_ty))) )
-        | Some ty ->
-          let inf_ty = Subst.shift k ty in
-          ( delta, (k,inf_ty,exp_ty)::lst )
-      end
-    | Var (l,x,n,args) when (n>=LList.len sigma) ->
-      begin
-        let (args2,last) = get_last args in
-        match last with
-        | Var (l2,x2,n2,[]) ->
-          check_pattern sg delta sigma
-            (mk_Pi l2 x2 (get_type (LList.lst sigma) l2 x2 n2) (Subst.subst_n n2 x2 exp_ty) )
-            lst (Var(l,x,n,args2))
-        | _ ->
-          let ctx = (LList.lst sigma)@(pc_to_context_wp delta) in
-          raise (TypingError (CannotInferTypeOfPattern (pat,ctx))) (* not a pattern *)
-      end
-    | _ ->
-      begin
-        let (inf_ty,delta2,lst2) = infer_pattern sg delta sigma lst pat in
-        let q = LList.len sigma in
-        ( delta2 , (q,inf_ty,exp_ty)::lst2 )
-      end
-
-  (* ************************************************************************** *)
-
-  let pp_context_inline fmt ctx =
-    pp_list ", "
-      (fun fmt (_,x,ty) -> fprintf fmt "%a: %a" pp_ident x pp_term ty )
-      fmt (List.rev ctx)
-
-  let rec pp_term_j k fmt = function
-    | Kind               -> Format.fprintf fmt "Kind"
-    | Type _             -> Format.fprintf fmt "Type"
-    | DB  (_,x,n) when n<k -> fprintf fmt "%a[%i]" pp_ident x n
-    | DB  (_,x,n)        -> fprintf fmt "_"
-    | Const (_,cst)      -> fprintf fmt "%a" pp_name cst
-    | App (f,a,args)     -> pp_list " " (pp_term_wp_j k) fmt (f::a::args)
-    | Lam (_,x,None,f)   -> fprintf fmt "%a => %a" pp_ident x pp_term f
-    | Lam (_,x,Some a,f) -> fprintf fmt "%a:%a => %a" pp_ident x (pp_term_wp_j (k+1)) a pp_term f
-    | Pi  (_,x,a,b)      -> fprintf fmt "%a:%a -> %a" pp_ident x (pp_term_wp_j (k+1)) a pp_term b
-
-  and pp_term_wp_j k fmt = function
-    | Kind | Type _ | DB _ | Const _ as t -> pp_term_j k fmt t
-    | t       -> fprintf fmt "(%a)" (pp_term_j k) t
-
-  (* TODO the term is traversed three times, this could be optimized. *)
-  let subst_context (sub:SS.t) (ctx:typed_context) : typed_context option =
-    try Some ( List.mapi ( fun i (l,x,ty) ->
-        (l,x, Subst.unshift (i+1) (SS.apply sub (Subst.shift (i+1) ty) 0) )
-      ) ctx )
-    with
-    | Subst.UnshiftExn -> None
-
-  let check_rule sg (rule:untyped_rule) : SS.t * typed_rule =
-    let delta = pc_make rule.ctx in
-    let (ty_le,delta,lst) = infer_pattern sg delta LList.nil [] rule.pat in
-    assert ( delta.padding == 0 );
-    let fail = if !fail_on_unsatisfiable_constraints
-      then (fun x -> raise (TypingError (UnsatisfiableConstraints (rule,x))))
-      else (fun (q,t1,t2) ->
-          Debug.(debug D_warn "Unsatisfiable constraint: %a ~ %a%s"
-                   pp_term t1 pp_term t2
-                   (if q > 0 then Format.sprintf " (under %i abstractions)" q else ""))) in
-    let sub = SS.mk_idempotent (pseudo_u sg fail SS.identity lst) in
-    let (ri2,ty_le2,ctx2) =
-      if SS.is_identity sub then (rule.rhs,ty_le,LList.lst delta.pctx)
-      else
-        begin
-          match subst_context sub (LList.lst delta.pctx) with
-          | Some ctx2 -> ( SS.apply sub rule.rhs 0, SS.apply sub ty_le 0, ctx2 )
-          | None ->
-            begin
-              (*TODO make Dedukti handle this case*)
-              Debug.(debug_eval D_rule (fun () ->
-                  debug D_rule "Failed to infer a typing context for the rule:\n%a."
-                    pp_untyped_rule rule;
-                  let aux i (id,te) = debug D_rule "Try replacing '%a[%i]' by '%a'"
-                      pp_ident id i (pp_term_j 0) te in
-                  SS.iter aux sub
-                ));
-              raise (TypingError (NotImplementedFeature (get_loc_pat rule.pat) ) )
-            end
-        end
-    in
-    check sg ctx2 ri2 ty_le2;
-    Debug.(debug D_rule "[ %a ] %a --> %a"
-             pp_context_inline ctx2 pp_pattern rule.pat pp_term ri2);
-    sub,
-    { name = rule.name;
-      ctx = ctx2;
-      pat = rule.pat;
-      rhs = rule.rhs
-    }
-end
-
-module TypingDefault = Make(Reduction.REDefault)
-=======
 and check_pattern sg (delta:partial_context) (sigma:context2) (exp_ty:typ)
     (lst:constraints) (pat:pattern) : partial_context * constraints =
   Debug.(debug D_rule "Checking pattern %a:%a" pp_pattern pat pp_term exp_ty);
   match pat with
   | Lambda (l,x,p) ->
     begin
-      match whnf sg exp_ty with
+      match R.whnf sg exp_ty with
       | Pi (_,_,a,b) -> check_pattern sg delta (LList.cons (l,x,a) sigma) b lst p
       | exp_ty ->
         let ctx = (LList.lst sigma)@(pc_to_context_wp delta) in
@@ -715,4 +410,6 @@
     pat = rule.pat;
     rhs = rule.rhs
   }
->>>>>>> d85a945c
+end
+
+module TypingDefault = Make(Reduction.REDefault)