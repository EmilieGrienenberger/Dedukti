--- conflicted
+++ resolved
@@ -295,32 +295,14 @@
         | Const (l,cst), t when not (Signature.is_static sg l cst) ->
           if sure_occur_check sg q (fun k -> k <= q) t then warn() else keepon()
         | t, Const (l,cst) when not (Signature.is_static sg l cst) ->
-<<<<<<< HEAD
-          ( match unshift_reduce sg q t with None -> warn () | Some _ -> keepon ())
-=======
           if sure_occur_check sg q (fun k -> k <= q) t then warn() else keepon()
 
         (* X = Y :  map either X to Y or Y to X *)
->>>>>>> e2c7ec3a
         | DB (l1,x1,n1), DB (l2,x2,n2) when n1>=q && n2>=q ->
            let (n,t) = if n1<n2
                        then (n1,mk_DB l2 x2 (n2-q))
                        else (n2,mk_DB l1 x1 (n1-q)) in
            pseudo_u sg fail (SS.add sigma (n-q) t) lst
-<<<<<<< HEAD
-        | DB (l1,x1,n), App(DB(_,_,m),x,l) when n>=q && m >=q ->
-           varCase (applyDBCase t1' m x l) n t2'
-        | DB (_,_,n), t when n>=q ->
-           varCase (keepon ()) n t
-        | App(DB(_,_,m),x,l), DB (l1,x1,n) when n>=q && m >=q ->
-           varCase (applyDBCase t2' m x l) n t1'
-        | t, DB (_,_,n) when n>=q ->
-           varCase (keepon ()) n t
-        | App (DB (_,_,n),x,l), t when n >= q -> applyDBCase t n x l
-        | t, App (DB (_,_,n),x,l) when n >= q -> applyDBCase t n x l
-        | App (Const (l,cst),_,_), _ when not (Signature.is_static sg l cst) -> keepon ()
-        | _, App (Const (l,cst),_,_) when not (Signature.is_static sg l cst) -> keepon ()
-=======
 
         (* X = t :
            1) make sure that t is possibly closed and without occurence of X
@@ -367,7 +349,6 @@
         | t, App (Const (l,cst),a,args) when not (Signature.is_static sg l cst) ->
           let occs = gather_free_vars q (a::args) in
           if sure_occur_check sg q (fun k -> k < q && not occs.(k)) t then warn() else keepon()
->>>>>>> e2c7ec3a
 
         | App (f,a,args), App (f',a',args') ->
           (* f = Kind | Type | DB n when n<q | Pi _
