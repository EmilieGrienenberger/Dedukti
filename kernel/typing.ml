open Basic
open Format
open Rule
open Term

type Debug.flag += D_typeChecking | D_rule
let _ = Debug.register_flag D_typeChecking "TypeChecking"
let _ = Debug.register_flag D_rule         "Rule"

let coc = ref false

let fail_on_unsatisfiable_constraints = ref false

type typ = term

(* ********************** ERROR MESSAGES *)

type typing_error =
  | KindIsNotTypable
  | ConvertibilityError                of term * typed_context * term * term
  | VariableNotFound                   of loc * ident * int * typed_context
  | SortExpected                       of term * typed_context * term
  | ProductExpected                    of term * typed_context * term
  | InexpectedKind                     of term * typed_context
  | DomainFreeLambda                   of loc
  | CannotInferTypeOfPattern           of pattern * typed_context
  | UnsatisfiableConstraints           of part_typed_rule * (int * term * term)
  | BracketExprBoundVar                of term * typed_context
  | BracketExpectedTypeBoundVar        of term * typed_context * term
  | BracketExpectedTypeRightVar        of term * typed_context * term
  | TypingCircularity                  of loc * ident * int * typed_context * term
  | FreeVariableDependsOnBoundVariable of loc * ident * int * typed_context * term
  | NotImplementedFeature              of loc
  | Unconvertible                      of loc * term * term
  | Convertible                        of loc * term * term
  | Inhabit                            of loc * term * term

exception TypingError of typing_error

module type S = sig
  val infer       : Signature.t -> typed_context -> term -> typ

  val check       : Signature.t -> typed_context -> term -> typ -> unit

  val checking    : Signature.t -> term -> term -> unit

  val inference   : Signature.t -> term -> typ

  val check_rule  : Signature.t -> part_typed_rule -> Subst.Subst.t * typed_rule
end

(* ********************** CONTEXT *)
module Make(R:Reduction.S) =
struct

  let get_type ctx l x n =
    try let (_,_,ty) = List.nth ctx n in Subst.shift (n+1) ty
    with Failure _ -> raise (TypingError (VariableNotFound (l,x,n,ctx)))

  let extend_ctx a ctx = function
    | Type _ -> a::ctx
    | Kind when !coc -> a::ctx
    | ty_a ->
      let (_,_,te) = a in
      raise (TypingError (ConvertibilityError (te, ctx, mk_Type dloc, ty_a)))

  (* ********************** TYPE CHECKING/INFERENCE FOR TERMS  *)

  let rec infer sg (ctx:typed_context) (te:term) : typ =
    Debug.(debug D_typeChecking "Inferring: %a" pp_term te);
    match te with
    | Kind -> raise (TypingError KindIsNotTypable)
    | Type l -> mk_Kind
    | DB (l,x,n) -> get_type ctx l x n
    | Const (l,cst) -> Signature.get_type sg l cst
    | App (f,a,args) ->
      snd (List.fold_left (check_app sg ctx) (f,infer sg ctx f) (a::args))
    | Pi (l,x,a,b) ->
      let ty_a = infer sg ctx a in
      let ctx2 = extend_ctx (l,x,a) ctx ty_a in
      let ty_b = infer sg ctx2 b in
      ( match ty_b with
        | Kind | Type _ -> ty_b
        | _ -> raise (TypingError (SortExpected (b, ctx2, ty_b))) )
    | Lam  (l,x,Some a,b) ->
      let ty_a = infer sg ctx a in
      let ctx2 = extend_ctx (l,x,a) ctx ty_a in
      let ty_b = infer sg ctx2 b in
      ( match ty_b with
        | Kind -> raise (TypingError (InexpectedKind (b, ctx2)))
        | _ -> mk_Pi l x a ty_b )
    | Lam  (l,x,None,b) -> raise (TypingError (DomainFreeLambda l))

  and check sg (ctx:typed_context) (te:term) (ty_exp:typ) : unit =
    Debug.(debug D_typeChecking "Checking (%a): %a : %a" pp_loc (get_loc te) pp_term te pp_term ty_exp);
    match te with
    | Lam (l,x,None,b) ->
      begin
        match R.whnf sg ty_exp with
        | Pi (_,_,a,ty_b) -> check sg ((l,x,a)::ctx) b ty_b
        | _ -> raise (TypingError (ProductExpected (te,ctx,ty_exp)))
      end
    | Lam (l,x,Some a,b) ->
      begin
        match R.whnf sg ty_exp with
        | Pi (_,_,a',ty_b) ->
          ignore(infer sg ctx a);
          if not (R.are_convertible sg a a')
          then raise (TypingError (ConvertibilityError ((mk_DB l x 0),ctx,a',a)))
          else check sg ((l,x,a)::ctx) b ty_b
        | _ -> raise (TypingError (ProductExpected (te,ctx,ty_exp)))
      end
    | _ ->
      let ty_inf = infer sg ctx te in
      Debug.(debug D_typeChecking "Checking convertibility: %a ~ %a"
               pp_term ty_inf pp_term ty_exp);
      if not (R.are_convertible sg ty_inf ty_exp) then
        let ty_exp' = rename_vars_with_typed_context ctx ty_exp in
        raise (TypingError (ConvertibilityError (te,ctx,ty_exp',ty_inf)))

  and check_app sg (ctx:typed_context) (f,ty_f:term*typ) (arg:term) : term*typ =
    match R.whnf sg ty_f with
    | Pi (_,_,a,b) ->
      let _ = check sg ctx arg a in (mk_App f arg [], Subst.subst b arg )
    | _ -> raise (TypingError ( ProductExpected (f,ctx,ty_f)))

  let inference sg (te:term) : typ = infer sg [] te

  let checking sg (te:term) (ty:term) : unit =
    let _ = infer sg [] ty in
    check sg [] te ty

  (* **** PSEUDO UNIFICATION ********************** *)

  let rec add_to_list q lst args1 args2 =
    match args1,args2 with
    | [], [] -> lst
    | a1::args1, a2::args2 -> add_to_list q ((q,a1,a2)::lst) args1 args2
    | _, _ -> raise (Invalid_argument "add_to_list")

let safe_add_to_list q lst args1 args2 =
  try Some (add_to_list q lst args1 args2)
  with Invalid_argument _ -> None

module SS = Subst.Subst

let unshift_reduce sg q t =
  try Some (Subst.unshift q t)
  with Subst.UnshiftExn ->
    ( try Some (Subst.unshift q (R.snf sg t))
      with Subst.UnshiftExn -> None )

let rec pseudo_u sg (fail: int*term*term-> unit) (sigma:SS.t) : (int*term*term) list -> SS.t = function
  | [] -> sigma
  | (q,t1,t2)::lst ->
    begin
      let t1' = R.whnf sg (SS.apply sigma q t1) in
      let t2' = R.whnf sg (SS.apply sigma q t2) in
      let keepon () = pseudo_u sg fail sigma lst in
      if term_eq t1' t2' then keepon ()
      else
        let warn () = fail (q,t1,t2); keepon () in
        match t1', t2' with
        | Kind, Kind | Type _, Type _       -> assert false (* Equal terms *)
        | DB (_,_,n), DB (_,_,n') when n=n' -> assert false (* Equal terms *)
        | _, Kind | Kind, _ |_, Type _ | Type _, _ -> warn ()

        | Pi (_,_,a,b), Pi (_,_,a',b') ->
          pseudo_u sg fail sigma ((q,a,a')::(q+1,b,b')::lst)
        | Lam (_,_,_,b), Lam (_,_,_,b') ->
          pseudo_u sg fail sigma ((q+1,b,b')::lst)

        (* Potentially eta-equivalent terms *)
        | Lam (_,i,_,b), a when !Reduction.eta ->
          let b' = mk_App (Subst.shift 1 a) (mk_DB dloc i 0) [] in
          pseudo_u sg fail sigma ((q+1,b,b')::lst)
        | a, Lam (_,i,_,b) when !Reduction.eta ->
          let b' = mk_App (Subst.shift 1 a) (mk_DB dloc i 0) [] in
          pseudo_u sg fail sigma ((q+1,b,b')::lst)

        | Const (_,c), Const (_,c') when name_eq c c' -> keepon ()
        | Const (l,cst), t when not (Signature.is_static sg l cst) ->
          ( match unshift_reduce sg q t with None -> warn () | Some _ -> keepon ())
        | t, Const (l,cst) when not (Signature.is_static sg l cst) ->
          ( match unshift_reduce sg q t with None -> warn () | Some _ -> keepon ())

        | DB (l1,x1,n1), DB (l2,x2,n2) when n1>=q && n2>=q ->
           let (n,t) = if n1<n2
                       then (n1,mk_DB l2 x2 (n2-q))
                       else (n2,mk_DB l1 x1 (n1-q)) in
           pseudo_u sg fail (SS.add sigma (n-q) t) lst
        | DB (_,_,n), t when n>=q ->
          begin
            let n' = n-q in
            match unshift_reduce sg q t with
            | None -> warn ()
            | Some ut ->
               let t' = if Subst.occurs n' ut then ut else R.snf sg ut in
               if Subst.occurs n' t' then warn ()
               else pseudo_u sg fail (SS.add sigma n' t') lst
          end
        | t, DB (_,_,n) when n>=q ->
          begin
            let n' = n-q in
            match unshift_reduce sg q t with
            | None -> warn ()
            | Some ut ->
               let t' = if Subst.occurs n' ut then ut else R.snf sg ut in
               if Subst.occurs n' t' then warn ()
               else pseudo_u sg fail (SS.add sigma n' t') lst
          end

        | App (DB (_,_,n),_,_), _  when n >= q ->
          if R.are_convertible sg t1' t2' then keepon () else warn ()
        | _ , App (DB (_,_,n),_,_) when n >= q ->
          if R.are_convertible sg t1' t2' then keepon () else warn ()

        | App (Const (l,cst),_,_), _ when not (Signature.is_static sg l cst) -> keepon ()
        | _, App (Const (l,cst),_,_) when not (Signature.is_static sg l cst) -> keepon ()

        | App (f,a,args), App (f',a',args') ->
          (* f = Kind | Type | DB n when n<q | Pi _
           * | Const name when (is_static name) *)
          begin
            match safe_add_to_list q lst args args' with
            | None -> warn () (* Different number of arguments. *)
            | Some lst2 -> pseudo_u sg fail sigma ((q,f,f')::(q,a,a')::lst2)
          end

        | _, _ -> warn ()
    end

(* **** TYPE CHECKING/INFERENCE FOR PATTERNS ******************************** *)

type constraints = (int * term * term) list
type context2    = (loc * ident * typ) LList.t

(* Partial Context *)

type partial_context =
  {
    padding : int;     (* expected size   *)
    pctx    : context2; (* partial context *)
    bracket : bool
  }

let pc_make (ctx:part_typed_context) : partial_context =
  let size = List.length ctx in
  assert ( size >= 0 );
  { padding=size; pctx=LList.nil; bracket=false }

let pc_in (delta:partial_context) (n:int) : bool = n >= delta.padding

let pc_get (delta:partial_context) (n:int) : term =
  let (_,_,ty) = LList.nth delta.pctx (n-delta.padding)
  in Subst.shift (n+1) ty

let pc_add (delta:partial_context) (n:int) (l:loc) (id:ident) (ty0:typ) : partial_context =
  assert ( n == delta.padding-1 && n >= 0 );
  let ty = Subst.unshift (n+1) ty0 in
  { padding = delta.padding - 1;
    pctx = LList.cons (l,id,ty) delta.pctx;
    bracket = false }

let pc_to_context (delta:partial_context) : typed_context = LList.lst delta.pctx

let pc_to_context_wp (delta:partial_context) : typed_context =
  let dummy = (dloc, dmark, mk_DB dloc dmark (-1)) in
  let rec aux lst = function 0 -> lst | n -> aux (dummy::lst) (n-1) in
  aux (pc_to_context delta) delta.padding

let pp_pcontext fmt delta =
  let lst = List.rev (LList.lst delta.pctx) in
  List.iteri (fun i (_,x,ty) -> fprintf fmt "%a[%i]:%a\n" pp_ident x i pp_term ty) lst;
  for i = 0 to delta.padding -1 do
    fprintf fmt "?[%i]:?\n" (i+LList.len delta.pctx)
  done

(* *** *)

let get_last =
  let rec aux acc = function
  | [] -> assert false
  | [a] -> (List.rev acc, a)
  | hd::tl -> aux (hd::acc) tl in
  aux []

let unshift_n sg n te =
  try Subst.unshift n te
  with Subst.UnshiftExn -> Subst.unshift n (R.snf sg te)

let rec infer_pattern sg (delta:partial_context) (sigma:context2)
    (lst:constraints) (pat:pattern) : typ * partial_context * constraints =
  match pat with
  | Pattern (l,cst,args) ->
    let (sigma,_,ty,delta2,lst2) = List.fold_left (infer_pattern_aux sg)
        ( sigma, mk_Const l cst , Signature.get_type sg l cst , delta , lst ) args
    in (ty,delta2,lst2)
  | Var (l,x,n,args) when n < LList.len sigma ->
    let (sigma,_,ty,delta2,lst2) = List.fold_left (infer_pattern_aux sg)
        ( sigma, mk_DB l x n, get_type (LList.lst sigma) l x n , delta , lst ) args
    in (ty,delta2,lst2)
  | Var _ | Brackets _ | Lambda _ ->
    let ctx = (LList.lst sigma)@(pc_to_context_wp delta) in
    raise (TypingError (CannotInferTypeOfPattern (pat,ctx)))

and infer_pattern_aux sg
    (sigma,f,ty_f,delta,lst : context2*term*typ*partial_context*constraints)
    (arg:pattern)           : context2*term*typ*partial_context*constraints =
  match R.whnf sg ty_f with
  | Pi (_,_,a,b) ->
    let (delta2,lst2) = check_pattern sg delta sigma a lst arg in
    let arg' = pattern_to_term arg in
    ( sigma, Term.mk_App f arg' [], Subst.subst b arg', delta2 , lst2 )
  | ty_f ->
    let ctx = (LList.lst sigma)@(pc_to_context_wp delta) in
    raise (TypingError (ProductExpected (f,ctx,ty_f)))

and check_pattern sg (delta:partial_context) (sigma:context2) (exp_ty:typ)
    (lst:constraints) (pat:pattern) : partial_context * constraints =
  Debug.(debug D_rule "Checking pattern %a:%a" pp_pattern pat pp_term exp_ty);
  let ctx () = (LList.lst sigma)@(pc_to_context_wp delta) in
  match pat with
  | Lambda (l,x,p) ->
    begin
      match R.whnf sg exp_ty with
      | Pi (_,_,a,b) -> check_pattern sg delta (LList.cons (l,x,a) sigma) b lst p
      | exp_ty2 -> raise (TypingError ( ProductExpected (pattern_to_term pat,ctx (),exp_ty)))
    end
  | Brackets te ->
    let _ =
      try Subst.unshift (LList.len sigma) te
      with Subst.UnshiftExn -> raise (TypingError (BracketExprBoundVar (te,ctx())))
    in
    let exp_ty2 =
      try unshift_n sg (LList.len sigma) exp_ty
      with Subst.UnshiftExn ->
        raise (TypingError (BracketExpectedTypeBoundVar (te,ctx(),exp_ty)))
    in
    let _ =
      try unshift_n sg delta.padding exp_ty2
      with Subst.UnshiftExn ->
        raise (TypingError (BracketExpectedTypeRightVar (te,ctx(),exp_ty)))
    in
    ( {delta with bracket = true}, lst)
  | Var (l,x,n,[]) when n >= LList.len sigma ->
    begin
      let k = LList.len sigma in
      (* Bracket may introduce circularity (variable's expected type depending on itself *)
      if delta.bracket && Subst.occurs (n-k) exp_ty
      then raise (TypingError (TypingCircularity(l,x,n,ctx(),exp_ty)));
      if pc_in delta (n-k)
      then
        let inf_ty = Subst.shift k (pc_get delta (n-k)) in
        ( delta, (k,inf_ty,exp_ty)::lst )
      else
        ( try ( pc_add delta (n-k) l x (unshift_n sg k exp_ty), lst )
          with Subst.UnshiftExn ->
            raise (TypingError (FreeVariableDependsOnBoundVariable (l,x,n,ctx(),exp_ty))) )
    end
  | Var (l,x,n,args) when n >= LList.len sigma ->
    begin
      let k = LList.len sigma in
      (* Bracket may introduce circularity (variable's expected type depending on itself *)
      if delta.bracket && Subst.occurs (n-k) exp_ty
      then raise (TypingError (TypingCircularity(l,x,n,ctx(),exp_ty)));
      let (args2, last) = get_last args in
      match last with
      | Var (l2,x2,n2,[]) ->
        check_pattern sg delta sigma
          (mk_Pi l2 x2 (get_type (LList.lst sigma) l2 x2 n2) (Subst.subst_n n2 x2 exp_ty) )
          lst (Var(l,x,n,args2))
      | _ -> raise (TypingError (CannotInferTypeOfPattern (pat,ctx ()))) (* not a pattern *)
    end
  | _ ->
    begin
      let (inf_ty,delta2,lst2) = infer_pattern sg delta sigma lst pat in
      let q = LList.len sigma in
      ( delta2 , (q,inf_ty,exp_ty)::lst2 )
    end

(* ************************************************************************** *)

let pp_context_inline fmt ctx =
  pp_list ", "
    (fun fmt (_,x,ty) -> fprintf fmt "%a: %a" pp_ident x pp_term ty )
    fmt (List.rev ctx)

let subst_context (sub:SS.t) (ctx:typed_context) : typed_context =
<<<<<<< HEAD
  List.mapi ( fun i (l,x,ty) ->
      (l,x, Subst.unshift (i+1) (SS.apply sub 0 (Subst.shift (i+1) ty)) )
    ) ctx
=======
  let apply_subst i (l,x,ty) = (l,x,Subst.apply_subst (SS.subst2 sub i) 0 ty) in
  List.mapi apply_subst ctx
>>>>>>> 1fcef6d5

let check_rule sg (rule:part_typed_rule) : SS.t * typed_rule =
  let fail = if !fail_on_unsatisfiable_constraints
    then (fun x -> raise (TypingError (UnsatisfiableConstraints (rule,x))))
    else (fun (q,t1,t2) ->
        Debug.(debug D_warn "Unsatisfiable constraint: %a ~ %a%s"
                 pp_term t1 pp_term t2
                 (if q > 0 then Format.sprintf " (under %i abstractions)" q else ""))) in
  let delta = pc_make rule.ctx in
  let (ty_le,delta,lst) = infer_pattern sg delta LList.nil [] rule.pat in
  assert ( delta.padding == 0 );
  let sub = SS.mk_idempotent (pseudo_u sg fail SS.identity lst) in
  let ri2    = SS.apply sub 0 rule.rhs in
  let ty_le2 = SS.apply sub 0 ty_le    in
  let ctx = LList.lst delta.pctx in
  let ctx2 =
    if SS.is_identity sub then ctx
    else try subst_context sub ctx
      with Subst.UnshiftExn -> (* TODO make Dedukti handle this case *)
        Debug.(
          debug D_rule "Failed to infer a typing context for the rule:\n%a"
            pp_part_typed_rule rule;
          let ctx_name n = let _,name,_ = List.nth ctx n in name in
          debug D_rule "Tried inferred typing substitution: %a" (SS.pp ctx_name) sub);
        raise (TypingError (NotImplementedFeature (get_loc_pat rule.pat) ) )
  in
  check sg ctx2 ri2 ty_le2;
  Debug.(debug D_rule "[ %a ] %a --> %a"
           pp_context_inline ctx2 pp_pattern rule.pat pp_term ri2);

  sub,
  { name = rule.name;
    ctx = ctx2;
    pat = rule.pat;
    rhs = rule.rhs
  }

end

module Default = Make(Reduction.Default)<|MERGE_RESOLUTION|>--- conflicted
+++ resolved
@@ -387,14 +387,8 @@
     fmt (List.rev ctx)
 
 let subst_context (sub:SS.t) (ctx:typed_context) : typed_context =
-<<<<<<< HEAD
-  List.mapi ( fun i (l,x,ty) ->
-      (l,x, Subst.unshift (i+1) (SS.apply sub 0 (Subst.shift (i+1) ty)) )
-    ) ctx
-=======
   let apply_subst i (l,x,ty) = (l,x,Subst.apply_subst (SS.subst2 sub i) 0 ty) in
   List.mapi apply_subst ctx
->>>>>>> 1fcef6d5
 
 let check_rule sg (rule:part_typed_rule) : SS.t * typed_rule =
   let fail = if !fail_on_unsatisfiable_constraints
