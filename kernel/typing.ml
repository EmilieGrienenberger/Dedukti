open Basic
open Format
open Rule
open Term

module SS = Subst.Subst

type Debug.flag += D_typeChecking | D_rule
let _ = Debug.register_flag D_typeChecking "TypeChecking"
let _ = Debug.register_flag D_rule         "Rule"

let coc = ref false

let fail_on_unsatisfiable_constraints = ref false

type typ = term

(* ********************** ERROR MESSAGES *)

type typing_error =
  | KindIsNotTypable
  | ConvertibilityError                of term * typed_context * term * term
  | AnnotConvertibilityError           of loc * ident * typed_context * term * term
  | VariableNotFound                   of loc * ident * int * typed_context
  | SortExpected                       of term * typed_context * term
  | ProductExpected                    of term * typed_context * term
  | InexpectedKind                     of term * typed_context
  | DomainFreeLambda                   of loc
  | CannotInferTypeOfPattern           of pattern * typed_context
  | UnsatisfiableConstraints           of partially_typed_rule * (int * term * term)
  | BracketExprBoundVar                of term * typed_context
  | BracketExpectedTypeBoundVar        of term * typed_context * term
  | BracketExpectedTypeRightVar        of term * typed_context * term
  | TypingCircularity                  of loc * ident * int * typed_context * term
  | FreeVariableDependsOnBoundVariable of loc * ident * int * typed_context * term
  | NotImplementedFeature              of loc
  | Unconvertible                      of loc * term * term
  | Convertible                        of loc * term * term
  | Inhabit                            of loc * term * term

exception TypingError of typing_error

module type S = sig
  val infer       : Signature.t -> typed_context -> term -> typ

  val check       : Signature.t -> typed_context -> term -> typ -> unit

  val checking    : Signature.t -> term -> term -> unit

  val inference   : Signature.t -> term -> typ

  val check_rule  : Signature.t -> partially_typed_rule -> SS.t * typed_rule
end

(* ********************** CONTEXT *)
module Make(R:Reduction.S) =
struct

  let get_type ctx l x n =
    try let (_,_,ty) = List.nth ctx n in Subst.shift (n+1) ty
    with Failure _ -> raise (TypingError (VariableNotFound (l,x,n,ctx)))

  let extend_ctx a ctx = function
    | Type _ -> a::ctx
    | Kind when !coc -> a::ctx
    | ty_a ->
      let (_,_,te) = a in
      raise (TypingError (ConvertibilityError (te, ctx, mk_Type dloc, ty_a)))

  (* ********************** TYPE CHECKING/INFERENCE FOR TERMS  *)

  let rec infer sg (ctx:typed_context) (te:term) : typ =
    Debug.(debug D_typeChecking "Inferring: %a" pp_term te);
    match te with
    | Kind -> raise (TypingError KindIsNotTypable)
    | Type _ -> mk_Kind
    | DB (l,x,n) -> get_type ctx l x n
    | Const (l,cst) -> Signature.get_type sg l cst
    | App (f,a,args) ->
      snd (List.fold_left (check_app sg ctx) (f,infer sg ctx f) (a::args))
    | Pi (l,x,a,b) ->
      let ty_a = infer sg ctx a in
      let ctx2 = extend_ctx (l,x,a) ctx ty_a in
      let ty_b = infer sg ctx2 b in
      ( match ty_b with
        | Kind | Type _ -> ty_b
        | _ -> raise (TypingError (SortExpected (b, ctx2, ty_b))) )
    | Lam  (l,x,Some a,b) ->
      let ty_a = infer sg ctx a in
      let ctx2 = extend_ctx (l,x,a) ctx ty_a in
      let ty_b = infer sg ctx2 b in
      ( match ty_b with
        | Kind -> raise (TypingError (InexpectedKind (b, ctx2)))
        | _ -> mk_Pi l x a ty_b )
    | Lam  (l,_,None,_) -> raise (TypingError (DomainFreeLambda l))

  and check sg (ctx:typed_context) (te:term) (ty_exp:typ) : unit =
<<<<<<< HEAD
    Debug.(debug D_typeChecking "Checking (%a) [%a]: %a : %a"
             pp_loc (get_loc te)
             pp_typed_context ctx
             pp_term te pp_term ty_exp);
=======
    Debug.(debug D_typeChecking "Checking (%a): %a : %a"
             pp_loc (get_loc te) pp_term te pp_term ty_exp);
>>>>>>> dffd4878
    match te with
    | Lam (l,x,None,b) ->
      begin
        match R.whnf sg ty_exp with
        | Pi (_,_,a,ty_b) -> check sg ((l,x,a)::ctx) b ty_b
        | _ -> raise (TypingError (ProductExpected (te,ctx,ty_exp)))
      end
    | Lam (l,x,Some a,b) ->
      begin
        match R.whnf sg ty_exp with
        | Pi (_,_,a',ty_b) ->
          ignore(infer sg ctx a);
          if R.are_convertible sg a a'
          then check sg ((l,x,a)::ctx) b ty_b
          else raise (TypingError (ConvertibilityError ((mk_DB l x 0),ctx,a',a)))
        | _ -> raise (TypingError (ProductExpected (te,ctx,ty_exp)))
      end
    | _ ->
      let ty_inf = infer sg ctx te in
      Debug.(debug D_typeChecking "Checking convertibility: %a ~ %a"
               pp_term ty_inf pp_term ty_exp);
      if not (R.are_convertible sg ty_inf ty_exp) then
        let ty_exp' = rename_vars_with_typed_context ctx ty_exp in
        raise (TypingError (ConvertibilityError (te,ctx,ty_exp',ty_inf)))

  and check_app sg (ctx:typed_context) (f,ty_f:term*typ) (arg:term) : term*typ =
    Debug.(debug D_typeChecking "Reducing %a" pp_term ty_f);
    let t = R.whnf sg ty_f in
    Debug.(debug D_typeChecking "Reduced %a" pp_term t);
    match t with
    | Pi (_,_,a,b) ->
      let _ = check sg ctx arg a in (mk_App f arg [], Subst.subst b arg )
    | _ -> raise (TypingError ( ProductExpected (f,ctx,ty_f)))

  let inference sg (te:term) : typ = infer sg [] te

  let checking sg (te:term) (ty:term) : unit =
    let _ = infer sg [] ty in
    check sg [] te ty


(* **** PSEUDO UNIFICATION ********************** *)

let rec add_to_list q lst args1 args2 =
  match args1,args2 with
    | [], [] -> lst
    | a1::args1, a2::args2 -> add_to_list q ((q,a1,a2)::lst) args1 args2
    | _, _ -> raise (Invalid_argument "add_to_list")

let safe_add_to_list q lst args1 args2 =
  try Some (add_to_list q lst args1 args2)
  with Invalid_argument _ -> None

let unshift_reduce sg q t =
  try Some (Subst.unshift q t)
  with Subst.UnshiftExn ->
    ( try Some (Subst.unshift q (R.snf sg t))
      with Subst.UnshiftExn -> None )

let rec pseudo_u sg (fail: int*term*term-> unit) (sigma:SS.t) : (int*term*term) list -> SS.t = function
  | [] -> sigma
  | (q,t1,t2)::lst ->
    begin
      let t1' = R.whnf sg (SS.apply sigma q t1) in
      let t2' = R.whnf sg (SS.apply sigma q t2) in
      let keepon () = pseudo_u sg fail sigma lst in
      if term_eq t1' t2' then keepon ()
      else
        let warn () = fail (q,t1,t2); keepon () in
        match t1', t2' with
        | Kind, Kind | Type _, Type _       -> assert false (* Equal terms *)
        | DB (_,_,n), DB (_,_,n') when n=n' -> assert false (* Equal terms *)
        | _, Kind | Kind, _ |_, Type _ | Type _, _ -> warn ()

        | Pi (_,_,a,b), Pi (_,_,a',b') ->
          pseudo_u sg fail sigma ((q,a,a')::(q+1,b,b')::lst)
        | Lam (_,_,_,b), Lam (_,_,_,b') ->
          pseudo_u sg fail sigma ((q+1,b,b')::lst)

        (* Potentially eta-equivalent terms *)
        | Lam (_,i,_,b), a when !Reduction.eta ->
          let b' = mk_App (Subst.shift 1 a) (mk_DB dloc i 0) [] in
          pseudo_u sg fail sigma ((q+1,b,b')::lst)
        | a, Lam (_,i,_,b) when !Reduction.eta ->
          let b' = mk_App (Subst.shift 1 a) (mk_DB dloc i 0) [] in
          pseudo_u sg fail sigma ((q+1,b,b')::lst)

        | Const (_,c), Const (_,c') when name_eq c c' -> keepon ()
        | Const (l,cst), t when not (Signature.is_static sg l cst) ->
          ( match unshift_reduce sg q t with None -> warn () | Some _ -> keepon ())
        | t, Const (l,cst) when not (Signature.is_static sg l cst) ->
          ( match unshift_reduce sg q t with None -> warn () | Some _ -> keepon ())

        | DB (l1,x1,n1), DB (l2,x2,n2) when n1>=q && n2>=q ->
           let (n,t) = if n1<n2
                       then (n1,mk_DB l2 x2 (n2-q))
                       else (n2,mk_DB l1 x1 (n1-q)) in
           pseudo_u sg fail (SS.add sigma (n-q) t) lst
        | DB (_,_,n), t when n>=q ->
          begin
            let n' = n-q in
            match unshift_reduce sg q t with
            | None -> warn ()
            | Some ut ->
               let t' = if Subst.occurs n' ut then ut else R.snf sg ut in
               if Subst.occurs n' t' then warn ()
               else pseudo_u sg fail (SS.add sigma n' t') lst
          end
        | t, DB (_,_,n) when n>=q ->
          begin
            let n' = n-q in
            match unshift_reduce sg q t with
            | None -> warn ()
            | Some ut ->
               let t' = if Subst.occurs n' ut then ut else R.snf sg ut in
               if Subst.occurs n' t' then warn ()
               else pseudo_u sg fail (SS.add sigma n' t') lst
          end

        | App (DB (_,_,n),_,_), _  when n >= q ->
          if R.are_convertible sg t1' t2' then keepon () else warn ()
        | _ , App (DB (_,_,n),_,_) when n >= q ->
          if R.are_convertible sg t1' t2' then keepon () else warn ()

        | App (Const (l,cst),_,_), _ when not (Signature.is_static sg l cst) -> keepon ()
        | _, App (Const (l,cst),_,_) when not (Signature.is_static sg l cst) -> keepon ()

        | App (f,a,args), App (f',a',args') ->
          (* f = Kind | Type | DB n when n<q | Pi _
           * | Const name when (is_static name) *)
          begin
            match safe_add_to_list q lst args args' with
            | None -> warn () (* Different number of arguments. *)
            | Some lst2 -> pseudo_u sg fail sigma ((q,f,f')::(q,a,a')::lst2)
          end

        | _, _ -> warn ()
    end

(* **** TYPE CHECKING/INFERENCE FOR PATTERNS ******************************** *)

type constraints = (int * term * term) list
type context2    = (loc * ident * typ) LList.t

(* Partial Context *)

type partial_context =
  {
    padding : int;     (* expected size   *)
    pctx    : context2; (* partial context *)
    bracket : bool
  }

let pc_make (ctx:partially_typed_context) : partial_context =
  let size = List.length ctx in
  assert ( size >= 0 );
  { padding=size; pctx=LList.nil; bracket=false }

let pc_in (delta:partial_context) (n:int) : bool = n >= delta.padding

let pc_get (delta:partial_context) (n:int) : term =
  let (_,_,ty) = LList.nth delta.pctx (n-delta.padding)
  in Subst.shift (n+1) ty

let pc_add (delta:partial_context) (n:int) (l:loc) (id:ident) (ty0:typ) : partial_context =
  assert ( n == delta.padding-1 && n >= 0 );
  let ty = Subst.unshift (n+1) ty0 in
  { padding = delta.padding - 1;
    pctx = LList.cons (l,id,ty) delta.pctx;
    bracket = false }

let pc_to_context (delta:partial_context) : typed_context = LList.lst delta.pctx

let pc_to_context_wp (delta:partial_context) : typed_context =
  let dummy = (dloc, dmark, mk_DB dloc dmark (-1)) in
  let rec aux lst = function 0 -> lst | n -> aux (dummy::lst) (n-1) in
  aux (pc_to_context delta) delta.padding

(* let pp_pcontext fmt delta =
 *   let lst = List.rev (LList.lst delta.pctx) in
 *   List.iteri (fun i (_,x,ty) -> fprintf fmt "%a[%i]:%a\n" pp_ident x i pp_term ty) lst;
 *   for i = 0 to delta.padding -1 do
 *     fprintf fmt "?[%i]:?\n" (i+LList.len delta.pctx)
 *   done *)

(* *** *)

let get_last =
  let rec aux acc = function
  | [] -> assert false
  | [a] -> (List.rev acc, a)
  | hd::tl -> aux (hd::acc) tl in
  aux []

let unshift_n sg n te =
  try Subst.unshift n te
  with Subst.UnshiftExn -> Subst.unshift n (R.snf sg te)

let rec infer_pattern sg (delta:partial_context) (sigma:context2)
    (lst:constraints) (pat:pattern) : typ * partial_context * constraints =
  Debug.(debug D_rule "Infer type for pattern: %a" pp_pattern pat);
  match pat with
  | Pattern (l,cst,args) ->
    let (_,_,ty,delta2,lst2) = List.fold_left (infer_pattern_aux sg)
        ( sigma, mk_Const l cst , Signature.get_type sg l cst , delta , lst ) args
    in (ty,delta2,lst2)
  | Var (l,x,n,args) when n < LList.len sigma ->
    let (_,_,ty,delta2,lst2) = List.fold_left (infer_pattern_aux sg)
        ( sigma, mk_DB l x n, get_type (LList.lst sigma) l x n , delta , lst ) args
    in (ty,delta2,lst2)
  | Var _ | Brackets _ | Lambda _ ->
    let ctx = (LList.lst sigma)@(pc_to_context_wp delta) in
    raise (TypingError (CannotInferTypeOfPattern (pat,ctx)))

and infer_pattern_aux sg
    (sigma,f,ty_f,delta,lst : context2*term*typ*partial_context*constraints)
    (arg:pattern)           : context2*term*typ*partial_context*constraints =
  Debug.(debug D_rule "Infer-reduce : %a" pp_term ty_f);
  match R.whnf sg ty_f with
  | Pi (_,_,a,b) ->
    Debug.(debug D_rule "Test");
    let (delta2,lst2) = check_pattern sg delta sigma a lst arg in
    let arg' = pattern_to_term arg in
    ( sigma, Term.mk_App f arg' [], Subst.subst b arg', delta2 , lst2 )
  | ty_f ->
    Debug.(debug D_rule "Test");
    let ctx = (LList.lst sigma)@(pc_to_context_wp delta) in
    raise (TypingError (ProductExpected (f,ctx,ty_f)))

and check_pattern sg (delta:partial_context) (sigma:context2) (exp_ty:typ)
    (lst:constraints) (pat:pattern) : partial_context * constraints =
  Debug.(debug D_rule "Checking pattern %a:%a" pp_pattern pat pp_term exp_ty);
  let ctx () = (LList.lst sigma)@(pc_to_context_wp delta) in
  match pat with
  | Lambda (l,x,p) ->
    begin
      match R.whnf sg exp_ty with
      | Pi (_,_,a,b) -> check_pattern sg delta (LList.cons (l,x,a) sigma) b lst p
      | _            -> raise (TypingError ( ProductExpected (pattern_to_term pat,ctx (),exp_ty)))
    end
  | Brackets te ->
    let _ =
      try Subst.unshift (LList.len sigma) te
      with Subst.UnshiftExn -> raise (TypingError (BracketExprBoundVar (te,ctx())))
    in
    let exp_ty2 =
      try unshift_n sg (LList.len sigma) exp_ty
      with Subst.UnshiftExn ->
        raise (TypingError (BracketExpectedTypeBoundVar (te,ctx(),exp_ty)))
    in
    let _ =
      try unshift_n sg delta.padding exp_ty2
      with Subst.UnshiftExn ->
        raise (TypingError (BracketExpectedTypeRightVar (te,ctx(),exp_ty)))
    in
    ( {delta with bracket = true}, lst)
  | Var (l,x,n,[]) when n >= LList.len sigma ->
    begin
      let k = LList.len sigma in
      (* Bracket may introduce circularity (variable's expected type depending on itself *)
      if delta.bracket && Subst.occurs (n-k) exp_ty
      then raise (TypingError (TypingCircularity(l,x,n,ctx(),exp_ty)));
      if pc_in delta (n-k)
      then
        let inf_ty = Subst.shift k (pc_get delta (n-k)) in
        ( delta, (k,inf_ty,exp_ty)::lst )
      else
        ( try ( pc_add delta (n-k) l x (unshift_n sg k exp_ty), lst )
          with Subst.UnshiftExn ->
            raise (TypingError (FreeVariableDependsOnBoundVariable (l,x,n,ctx(),exp_ty))) )
    end
  | Var (l,x,n,args) when n >= LList.len sigma ->
    begin
      let k = LList.len sigma in
      (* Bracket may introduce circularity (variable's expected type depending on itself *)
      if delta.bracket && Subst.occurs (n-k) exp_ty
      then raise (TypingError (TypingCircularity(l,x,n,ctx(),exp_ty)));
      let (args2, last) = get_last args in
      match last with
      | Var (l2,x2,n2,[]) ->
        check_pattern sg delta sigma
          (mk_Pi l2 x2 (get_type (LList.lst sigma) l2 x2 n2) (Subst.subst_n n2 x2 exp_ty) )
          lst (Var(l,x,n,args2))
      | _ -> raise (TypingError (CannotInferTypeOfPattern (pat,ctx ()))) (* not a pattern *)
    end
  | _ ->
    begin
      let (inf_ty,delta2,lst2) = infer_pattern sg delta sigma lst pat in
      let q = LList.len sigma in
      ( delta2 , (q,inf_ty,exp_ty)::lst2 )
    end

(* ************************************************************************** *)

let pp_context_inline fmt ctx =
  pp_list ", "
    (fun fmt (_,x,ty) -> fprintf fmt "%a: %a" pp_ident x pp_term ty )
    fmt (List.rev ctx)

let subst_context (sub:SS.t) (ctx:typed_context) : typed_context =
<<<<<<< HEAD
  let apply_subst i (l,x,ty) = (l,x,Subst.apply_subst (SS.subst2 sub i) 0 ty) in
  List.mapi apply_subst ctx

let check_rule sg (rule:untyped_rule) : SS.t * typed_rule =
  Debug.(debug D_rule "Typechecking rule: %a" pp_untyped_rule rule);
  let delta = pc_make rule.ctx in
  let (ty_le,delta,lst) = infer_pattern sg delta LList.nil [] rule.pat in
  assert ( delta.padding == 0 );
=======
  if SS.is_identity sub then ctx
  else
    let apply_subst i (l,x,ty) = (l,x,Subst.apply_subst (SS.subst2 sub i) 0 ty) in
    List.mapi apply_subst ctx

let check_type_annotations sg sub typed_ctx annot_ctx =
  Debug.(debug D_rule "Typechecking type annotations");
  let rec aux ctx depth ctx1 ctx2 =
    match ctx1, ctx2 with
    | (l,x,ty)::ctx1' , (_,_,ty')::ctx2' ->
      begin
        match ty' with
        | None -> ()
        | Some ty' ->
          Debug.(debug D_typeChecking "Checking type annotation (%a): %a ~ %a"
                   pp_loc l pp_term ty pp_term ty');
          if not (R.are_convertible sg ty ty')
          then
            let ty2  = SS.apply sub 0 (Subst.shift depth ty ) in
            let ty2' = SS.apply sub 0 (Subst.shift depth ty') in
            if not (R.are_convertible sg ty2 ty2')
            then raise (TypingError (AnnotConvertibilityError (l,x,ctx,ty',ty)))
      end;
      aux ((l,x,ty)::ctx) (depth+1) ctx1' ctx2'
    | [], [] -> ()
    | _ -> assert false
  in aux [] 1 typed_ctx annot_ctx

let check_rule sg (rule:partially_typed_rule) : SS.t * typed_rule =
  Debug.(debug D_rule "Inferring variables type and constraints from LHS");
>>>>>>> dffd4878
  let fail = if !fail_on_unsatisfiable_constraints
    then (fun x -> raise (TypingError (UnsatisfiableConstraints (rule,x))))
    else (fun (q,t1,t2) ->
        Debug.(debug D_warn "At %a: unsatisfiable constraint: %a ~ %a%s"
                 pp_loc (get_loc_rule rule)
                 pp_term t1 pp_term t2
                 (if q > 0 then Format.sprintf " (under %i abstractions)" q else ""))) in
  let delta = pc_make rule.ctx in
  let (ty_le,delta,lst) = infer_pattern sg delta LList.nil [] rule.pat in
  assert ( delta.padding == 0 );
  let sub = SS.mk_idempotent (pseudo_u sg fail SS.identity lst) in
  let ri2    = SS.apply sub 0 rule.rhs in
  let ty_le2 = SS.apply sub 0 ty_le    in
  let ctx = LList.lst delta.pctx in
  let ctx2 =
    try subst_context sub ctx
    with Subst.UnshiftExn -> (* TODO make Dedukti handle this case *)
      Debug.(
        debug D_rule "Failed to infer a typing context for the rule:\n%a"
          pp_part_typed_rule rule;
        let ctx_name n = let _,name,_ = List.nth ctx n in name in
        debug D_rule "Tried inferred typing substitution: %a" (SS.pp ctx_name) sub);
      raise (TypingError (NotImplementedFeature (get_loc_pat rule.pat) ) )
  in
  Debug.(debug D_rule "Typechecking rule");
  check sg ctx2 ri2 ty_le2;
  check_type_annotations sg sub ctx2 rule.ctx;
  Debug.(debug D_rule "Fully checked rule:@.[ %a ] %a --> %a"
           pp_context_inline ctx2 pp_pattern rule.pat pp_term ri2);

  sub,
  { name = rule.name;
    ctx = ctx2;
    pat = rule.pat;
    rhs = rule.rhs
  }

end

module Default = Make(Reduction.Default)<|MERGE_RESOLUTION|>--- conflicted
+++ resolved
@@ -95,15 +95,10 @@
     | Lam  (l,_,None,_) -> raise (TypingError (DomainFreeLambda l))
 
   and check sg (ctx:typed_context) (te:term) (ty_exp:typ) : unit =
-<<<<<<< HEAD
     Debug.(debug D_typeChecking "Checking (%a) [%a]: %a : %a"
              pp_loc (get_loc te)
              pp_typed_context ctx
              pp_term te pp_term ty_exp);
-=======
-    Debug.(debug D_typeChecking "Checking (%a): %a : %a"
-             pp_loc (get_loc te) pp_term te pp_term ty_exp);
->>>>>>> dffd4878
     match te with
     | Lam (l,x,None,b) ->
       begin
@@ -404,16 +399,6 @@
     fmt (List.rev ctx)
 
 let subst_context (sub:SS.t) (ctx:typed_context) : typed_context =
-<<<<<<< HEAD
-  let apply_subst i (l,x,ty) = (l,x,Subst.apply_subst (SS.subst2 sub i) 0 ty) in
-  List.mapi apply_subst ctx
-
-let check_rule sg (rule:untyped_rule) : SS.t * typed_rule =
-  Debug.(debug D_rule "Typechecking rule: %a" pp_untyped_rule rule);
-  let delta = pc_make rule.ctx in
-  let (ty_le,delta,lst) = infer_pattern sg delta LList.nil [] rule.pat in
-  assert ( delta.padding == 0 );
-=======
   if SS.is_identity sub then ctx
   else
     let apply_subst i (l,x,ty) = (l,x,Subst.apply_subst (SS.subst2 sub i) 0 ty) in
@@ -444,7 +429,9 @@
 
 let check_rule sg (rule:partially_typed_rule) : SS.t * typed_rule =
   Debug.(debug D_rule "Inferring variables type and constraints from LHS");
->>>>>>> dffd4878
+  let delta = pc_make rule.ctx in
+  let (ty_le,delta,lst) = infer_pattern sg delta LList.nil [] rule.pat in
+  assert ( delta.padding == 0 );
   let fail = if !fail_on_unsatisfiable_constraints
     then (fun x -> raise (TypingError (UnsatisfiableConstraints (rule,x))))
     else (fun (q,t1,t2) ->
@@ -452,9 +439,6 @@
                  pp_loc (get_loc_rule rule)
                  pp_term t1 pp_term t2
                  (if q > 0 then Format.sprintf " (under %i abstractions)" q else ""))) in
-  let delta = pc_make rule.ctx in
-  let (ty_le,delta,lst) = infer_pattern sg delta LList.nil [] rule.pat in
-  assert ( delta.padding == 0 );
   let sub = SS.mk_idempotent (pseudo_u sg fail SS.identity lst) in
   let ri2    = SS.apply sub 0 rule.rhs in
   let ty_le2 = SS.apply sub 0 ty_le    in
