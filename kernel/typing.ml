--- conflicted
+++ resolved
@@ -198,29 +198,6 @@
         | Pi (_,_,a,b), Pi (_,_,a',b') ->
           pseudo_u sg fail sigma ((q,a,a')::(q+1,b,b')::lst)
         | Lam (_,_,_,b), Lam (_,_,_,b') ->
-<<<<<<< HEAD
-          pseudo_u sg sigma ((q+1,b,b')::lst)
-
-        | App (DB (_,_,n),_,_), _  when ( n >= q ) ->
-          if Reduction.are_convertible sg t1' t2' then
-            ( Debug.(debug d_rule "Ignoring constraint: %a ~ %a" pp_term t1' pp_term t2');
-              pseudo_u sg sigma lst )
-          else None
-        | _, App (DB (_,_,n),_,_) when ( n >= q ) ->
-          if Reduction.are_convertible sg t1' t2' then
-            ( Debug.(debug d_rule "Ignoring constraint: %a ~ %a" pp_term t1' pp_term t2');
-              pseudo_u sg sigma lst )
-          else None
-
-        | App (Const (l,cst),_,_), _ when (not (Signature.is_injective sg l cst)) ->
-          ( Debug.(debug d_rule "Ignoring non injective constraint: %a ~ %a"
-              pp_term t1' pp_term t2');
-            pseudo_u sg sigma lst )
-        | _, App (Const (l,cst),_,_) when (not (Signature.is_injective sg l cst)) ->
-          ( Debug.(debug d_rule "Ignoring non injective constraint: %a ~ %a"
-              pp_term t1' pp_term t2');
-            pseudo_u sg sigma lst )
-=======
           pseudo_u sg fail sigma ((q+1,b,b')::lst)
 
         | App (DB (_,_,n),_,_), _  when n >= q ->
@@ -230,8 +207,6 @@
 
         | App (Const (l,cst),_,_), _ when not (Signature.is_static sg l cst) -> keepon ()
         | _, App (Const (l,cst),_,_) when not (Signature.is_static sg l cst) -> keepon ()
->>>>>>> b81518a3
-
         | App (f,a,args), App (f',a',args') ->
           (* f = Kind | Type | DB n when n<q | Pi _
            * | Const name when (is_static name) *)
