--- conflicted
+++ resolved
@@ -237,11 +237,11 @@
     assert ( size >= 0 );
     { padding=size; pctx=LList.nil }
 
-  let pc_get (delta:partial_context) (n:int) : term option =
-    if n < delta.padding then None
-    else
-      let (_,_,ty) = List.nth (LList.lst delta.pctx) (n-delta.padding)
-      in Some (Subst.shift (n+1) ty)
+  let pc_in (delta:partial_context) (n:int) : bool = n >= delta.padding
+
+  let pc_get (delta:partial_context) (n:int) : term =
+    let (_,_,ty) = LList.nth delta.pctx (n-delta.padding)
+    in Subst.shift (n+1) ty
 
   let pc_add (delta:partial_context) (n:int) (l:loc) (id:ident) (ty0:typ) : partial_context =
     assert ( n == delta.padding-1 && n >= 0 );
@@ -291,76 +291,10 @@
       let ctx = (LList.lst sigma)@(pc_to_context_wp delta) in
       raise (TypingError (CannotInferTypeOfPattern (pat,ctx)))
 
-<<<<<<< HEAD
   and infer_pattern_aux sg (sigma:context2)
       (f,ty_f,delta,lst:term*typ*partial_context*constraints)
       (arg:pattern) : term * typ * partial_context * constraints =
     match R.whnf sg ty_f with
-=======
-let pc_make (ctx:(loc*ident) list) : partial_context =
-  let size = List.length ctx in
-  assert ( size >= 0 );
-  { padding=size; pctx=LList.nil }
-
-let pc_in (delta:partial_context) (n:int) : bool = n >= delta.padding
-
-let pc_get (delta:partial_context) (n:int) : term =
-  let (_,_,ty) = LList.nth delta.pctx (n-delta.padding)
-  in Subst.shift (n+1) ty
-
-let pc_add (delta:partial_context) (n:int) (l:loc) (id:ident) (ty0:typ) : partial_context =
-  assert ( n == delta.padding-1 && n >= 0 );
-  let ty = Subst.unshift (n+1) ty0 in
-  { padding = delta.padding - 1;
-    pctx = LList.cons (l,id,ty) delta.pctx }
-
-let pc_to_context (delta:partial_context) : typed_context = LList.lst delta.pctx
-
-let pc_to_context_wp (delta:partial_context) : typed_context =
-  let dummy = (dloc, dmark, mk_DB dloc dmark (-1)) in
-  let rec aux lst = function 0 -> lst | n -> aux (dummy::lst) (n-1) in
-  aux (pc_to_context delta) delta.padding
-
-let pp_pcontext fmt delta =
-  let lst = List.rev (LList.lst delta.pctx) in
-  List.iteri (fun i (_,x,ty) -> fprintf fmt "%a[%i]:%a\n" pp_ident x i pp_term ty) lst;
-  for i = 0 to delta.padding -1 do
-    fprintf fmt "?[%i]:?\n" (i+LList.len delta.pctx)
-  done
-
-(* *** *)
-
-let get_last =
-  let rec aux acc = function
-  | [] -> assert false
-  | [a] -> (List.rev acc, a)
-  | hd::tl -> aux (hd::acc) tl in
-  aux []
-
-let unshift_n sg n te =
-  try Subst.unshift n te
-  with Subst.UnshiftExn -> Subst.unshift n (snf sg te)
-
-let rec infer_pattern sg (delta:partial_context) (sigma:context2)
-    (lst:constraints) (pat:pattern) : typ * partial_context * constraints =
-  match pat with
-  | Pattern (l,cst,args) ->
-    let (_,ty,delta2,lst2) = List.fold_left (infer_pattern_aux sg sigma)
-        ( mk_Const l cst , Signature.get_type sg l cst , delta , lst ) args
-    in (ty,delta2,lst2)
-  | Var (l,x,n,args) when n < LList.len sigma ->
-    let (_,ty,delta2,lst2) = List.fold_left (infer_pattern_aux sg sigma)
-        ( mk_DB l x n, get_type (LList.lst sigma) l x n , delta , lst ) args
-    in (ty,delta2,lst2)
-  | Var _ | Brackets _ | Lambda _ ->
-    let ctx = (LList.lst sigma)@(pc_to_context_wp delta) in
-    raise (TypingError (CannotInferTypeOfPattern (pat,ctx)))
-
-and infer_pattern_aux sg (sigma:context2)
-    (f,ty_f,delta,lst:term*typ*partial_context*constraints)
-    (arg:pattern) : term * typ * partial_context * constraints =
-  match whnf sg ty_f with
->>>>>>> bf9e345b
     | Pi (_,_,a,b) ->
       let (delta2,lst2) = check_pattern sg delta sigma a lst arg in
       let arg' = pattern_to_term arg in
