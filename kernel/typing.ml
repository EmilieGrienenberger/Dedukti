open Basic
open Format
open Rule
open Term

type Debug.flag += D_typeChecking | D_rule
let _ = Debug.register_flag D_typeChecking "TypeChecking"
let _ = Debug.register_flag D_rule         "Rule"

let coc = ref false

let fail_on_unsatisfiable_constraints = ref false

type typ = term

(* ********************** ERROR MESSAGES *)

type typing_error =
  | KindIsNotTypable
  | ConvertibilityError                of term * typed_context * term * term
  | VariableNotFound                   of loc * ident * int * typed_context
  | SortExpected                       of term * typed_context * term
  | ProductExpected                    of term * typed_context * term
  | InexpectedKind                     of term * typed_context
  | DomainFreeLambda                   of loc
  | CannotInferTypeOfPattern           of pattern * typed_context
  | UnsatisfiableConstraints           of untyped_rule * (int * term * term)
  | BracketExprBoundVar                of term * typed_context
  | BracketExpectedTypeBoundVar        of term * typed_context * term
  | BracketExpectedTypeRightVar        of term * typed_context * term
  | TypingCircularity                  of loc * ident * int * typed_context * term
  | FreeVariableDependsOnBoundVariable of loc * ident * int * typed_context * term
  | NotImplementedFeature              of loc
  | Unconvertible                      of loc * term * term
  | Convertible                        of loc * term * term
  | Inhabit                            of loc * term * term

exception Typing_error of typing_error

module type S = sig
  val infer       : Signature.t -> typed_context -> term -> typ

  val check       : Signature.t -> typed_context -> term -> typ -> unit

  val checking    : Signature.t -> term -> term -> unit

  val inference   : Signature.t -> term -> typ

  val check_rule  : Signature.t -> untyped_rule -> Subst.Subst.t * typed_rule
end

(* ********************** CONTEXT *)
module Make(R:Reduction.S) =
struct

  let get_type ctx l x n =
    try let (_,_,ty) = List.nth ctx n in Subst.shift (n+1) ty
    with Failure _ -> raise (Typing_error (VariableNotFound (l,x,n,ctx)))

  let extend_ctx a ctx = function
    | Type _ -> a::ctx
    | Kind when !coc -> a::ctx
    | ty_a ->
      let (_,_,te) = a in
      raise (Typing_error (ConvertibilityError (te, ctx, mk_Type dloc, ty_a)))

  (* ********************** TYPE CHECKING/INFERENCE FOR TERMS  *)

  let rec infer sg (ctx:typed_context) (te:term) : typ =
    Debug.(debug D_typeChecking "Inferring: %a" pp_term te);
    match te with
    | Kind -> raise (Typing_error KindIsNotTypable)
<<<<<<< HEAD
    | Type l -> mk_Kind
=======
    | Type _ -> mk_Kind
>>>>>>> 899130bd
    | DB (l,x,n) -> get_type ctx l x n
    | Const (l,cst) -> Signature.get_type sg l cst
    | App (f,a,args) ->
      snd (List.fold_left (check_app sg ctx) (f,infer sg ctx f) (a::args))
    | Pi (l,x,a,b) ->
      let ty_a = infer sg ctx a in
      let ctx2 = extend_ctx (l,x,a) ctx ty_a in
      let ty_b = infer sg ctx2 b in
      ( match ty_b with
        | Kind | Type _ -> ty_b
        | _ -> raise (Typing_error (SortExpected (b, ctx2, ty_b))) )
    | Lam  (l,x,Some a,b) ->
      let ty_a = infer sg ctx a in
      let ctx2 = extend_ctx (l,x,a) ctx ty_a in
      let ty_b = infer sg ctx2 b in
      ( match ty_b with
        | Kind -> raise (Typing_error (InexpectedKind (b, ctx2)))
        | _ -> mk_Pi l x a ty_b )
<<<<<<< HEAD
    | Lam  (l,x,None,b) -> raise (Typing_error (DomainFreeLambda l))
=======
    | Lam  (l,_,None,_) -> raise (Typing_error (DomainFreeLambda l))
>>>>>>> 899130bd

  and check sg (ctx:typed_context) (te:term) (ty_exp:typ) : unit =
    Debug.(debug D_typeChecking "Checking (%a): %a : %a" pp_loc (get_loc te) pp_term te pp_term ty_exp);
    match te with
    | Lam (l,x,None,b) ->
      begin
        match R.whnf sg ty_exp with
        | Pi (_,_,a,ty_b) -> check sg ((l,x,a)::ctx) b ty_b
        | _ -> raise (Typing_error (ProductExpected (te,ctx,ty_exp)))
      end
    | Lam (l,x,Some a,b) ->
      begin
        match R.whnf sg ty_exp with
        | Pi (_,_,a',ty_b) ->
          ignore(infer sg ctx a);
          if not (R.are_convertible sg a a')
          then raise (Typing_error (ConvertibilityError ((mk_DB l x 0),ctx,a',a)))
          else check sg ((l,x,a)::ctx) b ty_b
        | _ -> raise (Typing_error (ProductExpected (te,ctx,ty_exp)))
      end
    | _ ->
      let ty_inf = infer sg ctx te in
      Debug.(debug D_typeChecking "Checking convertibility: %a ~ %a"
               pp_term ty_inf pp_term ty_exp);
      if not (R.are_convertible sg ty_inf ty_exp) then
        let ty_exp' = rename_vars_with_typed_context ctx ty_exp in
        raise (Typing_error (ConvertibilityError (te,ctx,ty_exp',ty_inf)))

  and check_app sg (ctx:typed_context) (f,ty_f:term*typ) (arg:term) : term*typ =
    match R.whnf sg ty_f with
    | Pi (_,_,a,b) ->
      let _ = check sg ctx arg a in (mk_App f arg [], Subst.subst b arg )
    | _ -> raise (Typing_error ( ProductExpected (f,ctx,ty_f)))

  let inference sg (te:term) : typ = infer sg [] te

  let checking sg (te:term) (ty:term) : unit =
    let _ = infer sg [] ty in
    check sg [] te ty

  (* **** PSEUDO UNIFICATION ********************** *)

  let rec add_to_list q lst args1 args2 =
    match args1,args2 with
    | [], [] -> lst
    | a1::args1, a2::args2 -> add_to_list q ((q,a1,a2)::lst) args1 args2
    | _, _ -> raise (Invalid_argument "add_to_list")

let safe_add_to_list q lst args1 args2 =
  try Some (add_to_list q lst args1 args2)
  with Invalid_argument _ -> None

module SS = Subst.Subst

let unshift_reduce sg q t =
  try Some (Subst.unshift q t)
  with Subst.UnshiftExn ->
    ( try Some (Subst.unshift q (R.snf sg t))
      with Subst.UnshiftExn -> None )

let rec pseudo_u sg (fail: int*term*term-> unit) (sigma:SS.t) : (int*term*term) list -> SS.t = function
  | [] -> sigma
  | (q,t1,t2)::lst ->
    begin
      let t1' = R.whnf sg (SS.apply sigma q t1) in
      let t2' = R.whnf sg (SS.apply sigma q t2) in
      let keepon () = pseudo_u sg fail sigma lst in
      if term_eq t1' t2' then keepon ()
      else
        let warn () = fail (q,t1,t2); keepon () in
        match t1', t2' with
        | Kind, Kind | Type _, Type _       -> assert false (* Equal terms *)
        | DB (_,_,n), DB (_,_,n') when n=n' -> assert false (* Equal terms *)
        | _, Kind | Kind, _ |_, Type _ | Type _, _ -> warn ()

        | Pi (_,_,a,b), Pi (_,_,a',b') ->
          pseudo_u sg fail sigma ((q,a,a')::(q+1,b,b')::lst)
        | Lam (_,_,_,b), Lam (_,_,_,b') ->
          pseudo_u sg fail sigma ((q+1,b,b')::lst)

        (* Potentially eta-equivalent terms *)
        | Lam (_,i,_,b), a when !Reduction.eta ->
          let b' = mk_App (Subst.shift 1 a) (mk_DB dloc i 0) [] in
          pseudo_u sg fail sigma ((q+1,b,b')::lst)
        | a, Lam (_,i,_,b) when !Reduction.eta ->
          let b' = mk_App (Subst.shift 1 a) (mk_DB dloc i 0) [] in
          pseudo_u sg fail sigma ((q+1,b,b')::lst)

        | Const (_,c), Const (_,c') when name_eq c c' -> keepon ()
        | Const (l,cst), t when not (Signature.is_static sg l cst) ->
          ( match unshift_reduce sg q t with None -> warn () | Some _ -> keepon ())
        | t, Const (l,cst) when not (Signature.is_static sg l cst) ->
          ( match unshift_reduce sg q t with None -> warn () | Some _ -> keepon ())

        | DB (l1,x1,n1), DB (l2,x2,n2) when n1>=q && n2>=q ->
           let (n,t) = if n1<n2
                       then (n1,mk_DB l2 x2 (n2-q))
                       else (n2,mk_DB l1 x1 (n1-q)) in
           pseudo_u sg fail (SS.add sigma (n-q) t) lst
        | DB (_,_,n), t when n>=q ->
          begin
            let n' = n-q in
            match unshift_reduce sg q t with
            | None -> warn ()
            | Some ut ->
               let t' = if Subst.occurs n' ut then ut else R.snf sg ut in
               if Subst.occurs n' t' then warn ()
               else pseudo_u sg fail (SS.add sigma n' t') lst
          end
        | t, DB (_,_,n) when n>=q ->
          begin
            let n' = n-q in
            match unshift_reduce sg q t with
            | None -> warn ()
            | Some ut ->
               let t' = if Subst.occurs n' ut then ut else R.snf sg ut in
               if Subst.occurs n' t' then warn ()
               else pseudo_u sg fail (SS.add sigma n' t') lst
          end

        | App (DB (_,_,n),_,_), _  when n >= q ->
          if R.are_convertible sg t1' t2' then keepon () else warn ()
        | _ , App (DB (_,_,n),_,_) when n >= q ->
          if R.are_convertible sg t1' t2' then keepon () else warn ()

        | App (Const (l,cst),_,_), _ when not (Signature.is_static sg l cst) -> keepon ()
        | _, App (Const (l,cst),_,_) when not (Signature.is_static sg l cst) -> keepon ()

        | App (f,a,args), App (f',a',args') ->
          (* f = Kind | Type | DB n when n<q | Pi _
           * | Const name when (is_static name) *)
          begin
            match safe_add_to_list q lst args args' with
            | None -> warn () (* Different number of arguments. *)
            | Some lst2 -> pseudo_u sg fail sigma ((q,f,f')::(q,a,a')::lst2)
          end

        | _, _ -> warn ()
    end

(* **** TYPE CHECKING/INFERENCE FOR PATTERNS ******************************** *)

type constraints = (int * term * term) list
type context2    = (loc * ident * typ) LList.t

(* Partial Context *)

type partial_context =
  {
    padding : int;     (* expected size   *)
    pctx    : context2; (* partial context *)
    bracket : bool
  }

let pc_make (ctx:(loc*ident) list) : partial_context =
  let size = List.length ctx in
  assert ( size >= 0 );
  { padding=size; pctx=LList.nil; bracket=false }

let pc_in (delta:partial_context) (n:int) : bool = n >= delta.padding

let pc_get (delta:partial_context) (n:int) : term =
  let (_,_,ty) = LList.nth delta.pctx (n-delta.padding)
  in Subst.shift (n+1) ty

let pc_add (delta:partial_context) (n:int) (l:loc) (id:ident) (ty0:typ) : partial_context =
  assert ( n == delta.padding-1 && n >= 0 );
  let ty = Subst.unshift (n+1) ty0 in
  { padding = delta.padding - 1;
    pctx = LList.cons (l,id,ty) delta.pctx;
    bracket = false }

let pc_to_context (delta:partial_context) : typed_context = LList.lst delta.pctx

let pc_to_context_wp (delta:partial_context) : typed_context =
  let dummy = (dloc, dmark, mk_DB dloc dmark (-1)) in
  let rec aux lst = function 0 -> lst | n -> aux (dummy::lst) (n-1) in
  aux (pc_to_context delta) delta.padding

(* let pp_pcontext fmt delta =
 *   let lst = List.rev (LList.lst delta.pctx) in
 *   List.iteri (fun i (_,x,ty) -> fprintf fmt "%a[%i]:%a\n" pp_ident x i pp_term ty) lst;
 *   for i = 0 to delta.padding -1 do
 *     fprintf fmt "?[%i]:?\n" (i+LList.len delta.pctx)
 *   done *)

(* *** *)

let get_last =
  let rec aux acc = function
  | [] -> assert false
  | [a] -> (List.rev acc, a)
  | hd::tl -> aux (hd::acc) tl in
  aux []

let unshift_n sg n te =
  try Subst.unshift n te
  with Subst.UnshiftExn -> Subst.unshift n (R.snf sg te)

let rec infer_pattern sg (delta:partial_context) (sigma:context2)
    (lst:constraints) (pat:pattern) : typ * partial_context * constraints =
  match pat with
  | Pattern (l,cst,args) ->
    let (_,_,ty,delta2,lst2) = List.fold_left (infer_pattern_aux sg)
        ( sigma, mk_Const l cst , Signature.get_type sg l cst , delta , lst ) args
    in (ty,delta2,lst2)
  | Var (l,x,n,args) when n < LList.len sigma ->
    let (_,_,ty,delta2,lst2) = List.fold_left (infer_pattern_aux sg)
        ( sigma, mk_DB l x n, get_type (LList.lst sigma) l x n , delta , lst ) args
    in (ty,delta2,lst2)
  | Var _ | Brackets _ | Lambda _ ->
    let ctx = (LList.lst sigma)@(pc_to_context_wp delta) in
    raise (Typing_error (CannotInferTypeOfPattern (pat,ctx)))

and infer_pattern_aux sg
    (sigma,f,ty_f,delta,lst : context2*term*typ*partial_context*constraints)
    (arg:pattern)           : context2*term*typ*partial_context*constraints =
  match R.whnf sg ty_f with
  | Pi (_,_,a,b) ->
    let (delta2,lst2) = check_pattern sg delta sigma a lst arg in
    let arg' = pattern_to_term arg in
    ( sigma, Term.mk_App f arg' [], Subst.subst b arg', delta2 , lst2 )
  | ty_f ->
    let ctx = (LList.lst sigma)@(pc_to_context_wp delta) in
    raise (Typing_error (ProductExpected (f,ctx,ty_f)))

and check_pattern sg (delta:partial_context) (sigma:context2) (exp_ty:typ)
    (lst:constraints) (pat:pattern) : partial_context * constraints =
  Debug.(debug D_rule "Checking pattern %a:%a" pp_pattern pat pp_term exp_ty);
  let ctx () = (LList.lst sigma)@(pc_to_context_wp delta) in
  match pat with
  | Lambda (l,x,p) ->
    begin
      match R.whnf sg exp_ty with
      | Pi (_,_,a,b) -> check_pattern sg delta (LList.cons (l,x,a) sigma) b lst p
<<<<<<< HEAD
      | exp_ty2 -> raise (Typing_error ( ProductExpected (pattern_to_term pat,ctx (),exp_ty)))
=======
      | _ -> raise (Typing_error ( ProductExpected (pattern_to_term pat,ctx (),exp_ty)))
>>>>>>> 899130bd
    end
  | Brackets te ->
    let _ =
      try Subst.unshift (LList.len sigma) te
      with Subst.UnshiftExn -> raise (Typing_error (BracketExprBoundVar (te,ctx())))
    in
    let exp_ty2 =
      try unshift_n sg (LList.len sigma) exp_ty
      with Subst.UnshiftExn ->
        raise (Typing_error (BracketExpectedTypeBoundVar (te,ctx(),exp_ty)))
    in
    let _ =
      try unshift_n sg delta.padding exp_ty2
      with Subst.UnshiftExn ->
        raise (Typing_error (BracketExpectedTypeRightVar (te,ctx(),exp_ty)))
    in
    ( {delta with bracket = true}, lst)
  | Var (l,x,n,[]) when n >= LList.len sigma ->
    begin
      let k = LList.len sigma in
      (* Bracket may introduce circularity (variable's expected type depending on itself *)
      if delta.bracket && Subst.occurs (n-k) exp_ty
      then raise (Typing_error (TypingCircularity(l,x,n,ctx(),exp_ty)));
      if pc_in delta (n-k)
      then
        let inf_ty = Subst.shift k (pc_get delta (n-k)) in
        ( delta, (k,inf_ty,exp_ty)::lst )
      else
        ( try ( pc_add delta (n-k) l x (unshift_n sg k exp_ty), lst )
          with Subst.UnshiftExn ->
            raise (Typing_error (FreeVariableDependsOnBoundVariable (l,x,n,ctx(),exp_ty))) )
    end
  | Var (l,x,n,args) when n >= LList.len sigma ->
    begin
      let k = LList.len sigma in
      (* Bracket may introduce circularity (variable's expected type depending on itself *)
      if delta.bracket && Subst.occurs (n-k) exp_ty
      then raise (Typing_error (TypingCircularity(l,x,n,ctx(),exp_ty)));
      let (args2, last) = get_last args in
      match last with
      | Var (l2,x2,n2,[]) ->
        check_pattern sg delta sigma
          (mk_Pi l2 x2 (get_type (LList.lst sigma) l2 x2 n2) (Subst.subst_n n2 x2 exp_ty) )
          lst (Var(l,x,n,args2))
      | _ -> raise (Typing_error (CannotInferTypeOfPattern (pat,ctx ()))) (* not a pattern *)
    end
  | _ ->
    begin
      let (inf_ty,delta2,lst2) = infer_pattern sg delta sigma lst pat in
      let q = LList.len sigma in
      ( delta2 , (q,inf_ty,exp_ty)::lst2 )
    end

(* ************************************************************************** *)

let pp_context_inline fmt ctx =
  pp_list ", "
    (fun fmt (_,x,ty) -> fprintf fmt "%a: %a" pp_ident x pp_term ty )
    fmt (List.rev ctx)

let subst_context (sub:SS.t) (ctx:typed_context) : typed_context =
  let apply_subst i (l,x,ty) = (l,x,Subst.apply_subst (SS.subst2 sub i) 0 ty) in
  List.mapi apply_subst ctx

let check_rule sg (rule:untyped_rule) : SS.t * typed_rule =
  let fail = if !fail_on_unsatisfiable_constraints
    then (fun x -> raise (Typing_error (UnsatisfiableConstraints (rule,x))))
    else (fun (q,t1,t2) ->
        Debug.(debug D_warn "At %a: unsatisfiable constraint: %a ~ %a%s"
                 pp_loc (get_loc_rule rule)
                 pp_term t1 pp_term t2
                 (if q > 0 then Format.sprintf " (under %i abstractions)" q else ""))) in
  let delta = pc_make rule.ctx in
  let (ty_le,delta,lst) = infer_pattern sg delta LList.nil [] rule.pat in
  assert ( delta.padding == 0 );
  let sub = SS.mk_idempotent (pseudo_u sg fail SS.identity lst) in
  let ri2    = SS.apply sub 0 rule.rhs in
  let ty_le2 = SS.apply sub 0 ty_le    in
  let ctx = LList.lst delta.pctx in
  let ctx2 =
    if SS.is_identity sub then ctx
    else try subst_context sub ctx
      with Subst.UnshiftExn -> (* TODO make Dedukti handle this case *)
        Debug.(
          debug D_rule "Failed to infer a typing context for the rule:\n%a"
            pp_untyped_rule rule;
          let ctx_name n = let _,name,_ = List.nth ctx n in name in
          debug D_rule "Tried inferred typing substitution: %a" (SS.pp ctx_name) sub);
        raise (Typing_error (NotImplementedFeature (get_loc_pat rule.pat) ) )
  in
  check sg ctx2 ri2 ty_le2;
  Debug.(debug D_rule "[ %a ] %a --> %a"
           pp_context_inline ctx2 pp_pattern rule.pat pp_term ri2);
  sub,
  { name = rule.name;
    ctx = ctx2;
    pat = rule.pat;
    rhs = rule.rhs
  }

end

module Default = Make(Reduction.Default)<|MERGE_RESOLUTION|>--- conflicted
+++ resolved
@@ -70,11 +70,7 @@
     Debug.(debug D_typeChecking "Inferring: %a" pp_term te);
     match te with
     | Kind -> raise (Typing_error KindIsNotTypable)
-<<<<<<< HEAD
-    | Type l -> mk_Kind
-=======
     | Type _ -> mk_Kind
->>>>>>> 899130bd
     | DB (l,x,n) -> get_type ctx l x n
     | Const (l,cst) -> Signature.get_type sg l cst
     | App (f,a,args) ->
@@ -93,11 +89,7 @@
       ( match ty_b with
         | Kind -> raise (Typing_error (InexpectedKind (b, ctx2)))
         | _ -> mk_Pi l x a ty_b )
-<<<<<<< HEAD
-    | Lam  (l,x,None,b) -> raise (Typing_error (DomainFreeLambda l))
-=======
     | Lam  (l,_,None,_) -> raise (Typing_error (DomainFreeLambda l))
->>>>>>> 899130bd
 
   and check sg (ctx:typed_context) (te:term) (ty_exp:typ) : unit =
     Debug.(debug D_typeChecking "Checking (%a): %a : %a" pp_loc (get_loc te) pp_term te pp_term ty_exp);
@@ -333,11 +325,7 @@
     begin
       match R.whnf sg exp_ty with
       | Pi (_,_,a,b) -> check_pattern sg delta (LList.cons (l,x,a) sigma) b lst p
-<<<<<<< HEAD
-      | exp_ty2 -> raise (Typing_error ( ProductExpected (pattern_to_term pat,ctx (),exp_ty)))
-=======
       | _ -> raise (Typing_error ( ProductExpected (pattern_to_term pat,ctx (),exp_ty)))
->>>>>>> 899130bd
     end
   | Brackets te ->
     let _ =
