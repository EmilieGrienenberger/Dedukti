--- conflicted
+++ resolved
@@ -524,13 +524,8 @@
         debug d_rule "Failed to infer a typing context for the rule:\n%a"
           pp_part_typed_rule rule;
         let ctx_name n = let _,name,_ = List.nth ctx n in name in
-<<<<<<< HEAD
-        debug D_rule "Tried inferred typing substitution: %a" (SS.pp ctx_name) sub);
+        debug d_rule "Tried inferred typing substitution: %a" (SS.pp ctx_name) sub);
       raise (Typing_error (NotImplementedFeature (get_loc_pat rule.pat) ) )
-=======
-        debug d_rule "Tried inferred typing substitution: %a" (SS.pp ctx_name) sub);
-      raise (TypingError (NotImplementedFeature (get_loc_pat rule.pat) ) )
->>>>>>> d4c5f6ff
   in
   Debug.(debug d_rule "Typechecking rule");
   check sg ctx2 ri2 ty_le2;
