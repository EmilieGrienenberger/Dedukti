open Basic
open Format
open Term
open Rule
open Ac

exception NotUnifiable

type var_p = int * int LList.t

(* TODO: add loc to this to better handle errors *)
type 'a problem =
  | Eq of var_p * 'a
  | AC of ac_ident * int * (var_p list) * ('a list)

type pre_matching_problem = {
  pm_problems : int problem depthed list;
  pm_miller   : int array
}

type te = term Lazy.t

type status =
  | Unsolved
  | Solved of te
  | Partly of ac_ident * te list

type matching_problem = {
  problems : te problem depthed list;
  status   : status array;
  miller   : int array
}

(**     Printing functions       **)

let pp_pos = pp_print_int
let pp_te fmt t = fprintf fmt "%a" pp_term (Lazy.force t)

let pp_depthed pp_a fmt (d,a) = fprintf fmt "%a" pp_a a

let pp_var_type fmt (i,args) =
  if LList.is_empty args
  then fprintf fmt "%i" i
  else fprintf fmt "%i (%a)" i (pp_list " " pp_print_int) (LList.lst args)

let rec pp_njoks fmt n = if n > 0 then fprintf fmt " + %i _" n

let pp_problem pp_a fmt = function
  | Eq(vp,t) -> fprintf fmt "%a = %a" pp_var_type vp pp_a t
  | AC(aci,joks,vars,terms) ->
     fprintf fmt "{ %a%a } =(%a) { %a }"
             (pp_list " + " pp_var_type) vars
             pp_njoks joks pp_ac_ident aci
             (pp_list " + " pp_a) terms

let pp_mp_problems sep pp_a fmt mp_p =
  fprintf fmt "[ %a ]" (pp_list sep (pp_depthed (pp_problem pp_a))) mp_p

let pp_indexed_status fmt (i,st) = match st with
  | Unsolved -> ()
  | Solved a -> fprintf fmt "%i = %a" i pp_te a
  | Partly(aci,terms) ->
     fprintf fmt "%i = %a{ %i', %a }" i
             pp_ac_ident aci i
             (pp_list " ; " pp_te) terms

let pp_mp_status sep fmt mp_s =
  let stl = Array.to_list (Array.mapi (fun i st -> (i,st)) mp_s) in
  if List.for_all (function (i,Unsolved) -> true | _ -> false) stl
  then ()
  else fprintf fmt "%swith [ %a ]" sep (pp_list " and " pp_indexed_status) stl

let pp_pre_matching_problem sep fmt mp = pp_mp_problems sep pp_pos fmt mp.pm_problems

let pp_matching_problem sep fmt mp =
  fprintf fmt "%a%a" (pp_mp_problems sep pp_te) mp.problems
                     (pp_mp_status   sep      ) mp.status

(**  Problem conversion from pre_problem  **)
let mk_matching_problem f g pre_problem =
  let convert_problem = function
    | Eq (vp,p)                -> Eq (vp, f p)
    | AC (aci,joks,vars,terms) -> AC(aci,joks,vars,g terms) in
  {
    problems =  List.map (fun (i,p) -> (i, convert_problem p)) pre_problem.pm_problems;
    status   = Array.make (Array.length pre_problem.pm_miller) Unsolved;
    miller   = Array.copy pre_problem.pm_miller
  }


(** Solve the following problem for lambda term X:
 *    (lambda^[depth]. X) [args] = [t] where [args] are distincts bound variables
 * Raises NotUnifiable if [t] contains variables not in [args]. *)
let solve_miller (depth:int) (args:int LList.t) (te:term) : term =
  let size = LList.len args in
  let arr = Array.make depth None in
  List.iteri ( fun i n -> arr.(n) <- Some (size-i-1) ) (LList.lst args);
  let rec aux k = function
    | Type _ | Kind | Const _ as t -> t
    | DB (l,x,n) as t ->
       if n < k            (* var bound in te *) then t
       else if n >= k+depth (* var free in te *) then mk_DB l x (n-depth+size)
       else mk_DB l x (match arr.(n-k) with None -> raise NotUnifiable | Some n' ->  n'+k)
    | Lam (l,x,a,b) -> mk_Lam l x (map_opt (aux k) a) (aux (k+1) b)
    | Pi  (l,x,a,b) -> mk_Pi  l x (aux k a) (aux (k+1) b)
    | App (f,a,lst) -> mk_App (aux k f) (aux k a) (List.map (aux k) lst)
  in
  aux 0 te

<<<<<<< HEAD
(** solve [n] [k_lst] [te] solves the following higher-order unification problem:
    (unification modulo beta)
      x_1 => x_2 ... x_n => X x_(i_1) .. x_(i_m) = x_1 => x_2 ... x_n => te
    where X is the unknown, x_(i_1) .. x_(i_m) are distinct variables bound
    in the local context and [te] is a term.
  
  If the free variables of [te] that are in x_1 .. x_n are also in x_(i_1) .. x_(i_m) then
  the problem has a unique solution (modulo beta) that is
  x_(i_1) => .. => x_(i_m) => te.
  Otherwise this problem has no solution.

  Since we use deBruijn indexes, the problem is given as the equation
  x_1 => .. => x_n => X (DB [k_0]) ... (DB [k_n]) =~ x_1 => .. => x_n => [te]
  and where [k_lst] = \[[k_0::k_1::..::k_m]\].
*)
let solve d args t =
  if LList.is_empty args
  then try Subst.unshift d t with Subst.UnshiftExn -> raise NotUnifiable
  else solve_miller d args t

let force_solve reduce d i args t =
  if d == 0 then (assert(LList.is_empty args); t)
  else
    let te = Lazy.force t in
    Lazy.from_val( try solve d args te
                   with NotUnifiable -> solve d args (reduce te) )

let try_force_solve reduce d i args t =
  try Some (force_solve reduce d i args t)
  with NotUnifiable -> None

let rec add_n_lambdas n t =
  if n == 0 then t else add_n_lambdas (n-1) (mk_Lam dloc qmark None t)

let lazy_add_n_lambdas n t =
  if n == 0 then t
  else Lazy.from_val (add_n_lambdas n (Lazy.force t))


(** Returns term [t] applied to (local) variables [args] from a local context of size [d] *)
let convert_solution t args d =
  let args_DB = List.map (fun k -> mk_DB dloc qmark k) (LList.lst args) in
  mk_App2 (Subst.shift d (Lazy.force t)) args_DB

(** Apply a Miller solution to variables *)
let apply_args t l = mk_App2 t (List.map (fun k -> mk_DB dloc qmark k) (LList.lst l))


(** Compute all right hand terms fixed by substitution i = t *)
let compute_sols i sol =
  let rec aux acc = function
  | [] -> acc
  | (v,args) :: tl when v == i ->
     aux ( (apply_args sol args) :: acc) tl
  | _ :: tl -> aux acc tl in
  aux []

(** Compute AC list of all right hand terms fixed by substitution i = +{ [terms] } *)
let compute_all_sols i vars =
  let rec aux acc = function
    | [] -> acc
    | sol :: osol ->
       aux (List.rev_append (compute_sols i sol vars) acc) osol
  in
  aux []

(** Remove term [sol] once from list [l]  *)
let remove_sol convertible sol l =
  let rec aux acc = function
    | [] -> None
    | hd :: tl ->
       if convertible (Lazy.force hd) sol
       then Some (List.rev_append acc tl)
       else aux (hd::acc) tl in
  aux [] l

(** Remove each term in [sols] once from the [terms] list. *)
let rec remove_sols_occs convertible sols terms = match sols with
  | [] -> Some(terms)
  | sol :: tl -> bind_opt (remove_sols_occs convertible tl)
                          (remove_sol convertible sol terms)

let filter_vars i = List.filter (fun (j,_) -> i != j)
let var_exists  i = List.exists (fun (j,_) -> j == i)

type 'a update_res = Fail | Throw | Keep of 'a

let update_problems f pb =
  let rec update acc = function
    | [] -> Some {pb with problems = List.rev acc}
    | (d,p) :: tl ->
       match f d p with
       | Fail -> None
       | Throw -> update acc tl
       | Keep a -> update ( (d,a) :: acc) tl in
  update [] pb.problems

let update_status i s pb =
  let nstat = Array.copy pb.status in 
  nstat.(i) <- s;
  {pb with status = nstat}

(** Resolves variable [i] = [t] *)
let set_unsolved convertible pb i sol =
  let filter d = function
    | Eq((vi,args),ti) as p ->
       if vi <> i then Keep p
       else
         let lambdaed = add_n_lambdas pb.miller.(i) (Lazy.force sol) in
         let shifted = Subst.shift d lambdaed in
         if convertible (Lazy.force ti) (apply_args shifted args)
         then Throw else Fail
    | AC(aci,joks,vars,terms) ->
       let sol = Lazy.force sol in
       (* If sol is headed by the same AC-symbol then flatten it. *)
       let flat_sols = flatten_AC_term (fst aci) sol in
       let flat_sols =
         match snd aci with
         | ACU neu -> List.filter (fun x -> not (convertible neu x)) flat_sols
         | _ -> flat_sols in
       let lambdaed = List.map (add_n_lambdas pb.miller.(i)) flat_sols in
       let shifted = List.map (Subst.shift d) lambdaed in
       let sols = compute_all_sols i vars shifted in
       match remove_sols_occs convertible sols terms with
       | None -> Fail
       | Some nterms ->
          let nvars = filter_vars i vars in
          if nvars = []
          then if nterms = [] || joks > 0
               then Throw
               else Fail
          else Keep ( AC(aci,joks,nvars,nterms)) in
  map_opt (update_status i (Solved sol))  (* update status of variable [i] *)
          (update_problems filter pb)     (* if the substitution is compatible *)

let set_partly pb i aci =
  assert(pb.status.(i) == Unsolved);
  update_status i (Partly(aci,[])) pb

let close_partly convertible pb d i =
  match pb.status.(i) with
  | Partly(aci,terms) ->
     (* Remove occurence of variable i from all m.v headed AC problems. *)
     let filter d = function
       | AC(aci',joks,vars,terms)
            when ac_ident_eq aci aci' && var_exists i vars ->
          let nvars = filter_vars i vars in
          if nvars = []
          then if terms = [] || joks > 0 then Throw else Fail
          else Keep( AC(aci,joks,nvars,terms) )
       | p -> Keep p
     in
     begin
       match update_problems filter pb with
       | None -> None (* If the substitution is incompatible, then fail *)
       | Some nprob ->
          let (cst,alg) = aci in
          if terms = [] then (* If [i] is closed on empty list *)
            match alg with
            | ACU neu ->
               set_unsolved convertible nprob i (Lazy.from_val neu)
            | _ -> None
          else
            let sol = Lazy.from_val (unflatten_AC aci (List.map Lazy.force terms)) in
            set_unsolved convertible nprob i sol
     end
  | _ -> assert false

let add_partly convertible pb i sol =
  match pb.status.(i) with
  | Partly(aci,terms) ->
     let filter d = function
       | AC(aci',joks,vars,terms)
            when ac_ident_eq aci aci' && var_exists i vars ->
          let lambdaed = add_n_lambdas pb.miller.(i) (Lazy.force sol) in
          let shifted = Subst.shift d lambdaed in
          let sols = compute_sols i shifted vars in
          begin
            match remove_sols_occs convertible sols terms with
            | None        -> Fail
            | Some nterms -> Keep( AC(aci,joks,vars,nterms) )
          end
       | p -> Keep p
     in
     map_opt 
       (update_status i (Partly(aci,sol :: terms)))  (* Update status [i] *)
       (update_problems filter pb)                   (* If update was a success. *)
  | _ -> assert false


let get_all_ac_symbols pb i =
  let set = ref [] in
  let is_in_set e s = List.exists (ac_ident_eq e) s in
  let add e = if not (is_in_set e !set) then set := e :: !set in
  let rec aux (d,p) = match p with
    | Eq _ -> assert false
    | AC(aci,_,vars,_) -> if List.exists (fun (j,_) -> j == i) vars then add aci
=======
let solve (n:int) (k_lst:int LList.t) (te:term) : term =
  let rec add_lam te = function
    | [] -> te
    | _::lst -> add_lam (mk_Lam dloc dmark None te) lst
>>>>>>> cd00ecde
  in
  List.iter aux pb.problems;
  !set

(** Fetches most interesting problem and most interesting variable in it. *)
let fetch_next_problem pb =
  match pb.problems with
  | [] -> None
  | (d, p) :: other_problems ->
     match p with
     | Eq((i,args),_) -> Some ((d,p),other_problems,(i,args))
     | AC(aci,joks,[],terms) -> Some ((d,p),other_problems,(-1,LList.nil))
     | AC(aci,joks,first :: vars,terms) ->
        (* Look for most interesting variable in the set. *)
        let score (i,args) =
          match pb.status.(i) with
          | Unsolved -> 0
          | Partly(aci',sols) ->
             if ac_ident_eq aci aci' then 1 + List.length sols else max_int
          | Solved _ -> assert false
        in
        let aux (bv,bs) v =
          let s = score v in
          if s < bs then (v,s) else (bv,bs) in
        let (best,_) = List.fold_left aux (first, score first) vars in
        Some ((d,p),other_problems,best)

let first_rearrange problems =
  (* TODO: better rearrange to have easiest AC sets first. *)
  let ac_f j v t = (List.length v, -List.length t, j > 0) in
  let comp (_,a) (_,b) = match a, b with
    | Eq _, AC _ -> -1
    | AC _, Eq _ -> 1
    | AC(_,j1,v1,t1), AC(_,j2,v2,t2) -> compare (ac_f j1 v1 t1) (ac_f j2 v2 t2)
    | _ -> 0 in
  List.sort comp problems


let get_subst pb =
  if pb.problems <> [] then None else
    let aux i = function
      | Solved sol -> Some (lazy_add_n_lambdas pb.miller.(i) sol)
      | _ -> None in
    Some( Array.mapi aux pb.status )

(** Main solving function *)
let solve_problem reduce convertible whnf pb =
  let problems = first_rearrange pb.problems in
  debug (if problems = [] then 4 else 3) "Solving problem: %a" (pp_matching_problem "    ") pb;
  let rec solve_next pb =
    debug (if pb.problems = [] then 4 else 3) "Problem: %a" (pp_matching_problem "    ") pb;
    let try_solve_next pb = bind_opt solve_next pb in
    match fetch_next_problem pb with
    | None -> get_subst pb (* If no problem left, compute substitution and return (success !) *)
    | Some ((d, p), other_problems, (i,args)) -> (* Else explore the problem fetched... *)
      match p with
      | Eq((j,_), term) -> (* If it's an easy equational problem*)
        begin
          assert (j == i);
          assert (pb.status.(i) == Unsolved);
          let npb = bind_opt
              (set_unsolved convertible {pb with problems=other_problems} i)
              (try_force_solve reduce d i args term) in
          (* Update the rest of the problems with the solved variable and keep solving *)
          try_solve_next npb
        end
      | AC(aci,joks,[],terms) -> (* Left hand side empty. Fail or discard AC equation. *)
        if terms = [] || joks > 0
        then solve_next { pb with problems = other_problems }
        else None
      | AC(aci,joks,vars,terms) -> (* An AC equation *)
        match pb.status.(i) with
        | Partly(aci',sols) when ac_ident_eq aci aci' ->
          let rec try_add_terms = function
            | [] -> try_solve_next (close_partly convertible pb d i)
            | t :: tl ->
              let sol = try_force_solve reduce d i args t in
              let npb = bind_opt (add_partly convertible pb i) sol in
              match try_solve_next npb with
              | None -> try_add_terms tl
              | a -> a in
          try_add_terms terms
        | Partly(acip',sols) -> assert false
        | Unsolved ->
          let rec try_eq_terms = function
            | [] -> (* If all terms have been tried unsucessfully, then
                     * the variable [i] is a combination of terms under an AC symbol. *)
              let symbols = [aci] in (*get_all_ac_symbols pb i in*)
              let rec try_symbols = function
                | [] -> None
                | aci :: tl ->
                  match solve_next (set_partly pb i aci) with
                  | None -> try_symbols tl
                  | a -> a
              in
              try_symbols symbols
            | t :: tl ->
              let sol = try_force_solve reduce d i args t in
              let npb = bind_opt (set_unsolved convertible pb i) sol in
              match try_solve_next npb with
              | None -> try_eq_terms tl
              | a -> a in
          try_eq_terms terms
        | Solved _ -> assert false
  in
  solve_next { pb with problems = problems }


module rec Test :
sig
  val a : unit -> int
  val b : unit -> int
end =
struct
  open Test2
  let a x = 1
  let b x = d ()
end

and Test2 :
sig
  val c : unit -> int
  val d : unit -> int
end =
struct
  open Test
  let c x = a ()
  let d x = 2
end<|MERGE_RESOLUTION|>--- conflicted
+++ resolved
@@ -107,21 +107,26 @@
   in
   aux 0 te
 
-<<<<<<< HEAD
-(** solve [n] [k_lst] [te] solves the following higher-order unification problem:
+(** [solve n k_lst te] solves the following higher-order unification problem:
     (unification modulo beta)
-      x_1 => x_2 ... x_n => X x_(i_1) .. x_(i_m) = x_1 => x_2 ... x_n => te
-    where X is the unknown, x_(i_1) .. x_(i_m) are distinct variables bound
+    
+    x{_1} => x{_2} => ... x{_[n]} => X x{_i{_1}} .. x{_i{_m}}
+    {b =}
+    x{_1} => x{_2} => ... x{_[n]} => [te]
+    
+    where X is the unknown, x{_i{_1}}, ..., x{_i{_m}} are distinct bound variables
     in the local context and [te] is a term.
   
-  If the free variables of [te] that are in x_1 .. x_n are also in x_(i_1) .. x_(i_m) then
-  the problem has a unique solution (modulo beta) that is
-  x_(i_1) => .. => x_(i_m) => te.
-  Otherwise this problem has no solution.
-
-  Since we use deBruijn indexes, the problem is given as the equation
-  x_1 => .. => x_n => X (DB [k_0]) ... (DB [k_n]) =~ x_1 => .. => x_n => [te]
-  and where [k_lst] = \[[k_0::k_1::..::k_m]\].
+   If the free variables of [te] that are in x{_1}, ..., x{_[n]} are also in
+   x{_i{_1}}, ..., x{_i{_m}} then the problem has a unique solution modulo beta that is
+   x{_i{_1}} => .. => x{_i{_m}} => [te].
+   Otherwise this problem has no solution and the function raises [NotUnifiable].
+   
+   Since we use deBruijn indexes, the problem is given as the equation
+   
+   x{_1} => ... => x{_[n]} => X DB(k{_0}) ... DB(k{_m}) =~ x{_1} => ... => x{_[n]} => [te]
+   
+   and where [k_lst] = [\[]k{_0}[; ]k{_1}[; ]...[; ]k{_m}[\]].
 *)
 let solve d args t =
   if LList.is_empty args
@@ -140,7 +145,7 @@
   with NotUnifiable -> None
 
 let rec add_n_lambdas n t =
-  if n == 0 then t else add_n_lambdas (n-1) (mk_Lam dloc qmark None t)
+  if n == 0 then t else add_n_lambdas (n-1) (mk_Lam dloc dmark None t)
 
 let lazy_add_n_lambdas n t =
   if n == 0 then t
@@ -149,11 +154,11 @@
 
 (** Returns term [t] applied to (local) variables [args] from a local context of size [d] *)
 let convert_solution t args d =
-  let args_DB = List.map (fun k -> mk_DB dloc qmark k) (LList.lst args) in
+  let args_DB = List.map (fun k -> mk_DB dloc dmark k) (LList.lst args) in
   mk_App2 (Subst.shift d (Lazy.force t)) args_DB
 
 (** Apply a Miller solution to variables *)
-let apply_args t l = mk_App2 t (List.map (fun k -> mk_DB dloc qmark k) (LList.lst l))
+let apply_args t l = mk_App2 t (List.map (fun k -> mk_DB dloc dmark k) (LList.lst l))
 
 
 (** Compute all right hand terms fixed by substitution i = t *)
@@ -305,12 +310,6 @@
   let rec aux (d,p) = match p with
     | Eq _ -> assert false
     | AC(aci,_,vars,_) -> if List.exists (fun (j,_) -> j == i) vars then add aci
-=======
-let solve (n:int) (k_lst:int LList.t) (te:term) : term =
-  let rec add_lam te = function
-    | [] -> te
-    | _::lst -> add_lam (mk_Lam dloc dmark None te) lst
->>>>>>> cd00ecde
   in
   List.iter aux pb.problems;
   !set
@@ -416,27 +415,4 @@
           try_eq_terms terms
         | Solved _ -> assert false
   in
-  solve_next { pb with problems = problems }
-
-
-module rec Test :
-sig
-  val a : unit -> int
-  val b : unit -> int
-end =
-struct
-  open Test2
-  let a x = 1
-  let b x = d ()
-end
-
-and Test2 :
-sig
-  val c : unit -> int
-  val d : unit -> int
-end =
-struct
-  open Test
-  let c x = a ()
-  let d x = 2
-end+  solve_next { pb with problems = problems }