open Basic
open Format
open Term
open Rule
open Ac

exception NotUnifiable

<<<<<<< HEAD
type 'a depthed = int * 'a

type var_p = int * int LList.t

(* TODO: add loc to this to better handle errors *)
type 'a problem =
  | Eq of var_p * 'a
  | AC of ac_ident * int * (var_p list) * ('a list)

type 'a status =
  | Unsolved
  | Solved of 'a
  | Partly of ac_ident * 'a list

type 'a matching_problem =
  {
    problems : 'a problem depthed list;
    status   : 'a status array;
    miller   : int array
  }

(**     Printing functions       **)

let pp_pos = pp_print_int
let pp_lazy_term fmt t = fprintf fmt "%a" pp_term (Lazy.force t)

let pp_depthed pp_a fmt (d,a) = fprintf fmt "%a" pp_a a

let pp_var_type fmt (i,args) =
  if LList.is_empty args
  then fprintf fmt "%i" i
  else fprintf fmt "%i (%a)" i (pp_list " " pp_print_int) (LList.lst args)

let rec pp_njoks fmt n = if n > 0 then fprintf fmt " + %i _" n

let pp_problem pp_a fmt = function
  | Eq(vp,t) -> fprintf fmt "%a = %a" pp_var_type vp pp_a t
  | AC(aci,joks,vars,terms) ->
     fprintf fmt "{ %a%a } =(%a) { %a }"
             (pp_list " + " pp_var_type) vars
             pp_njoks joks pp_ac_ident aci
             (pp_list " + " pp_a) terms

let pp_mp_problems sep pp_a fmt mp_p =
  fprintf fmt "[ %a ]" (pp_list sep (pp_depthed (pp_problem pp_a))) mp_p

let pp_indexed_status pp_a fmt (i,st) = match st with
  | Unsolved -> ()
  | Solved a -> fprintf fmt "%i = %a" i pp_a a
  | Partly(aci,terms) ->
     fprintf fmt "%i = %a{ %i', %a }" i
             pp_ac_ident aci i
             (pp_list " ; " pp_a) terms

let pp_mp_status sep pp_a fmt mp_s =
  let stl = Array.to_list (Array.mapi (fun i st -> (i,st)) mp_s) in
  if List.for_all (function (i,Unsolved) -> true | _ -> false) stl
  then ()
  else fprintf fmt "%swith [ %a ]" sep (pp_list " and " (pp_indexed_status pp_a)) stl

let pp_matching_problem sep pp_a fmt mp =
  fprintf fmt "%a%a" (pp_mp_problems sep pp_a) mp.problems
                     (pp_mp_status   sep pp_a) mp.status

let pp_int_matching_problem   sep = pp_matching_problem sep pp_pos
let pp_lterm_matching_problem sep = pp_matching_problem sep pp_lazy_term


(**  Problem convertion  **)
let convert_problems f g pb =
  let convert_problem = function
    | Eq (vp,p) -> Eq (vp, f p)
    | AC (aci,joks,vars,terms) -> AC(aci,joks,vars,g terms) in
  let convert_depthed_problem (i,p) = (i, convert_problem p) in
  let convert_status = function
    | Unsolved -> Unsolved
    | Solved a -> Solved (f a)
    | Partly(aci,terms) -> Partly(aci,List.map f terms) in
  {
    problems =  List.map convert_depthed_problem pb.problems;
    status   = Array.map convert_status          pb.status;
    miller   = Array.copy pb.miller
  }


let solve_miller (depth:int) (args:int LList.t) (te:term) : term =
  let size = LList.len args in
  let arr = Array.make depth None in
  List.iteri ( fun i n -> arr.(n) <- Some (size-i-1) ) (LList.lst args);
=======
let update_dbs (depth:int) (dbs:int LList.t) (te:term) : term =
  let size = LList.len dbs in
  let arr = Array.make depth None in
  let _ = List.iteri ( fun i n -> arr.(n) <- Some (size-i-1) ) (LList.lst dbs) in (* XXX: could be computed once for all at compile time *)
>>>>>>> d3007496
  let rec aux k = function
    | Type _ | Kind | Const _ as t -> t
    | DB (l,x,n) as t ->
       if n < k            (* var bound in te *) then t
       else if n >= k+depth (* var free in te *) then mk_DB l x (n-k+size)
       else mk_DB l x (match arr.(n-k) with None -> raise NotUnifiable | Some n' ->  n')
    | Lam (l,x,a,b) -> mk_Lam l x (map_opt (aux k) a) (aux (k+1) b)
    | Pi  (l,x,a,b) -> mk_Pi  l x (aux k a) (aux (k+1) b)
    | App (f,a,lst) -> mk_App (aux k f) (aux k a) (List.map (aux k) lst)
  in
  aux 0 te

let solve d args t =
  if LList.is_empty args
  then try Subst.unshift d t
       with Subst.UnshiftExn -> raise NotUnifiable
  else solve_miller d args t

let force_solve reduce d ( (i,args), t) =
  if LList.is_empty args && d == 0 then t
  else
    let te = Lazy.force t in
    Lazy.from_val( try solve d args te
                   with NotUnifiable -> solve d args (reduce te) )

let try_force_solve reduce d p =
  try Some (force_solve reduce d p)
  with NotUnifiable -> None

let rec add_n_lambdas n t =
  if n == 0 then t else add_n_lambdas (n-1) (mk_Lam dloc qmark None t)

let lazy_add_n_lambdas n t =
  if n == 0 then t
  else Lazy.from_val (add_n_lambdas n (Lazy.force t))


(** Returns term [t] applied to (local) variables [args] from a local context of size [d] *)
let convert_solution t args d =
  let args_DB = List.map (fun k -> mk_DB dloc qmark k) (LList.lst args) in
  mk_App2 (Subst.shift d (Lazy.force t)) args_DB

(** Apply a Miller solution to variables *)
let apply_args t l = mk_App2 t (List.map (fun k -> mk_DB dloc qmark k) (LList.lst l))


(** Compute all right hand terms fixed by substitution i = t *)
let compute_sols i sol =
  let rec aux acc = function
  | [] -> acc
  | (v,args) :: tl when v == i ->
     aux ( (apply_args sol args) :: acc) tl
  | _ :: tl -> aux acc tl in
  aux []

(** Compute AC list of all right hand terms fixed by substitution i = +{ [terms] } *)
let compute_all_sols i vars =
  let rec aux acc = function
    | [] -> acc
    | sol :: osol ->
       aux (List.rev_append (compute_sols i sol vars) acc) osol
  in
  aux []

(** Remove term [sol] once from list [l]  *)
let remove_sol convertible sol l =
  let rec aux acc = function
    | [] -> None
    | hd :: tl ->
       if convertible (Lazy.force hd) sol
       then Some (List.rev_append acc tl)
       else aux (hd::acc) tl in
  aux [] l

(** Remove each term in [sols] once from the [terms] list. *)
let rec remove_sols_occs convertible sols terms = match sols with
  | [] -> Some(terms)
  | sol :: tl -> bind_opt (remove_sols_occs convertible tl)
                          (remove_sol convertible sol terms)

let filter_vars i = List.filter (fun (j,_) -> i != j)
let var_exists  i = List.exists (fun (j,_) -> j == i)

type 'a update_res = Fail | Throw | Keep of 'a

let update_problems f pb =
  let rec update acc = function
    | [] -> Some {pb with problems = List.rev acc}
    | (d,p) :: tl ->
       match f d p with
       | Fail -> None
       | Throw -> update acc tl
       | Keep a -> update ( (d,a) :: acc) tl in
  update [] pb.problems

let update_status i s pb =
  let nstat = Array.copy pb.status in 
  nstat.(i) <- s;
  {pb with status = nstat}

(** Resolves variable [i] = [t] *)
let set_unsolved convertible pb i sol =
  let filter d = function
    | Eq((vi,args),ti) as p ->
       if vi <> i then Keep p
       else
         let lambdaed = add_n_lambdas pb.miller.(i) (Lazy.force sol) in
         let shifted = Subst.shift d lambdaed in
         if convertible (Lazy.force ti) (apply_args shifted args)
         then Throw else Fail
    | AC(aci,joks,vars,terms) ->
       let (m,v,ac) = aci in
       let flat_sols = flatten_AC_term m v (Lazy.force sol) in
       (* Tricky !! sol could be a term headed my Const(m,v) and in that case we need
        * to flatten it and remove AC terms one by one (before lambdaing).  *)
       let lambdaed = List.map (add_n_lambdas pb.miller.(i)) flat_sols in
       let shifted = List.map (Subst.shift d) lambdaed in
       let sols = compute_all_sols i vars shifted in
       match remove_sols_occs convertible sols terms with
       | None -> Fail
       | Some nterms ->
          let nvars = filter_vars i vars in
          if nvars = []
          then if nterms = [] || joks > 0
               then Throw
               else Fail
          else Keep ( AC(aci,joks,nvars,nterms)) in
  map_opt (update_status i (Solved sol))  (* update status of variable [i] *)
          (update_problems filter pb)     (* if the substitution is compatible *)

let set_partly pb i aci =
  assert(pb.status.(i) == Unsolved);
  update_status i (Partly(aci,[])) pb

let close_partly convertible pb d i =
  match pb.status.(i) with
  | Partly(aci,terms) ->
     (* Remove occurence of variable i from all m.v headed AC problems. *)
     let filter d = function
       | AC(aci',joks,vars,terms)
            when ac_ident_eq aci aci' && var_exists i vars ->
          let nvars = filter_vars i vars in
          if nvars = []
          then if terms = [] || joks > 0 then Throw else Fail
          else Keep( AC(aci,joks,nvars,terms) )
       | p -> Keep p
     in
     begin
       match update_problems filter pb with
       | None -> None (* If the substitution is incompatible, then fail *)
       | Some nprob ->
          let (m,v,alg) = aci in
          if terms = [] then (* If [i] is closed on empty list *)
            match alg with
            | ACU neu ->
               set_unsolved convertible nprob i (Lazy.from_val neu)
            | _ -> None
          else
            let sol = Lazy.from_val (unflatten_AC aci (List.map Lazy.force terms)) in
            set_unsolved convertible nprob i sol
     end
  | _ -> assert false

let add_partly convertible pb i sol =
  match pb.status.(i) with
  | Partly(aci,terms) ->
     let filter d = function
       | AC(aci',joks,vars,terms)
            when ac_ident_eq aci aci' && var_exists i vars ->
          let lambdaed = add_n_lambdas pb.miller.(i) (Lazy.force sol) in
          let shifted = Subst.shift d lambdaed in
          let sols = compute_sols i shifted vars in
          begin
            match remove_sols_occs convertible sols terms with
            | None        -> Fail
            | Some nterms -> Keep( AC(aci,joks,vars,nterms) )
          end
       | p -> Keep p
     in
     map_opt 
       (update_status i (Partly(aci,sol :: terms)))  (* Update status [i] *)
       (update_problems filter pb)                   (* If update was a success. *)
  | _ -> assert false


let get_all_ac_symbols pb i =
  let set = ref [] in
  let is_in_set e s = List.exists (ac_ident_eq e) s in
  let add e = if not (is_in_set e !set) then set := e :: !set in
  let rec aux (d,p) = match p with
    | Eq _ -> assert false
    | AC(aci,_,vars,_) -> if List.exists (fun (j,_) -> j == i) vars then add aci
  in
  List.iter aux pb.problems;
  !set

(* TODO: when non linearity is implemented, push non linear variables at top position. *)
(** Fetches most interesting problem and most interesting variable in it. *)
let fetch_next_problem pb =
  match pb.problems with
  | [] -> None
  | (d, p) :: other_problems ->
     match p with
     | Eq((i,args),_) -> Some ((d,p),other_problems,(i,args))
     | AC(aci,joks,[],terms) -> Some ((d,p),other_problems,(-1,LList.nil))
     | AC(aci,joks,first :: vars,terms) ->
        (* Look for most interesting variable in the set. *)
        let score (i,args) =
          match pb.status.(i) with
          | Unsolved -> 0
          | Partly(aci',sols) ->
             if ac_ident_eq aci aci' then 1 + List.length sols else max_int
          | Solved _ -> assert false
        in
        let aux (bv,bs) v =
          let s = score v in if s < bs then (v,s) else (bv,bs) in
        let (best,_) = List.fold_left aux (first, score first) vars in
        Some ((d,p),other_problems,best)

let first_rearrange problems =
  (* TODO: better rearrange to have easiest AC sets first. *)
  let ac_f j v t = (List.length v, List.length t, j > 0) in
  let comp (_,a) (_,b) = match a, b with
    | Eq _, AC _ -> -1
    | AC _, Eq _ -> 1
    | AC(_,j1,v1,t1), AC(_,j2,v2,t2) -> compare (ac_f j1 v1 t1) (ac_f j2 v2 t2)
    | _ -> 0 in
  List.sort comp problems


let get_subst pb =
  if pb.problems <> [] then None else
    let aux i = function
      | Solved sol -> Some (lazy_add_n_lambdas pb.miller.(i) sol)
      | _ -> None in
    Some( Array.mapi aux pb.status )

(** Main solving function *)
let solve_problem reduce convertible pb =
  let rec solve_next pb =
    let try_solve_next pb = bind_opt solve_next pb in
    match fetch_next_problem pb with
    | None -> Some pb (* If no problem left then return (success !) *)
    | Some ((d, p), other_problems, (i,args)) -> (* Else explore the problem fetched... *)
       match p with
       | Eq((j,_), term) -> (* If it's an easy equational problem*)
          begin
            assert (j == i);
            assert (pb.status.(i) == Unsolved);
            let npb = bind_opt
                        (set_unsolved convertible {pb with problems=other_problems} i)
                        (try_force_solve reduce d ((i,args), term)) in
            (* Update the rest of the problems with the solved variable and keep solving *)
            try_solve_next npb
          end
       | AC(aci,joks,[],terms) -> (* Left hand side empty. Fail or discard AC equation. *)
          if terms = [] || joks > 0
          then solve_next { pb with problems = other_problems }
          else None
       | AC(aci,joks,vars,terms) -> (* An AC equation *)
          match pb.status.(i) with
          | Partly(aci',sols) when ac_ident_eq aci aci' ->
             let rec try_add_terms = function
               | [] -> try_solve_next (close_partly convertible pb d i)
               | t :: tl ->
                  let sol = try_force_solve reduce d ((i,args), t) in
                  let npb = bind_opt (add_partly convertible pb i) sol in
                  match try_solve_next npb with
                  | None -> try_add_terms tl
                  | a -> a in
             try_add_terms terms
          | Partly(acip',sols) -> assert false
          | Unsolved ->
             let rec try_eq_terms = function
               | [] -> (* If all terms have been tried unsucessfully, then
                        * the variable [i] is a combination of terms under an AC symbol. *)
                  let symbols = get_all_ac_symbols pb i in
                  let rec try_symbols = function
                    | [] -> None
                    | aci :: tl ->
                       match solve_next (set_partly pb i aci) with
                       | None -> try_symbols tl
                       | a -> a
                  in
                  try_symbols symbols
               | t :: tl ->
                  let sol = try_force_solve reduce d ((i,args), t) in
                  let npb = bind_opt (set_unsolved convertible pb i) sol in
                  match try_solve_next npb with
                  | None -> try_eq_terms tl
                  | a -> a in
             try_eq_terms terms
          | Solved _ -> assert false
  in
  bind_opt get_subst
           (solve_next { pb with problems = first_rearrange pb.problems })<|MERGE_RESOLUTION|>--- conflicted
+++ resolved
@@ -6,7 +6,6 @@
 
 exception NotUnifiable
 
-<<<<<<< HEAD
 type 'a depthed = int * 'a
 
 type var_p = int * int LList.t
@@ -96,12 +95,6 @@
   let size = LList.len args in
   let arr = Array.make depth None in
   List.iteri ( fun i n -> arr.(n) <- Some (size-i-1) ) (LList.lst args);
-=======
-let update_dbs (depth:int) (dbs:int LList.t) (te:term) : term =
-  let size = LList.len dbs in
-  let arr = Array.make depth None in
-  let _ = List.iteri ( fun i n -> arr.(n) <- Some (size-i-1) ) (LList.lst dbs) in (* XXX: could be computed once for all at compile time *)
->>>>>>> d3007496
   let rec aux k = function
     | Type _ | Kind | Const _ as t -> t
     | DB (l,x,n) as t ->
@@ -213,10 +206,9 @@
          if convertible (Lazy.force ti) (apply_args shifted args)
          then Throw else Fail
     | AC(aci,joks,vars,terms) ->
-       let (m,v,ac) = aci in
-       let flat_sols = flatten_AC_term m v (Lazy.force sol) in
-       (* Tricky !! sol could be a term headed my Const(m,v) and in that case we need
-        * to flatten it and remove AC terms one by one (before lambdaing).  *)
+       let sol = Lazy.force sol in
+       (* If sol is headed by the same AC-symbol then flatten it. *)
+       let flat_sols = flatten_AC_term (fst aci) sol in
        let lambdaed = List.map (add_n_lambdas pb.miller.(i)) flat_sols in
        let shifted = List.map (Subst.shift d) lambdaed in
        let sols = compute_all_sols i vars shifted in
@@ -253,7 +245,7 @@
        match update_problems filter pb with
        | None -> None (* If the substitution is incompatible, then fail *)
        | Some nprob ->
-          let (m,v,alg) = aci in
+          let (cst,alg) = aci in
           if terms = [] then (* If [i] is closed on empty list *)
             match alg with
             | ACU neu ->
