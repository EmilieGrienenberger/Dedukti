open Basic
open Format
open Term

type pattern =
  | Var      of loc * ident * int * pattern list (* Y x1 ... xn *)
  | Pattern  of loc * name * pattern list
  | Lambda   of loc * ident * pattern
  | Brackets of term

type wf_pattern =
  | LJoker
  | LVar      of ident * int * int list
  | LLambda   of ident * wf_pattern
  | LPattern  of name * wf_pattern array
  | LBoundVar of ident * int * wf_pattern array

type rule_name = Beta | Delta of name | Gamma of bool * name

let rule_name_eq : rule_name -> rule_name -> bool = fun n1 n2 ->
  match n1,n2 with
  | Delta x    , Delta y       -> name_eq x y
  | Gamma (b1,x), Gamma (b2,y) -> b1=b2 && name_eq x y
  | _,_                        -> false

type 'a rule =
  {
    name: rule_name;
    ctx: 'a;
    pat: pattern;
    rhs:term
  }

type untyped_rule = untyped_context rule

type typed_rule = typed_context rule

(* TODO : maybe replace constr by Linearity | Bracket and constr list by a constr Map.t *)
type constr =
  | Linearity of int * int
  | Bracket   of int * term

type rule_infos =
  {
    l           : loc;
    name        : rule_name;
    cst         : name;
    args        : pattern list;
    rhs         : term;
    ctx_size    : int;
    esize       : int;
    pats        : wf_pattern array;
    arity       : int array;
    constraints : constr list;
  }

let infer_rule_context ri =
  let res = Array.make ri.ctx_size (mk_ident "_") in
  let rec aux k = function
    (* Since we have the guarantee that every lhs is a Miller pattern, we don't have to study args
    (they are locally bound variables) *)
    | Var (_,name,n,_)  -> if n>=k then res.(n-k) <- name
    | Lambda (_,_,body)    -> aux (k+1) body
    | Pattern (_,_,args)   -> List.iter (aux k) args
    | Brackets(_)          -> ()
  in
  List.iter (aux 0) ri.args;
  List.map (fun i -> (dloc, i)) (Array.to_list res)


let pattern_of_rule_infos r = Pattern (r.l,r.cst,r.args)

type rule_error =
  | BoundVariableExpected          of loc * pattern
  | DistinctBoundVariablesExpected of loc * ident
  | VariableBoundOutsideTheGuard   of loc * term
  | UnboundVariable                of loc * ident * pattern
  (* FIXME : this exception seems never to be raised *)
  | AVariableIsNotAPattern         of loc * ident
  | NonLinearNonEqArguments        of loc * ident
  (* FIXME: the reason for this exception should be formalized on paper ! *)
  | NotEnoughArguments             of loc * ident * int * int * int
  | NonLinearRule                  of loc * rule_name


exception Rule_error of rule_error

let rec pp_pattern out pattern =
  match pattern with
  | Var (_, x, n, []) -> fprintf out "%a[%i]" pp_ident x n
  | Var (_, x, n, lst) -> fprintf out "%a[%i] %a" pp_ident x n (pp_list " " pp_pattern_wp) lst
  | Pattern (_, n,[]) -> fprintf out "%a" pp_name n
  | Pattern (_, n, pats) ->
    fprintf out "%a %a" pp_name n (pp_list " " pp_pattern_wp) pats
  | Lambda (_, x, p) -> fprintf out "%a => %a" pp_ident x pp_pattern p
  | Brackets t -> fprintf out "{ %a }" pp_term t

and pp_pattern_wp out pattern =
  match pattern with
  | Var (_, _, _, _::_) | Pattern _ | Lambda _ as p -> fprintf out "(%a)" pp_pattern p
  | p -> pp_pattern out p

let rec pp_wf_pattern fmt wf_pattern =
  match wf_pattern with
  | LJoker -> fprintf fmt "_"
  | LVar (x, n, []) -> fprintf fmt "%a[%i]" pp_ident x n
  | LVar (x, n, lst) ->
    fprintf fmt "%a[%i] %a" pp_ident x n (pp_list " " pp_print_int) lst
  | LPattern (n, pats) when Array.length pats = 0 -> fprintf fmt "%a" pp_name n
  | LPattern (n, pats) -> fprintf fmt "%a %a" pp_name n
                            (pp_list " " pp_wf_pattern_wp) (Array.to_list pats)
  | LLambda (x, p) -> fprintf fmt "%a => %a" pp_ident x pp_wf_pattern p
  | LBoundVar(x, n, pats) when Array.length pats = 0 -> fprintf fmt "%a[%i]" pp_ident x n
  | LBoundVar(x,n, pats) ->
    fprintf fmt "%a[%i] %a" pp_ident x n (pp_list " " pp_wf_pattern_wp) (Array.to_list pats)

and pp_wf_pattern_wp fmt wf_pattern =
  match wf_pattern with
  | LVar(_, _, _::_) | LPattern _ | LLambda _ as p -> fprintf fmt "(%a)" pp_wf_pattern p
  | _ -> pp_wf_pattern fmt wf_pattern

let get_loc_pat = function
  | Var (l,_,_,_) | Pattern (l,_,_)
  | Lambda (l,_,_) -> l
  | Brackets t -> get_loc t

let get_loc_rule r = get_loc_pat r.pat

let pp_typed_ident fmt (id,ty) = Format.fprintf fmt "%a:%a" pp_ident id pp_term ty

let pp_context pp_i fmt l = fprintf fmt "[%a]" (pp_list ", " pp_i) (List.rev l)

let pp_untyped_context fmt ctx =
  pp_context pp_ident       fmt (List.map snd                      ctx)
let pp_typed_context   fmt ctx =
  pp_context pp_typed_ident fmt (List.map (fun (_,a,ty) -> (a,ty)) ctx)

let pp_rule_name fmt = function
  | Beta            -> fprintf fmt "Beta"
  | Delta(n)        -> fprintf fmt "Delta: %a"           pp_name n
  | Gamma(true , n) -> fprintf fmt "Gamma: %a"           pp_name n
  | Gamma(false, n) -> fprintf fmt "Gamma (default): %a" pp_name n

let pp_rule pp_ctxt fmt (rule:'a rule) =
  fprintf fmt " {%a} [%a] %a --> %a"
    pp_rule_name rule.name
    pp_ctxt rule.ctx
    pp_pattern rule.pat
    pp_term rule.rhs

let pp_untyped_rule = pp_rule pp_untyped_context
let pp_typed_rule   = pp_rule pp_typed_context

(* FIXME: do not print all the informations because it is used in utils/errors *)
let pp_rule_infos out r =
  pp_untyped_rule out
    { name = r.name;
      ctx = infer_rule_context r;
      pat = pattern_of_rule_infos r;
      rhs = r.rhs
    }

let pattern_to_term p =
  let rec aux k = function
    | Brackets t         -> t
    | Pattern (l,n,args) -> mk_App2 (mk_Const l n) (List.map (aux k) args)
    | Var (l,x,n,args)   -> mk_App2 (mk_DB  l x n) (List.map (aux k) args)
    | Lambda (l,x,pat)   -> mk_Lam l x None (aux (k+1) pat)
  in
  aux 0 p

type pattern_info =
  {
    constraints  : constr list;
    context_size : int;
    arity        : int array;
  }

(* ************************************************************************** *)


(* ************************************************************************** *)

let bracket_ident = mk_ident "{_}"  (* FIXME: can this be replaced by dmark? *)

let rec all_distinct = function
  | [] -> true
  | hd::tl -> if List.mem hd tl then false else all_distinct tl

module IntHashtbl =
  Hashtbl.Make(struct
    type t = int
    let equal i j = i=j
    let hash i = i land max_int
  end
  )

(* TODO : cut this function in smaller ones *)
(** [check_patterns size pats] checks that the given pattern is a well formed
Miller pattern in a context of size [size] and linearizes it.

More precisely:
- Context variables are exclusively applied to distinct locally bound variables
- Occurences of each context variable are all applied to the same number of arguments

Returns the representation of the corresponding linear well formed pattern
together with extracted pattern information:
- Convertibility constraints from non-linearity and brackets
- Size of generated context
- Arity infered for all context variables
*)
let check_patterns (esize:int) (pats:pattern list) : wf_pattern list * pattern_info =
  let constraints  = ref [] in
  let context_size = ref esize in
  let arity = IntHashtbl.create 10 in
  let fresh_var ar = (* DB indice for a fresh context variable with given arity *)
    IntHashtbl.add arity !context_size ar;
    incr context_size;
    !context_size - 1 in
  let extract_db k pat =
    match pat with
    | Var (_,_,n,[]) when n<k -> n
    | p -> raise (Rule_error (BoundVariableExpected(get_loc_pat p, p)))
  in
  let rec aux (k:int) (pat:pattern) : wf_pattern =
    match pat with
    | Lambda (_,x,p) -> LLambda (x, aux (k+1) p)
    | Var (_,x,n,args) when n<k ->
      LBoundVar(x, n, Array.of_list (List.map (aux k) args))
    | Var (l,x,n,args) (* Context variable (n>=k)  *) ->
      (* Miller variables should only be applied to locally bound variables *)
      let args' = List.map (extract_db k) args in
      (* Miller variables should be applied to distinct variables *)
      if not (all_distinct args')
      then raise (Rule_error (DistinctBoundVariablesExpected (l,x)));
      let nb_args' = List.length args' in
      if IntHashtbl.mem arity (n-k)
      then if nb_args' <> IntHashtbl.find arity (n-k)
        then raise (Rule_error (NonLinearNonEqArguments(l,x)))
        else
          let nvar = fresh_var nb_args' in
          constraints := Linearity(nvar, n-k) :: !constraints;
          LVar(x, nvar + k, args')
      else
        let _ = IntHashtbl.add arity (n-k) nb_args' in
        LVar(x,n,args')
    | Brackets t ->
      let unshifted =
        try Subst.unshift k t
        with Subst.UnshiftExn -> raise (Rule_error (VariableBoundOutsideTheGuard(get_loc t, t)))
        (* Note: A different exception is previously raised at rule type-checking for this. *)
      in
      let nvar = fresh_var 0 in
      constraints := Bracket (nvar, unshifted) :: !constraints;
      LVar(bracket_ident, nvar + k, [])
    | Pattern (_,n,args) -> LPattern(n, Array.of_list  (List.map (aux k) args))
  in
  let wf_pats = List.map (aux 0) pats in
  ( wf_pats
  , { context_size = !context_size;
      constraints = !constraints;
      arity = Array.init !context_size (fun i -> IntHashtbl.find arity i)
    } )

let to_rule_infos (r:'a context rule) : rule_infos =
  let ctx_size = List.length r.ctx in
  let (l,cst,args) = match r.pat with
    | Pattern (l,cst,args) -> (l, cst, args)
    | Var (l,x,_,_) ->  raise (Rule_error (AVariableIsNotAPattern (l,x)))
    | Lambda _ | Brackets _ -> assert false (* already raised at the parsing level *)
  in
  let (pats2,infos) = check_patterns ctx_size args in
  { l ;
    name = r.name ;
    cst ; args ;
    rhs = r.rhs ;
    ctx_size ;
    esize = infos.context_size ;
    pats = Array.of_list pats2 ;
    arity = infos.arity ;
    constraints = infos.constraints
  }

let untyped_rule_of_rule_infos ri =
  { name = ri.name
  ; ctx  = infer_rule_context ri
  ; pat  = pattern_of_rule_infos ri
  ; rhs  = ri.rhs}

(*         Rule checking       *)

(* Checks that all Miller variables are applied to at least
   as many arguments on the rhs as they are on the lhs (their arity). *)
let check_arity (r:rule_infos) : unit =
<<<<<<< HEAD
  let check l id n k nargs =
=======
  let check _ id n k nargs =
>>>>>>> 899130bd
    let expected_args = r.arity.(n-k) in
    if nargs < expected_args
    then raise @@ Rule_error (NotEnoughArguments (r.l, id,n,nargs,expected_args)) in
  let rec aux k = function
    | Kind | Type _ | Const _ -> ()
    | DB (l,id,n) ->
      if n >= k then check l id n k 0
    | App(DB(l,id,n),a1,args) when n>=k ->
      check l id n k (List.length args + 1);
      List.iter (aux k) (a1::args)
    | App (f,a1,args) -> List.iter (aux k) (f::a1::args)
    | Lam (_,_,None,b) -> aux (k+1) b
    | Lam (_,_,Some a,b) | Pi (_,_,a,b) -> (aux k a;  aux (k+1) b)
  in
  aux 0 r.rhs

(** Checks that all rule are left-linear. *)
let check_linearity (r:rule_infos) : unit =
  List.iter (function Linearity _ -> raise (Rule_error (NonLinearRule(r.l, r.name)))
                    | _ -> ()) r.constraints<|MERGE_RESOLUTION|>--- conflicted
+++ resolved
@@ -292,11 +292,7 @@
 (* Checks that all Miller variables are applied to at least
    as many arguments on the rhs as they are on the lhs (their arity). *)
 let check_arity (r:rule_infos) : unit =
-<<<<<<< HEAD
-  let check l id n k nargs =
-=======
   let check _ id n k nargs =
->>>>>>> 899130bd
     let expected_args = r.arity.(n-k) in
     if nargs < expected_args
     then raise @@ Rule_error (NotEnoughArguments (r.l, id,n,nargs,expected_args)) in
