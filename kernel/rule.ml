open Basic
open Format
open Term

type pattern =
  | Var         of loc * ident * int * pattern list (* Y x1 ... xn *)
  | Pattern     of loc * name * pattern list
  | Lambda      of loc * ident * pattern
  | Brackets    of term

type wf_pattern =
  | LJoker
  | LVar         of ident * int * int list
  | LLambda      of ident * wf_pattern
  | LPattern     of name * wf_pattern array
  | LBoundVar    of ident * int * wf_pattern array

type rule_name = Delta of name | Gamma of bool * name

type 'a rule =
  {
    name: rule_name;
    ctx: 'a;
    pat: pattern;
    rhs:term
  }

type untyped_rule = untyped_context rule

type typed_rule = typed_context rule

(* TODO : maybe replace constr by Linearity | Bracket and constr list by a constr Map.t *)
type constr =
  | Linearity of int * int
  | Bracket   of int * term

type rule_infos = {
<<<<<<< HEAD
  l           : loc;
  name        : rule_name;
  ctx         : typed_context;
  cst         : name;
  args        : pattern list;
  rhs         : term;
  esize       : int;
  pats        : wf_pattern array;
=======
  l : loc;
  name : rule_name ;
  cst : name;
  args : pattern list;
  rhs : term;
  esize : int;
  pats : wf_pattern array;
>>>>>>> 64ca1c47
  constraints : constr list;
}

let pattern_of_rule_infos r = Pattern (r.l,r.cst,r.args)

type rule_error =
  | BoundVariableExpected of pattern
  | DistinctBoundVariablesExpected of loc * ident
  | VariableBoundOutsideTheGuard of term
<<<<<<< HEAD
  | UnboundVariable of loc * ident * pattern (* FIXME: this exception seems never to be raised *)
=======
  | UnboundVariable of loc * ident * pattern
  (* FIXME : this exception seems never to be raised *)
>>>>>>> 64ca1c47
  | AVariableIsNotAPattern of loc * ident
  | NonLinearRule of untyped_rule
  | NotEnoughArguments of loc * ident * int * int * int
  | NonLinearNonEqArguments of loc * ident
  (* FIXME: the reason for this exception should be formalized on paper ! *)

exception RuleExn of rule_error

let rec pp_pattern out pattern =
  match pattern with
  | Var (_, x, n, []) -> fprintf out "%a[%i]" pp_ident x n
  | Var (_, x, n, lst) -> fprintf out "%a[%i] %a" pp_ident x n (pp_list " " pp_pattern_wp) lst
  | Pattern (_, n,[]) -> fprintf out "%a" pp_name n
  | Pattern (_, n, pats) ->
    fprintf out "%a %a" pp_name n (pp_list " " pp_pattern_wp) pats
  | Lambda (_, x, p) -> fprintf out "%a => %a" pp_ident x pp_pattern p
  | Brackets t -> fprintf out "{ %a }" pp_term t

and pp_pattern_wp out pattern =
  match pattern with
  | Var (_, _, _, _::_) | Pattern _ | Lambda _ as p -> fprintf out "(%a)" pp_pattern p
  | p -> pp_pattern out p

let rec pp_wf_pattern fmt wf_pattern =
  match wf_pattern with
  | LJoker -> fprintf fmt "_"
  | LVar (x, n, []) -> fprintf fmt "%a[%i]" pp_ident x n
  | LVar (x, n, lst) ->
    fprintf fmt "%a[%i] %a" pp_ident x n (pp_list " " pp_print_int) lst
  | LPattern (n, pats) when Array.length pats = 0 -> fprintf fmt "%a" pp_name n
  | LPattern (n, pats) ->
    fprintf fmt "%a %a" pp_name n
      (pp_list " " pp_wf_pattern_wp) (Array.to_list pats)
  | LLambda (x, p) -> fprintf fmt "%a => %a" pp_ident x pp_wf_pattern p
  | LBoundVar(x, n, pats) when Array.length pats = 0 -> fprintf fmt "%a[%i]" pp_ident x n
  | LBoundVar(x,n, pats) ->
    fprintf fmt "%a[%i] %a" pp_ident x n (pp_list " " pp_wf_pattern_wp) (Array.to_list pats)

and pp_wf_pattern_wp fmt wf_pattern =
  match wf_pattern with
  | LVar(_, _, _::_) | LPattern _ | LLambda _ as p -> fprintf fmt "(%a)" pp_wf_pattern p
  | _ -> pp_wf_pattern fmt wf_pattern

let get_loc_pat = function
  | Var (l,_,_,_) | Pattern (l,_,_)
  | Lambda (l,_,_) -> l
  | Brackets t -> get_loc t

let pp_untyped_context fmt ctx =
  pp_list ", " (fun out (_,x) ->
      fprintf fmt "%a" pp_ident x) fmt (List.rev ctx)


let pp_typed_context fmt ctx =
  pp_list ".\n" (fun fmtt (_,x,ty) ->
                   fprintf fmt "%a: %a" pp_ident x pp_term ty )
    fmt (List.rev ctx)

let pp_rule_name fmt rule_name =
  let sort,n =
    match rule_name with
    | Delta(n) -> "Delta", n
    | Gamma(b,n) ->
      if b then
        "Gamma", n
      else
        "Gamma (default)", n
  in
  fprintf fmt "%s: %a" sort pp_name n

(* FIXME: factorize this function with the follozing one *)
let pp_untyped_rule fmt (rule:untyped_rule) =
  fprintf fmt " {%a} [%a] %a --> %a"
    pp_untyped_context rule.ctx
    pp_pattern rule.pat
    pp_term rule.rhs
    pp_rule_name rule.name

let pp_typed_rule fmt (rule:typed_rule) =
  fprintf fmt " {%a} [%a] %a --> %a"
    pp_typed_context rule.ctx
    pp_pattern rule.pat
    pp_term rule.rhs
    pp_rule_name rule.name

(* FIXME: do not print all the informations because it is used in utils/errors *)
let pp_rule_infos out r =
  let rule = { name = r.name;
               ctx = [];
               (* TODO: here infer context from named variable inside left hand side pattern *)
               pat = pattern_of_rule_infos r;
               rhs = r.rhs } in
  pp_untyped_rule out rule

let pattern_to_term p =
  let rec aux k = function
    | Brackets t -> t
    | Pattern (l,n,[]) -> mk_Const l n
    | Var (l,x,n,[]) -> mk_DB l x n
    | Pattern (l,n,a::args) ->
        mk_App (mk_Const l n) (aux k a) (List.map (aux k) args)
    | Var (l,x,n,a::args) ->
        mk_App (mk_DB l x n) (aux k a) (List.map (aux k) args)
    | Lambda (l,x,pat) -> mk_Lam l x None (aux (k+1) pat)
  in
  aux 0 p

type pattern_info =
  {
    constraints  : constr list;
    context_size : int;
    arity        : int array
  }

(* ************************************************************************** *)


(* ************************************************************************** *)

let allow_non_linear = ref false

let bracket_ident = mk_ident "{_}"  (* FIXME: can this be replaced by dmark? *)

let rec all_distinct = function
  | [] -> true
  | hd::tl -> if List.mem hd tl then false else all_distinct tl

module IntHashtbl =
  Hashtbl.Make(struct
    type t = int
    let equal i j = i=j
    let hash i = i land max_int
  end
  )

(* TODO : cut this function in smaller ones *)
(** [check_patterns size pats] checks that the given pattern is a well formed
Miller pattern in a context of size [size] and linearizes it.

More precisely:
- Context variables are exclusively applied to distinct locally bound variables
- Occurences of each context variable are all applied to the same number of arguments

Returns the representation of the corresponding linear well formed pattern
together with extracted pattern information:
- Convertibility constraints from non-linearity and brackets
- Size of generated context
- Arity infered for all context variables
*)
let check_patterns (esize:int) (pats:pattern list) : wf_pattern list * pattern_info =
  let constraints  = ref [] in
  let context_size = ref esize in
  let arity = IntHashtbl.create 10 in
  let fresh_var ar = (* DB indice for a fresh context variable with given arity *)
    IntHashtbl.add arity !context_size ar;
    incr context_size;
    !context_size - 1 in
  let extract_db k pat =
    match pat with
    | Var (_,_,n,[]) when n<k -> n
    | p -> raise (RuleExn (BoundVariableExpected p))
  in
  let rec aux (k:int) (pat:pattern) : wf_pattern =
    match pat with
    | Lambda (l,x,p) -> LLambda (x, aux (k+1) p)
    | Var (l,x,n,args) when n<k ->
      LBoundVar(x, n, Array.of_list (List.map (aux k) args))
    | Var (l,x,n,args) (* Context variable (n>=k)  *) ->
      (* Miller variables should only be applied to locally bound variables *)
      let args' = List.map (extract_db k) args in
      (* Miller variables should be applied to distinct variables *)
      if not (all_distinct args')
      then raise (RuleExn (DistinctBoundVariablesExpected (l,x)));
      let nb_args' = List.length args' in
      if IntHashtbl.mem arity (n-k)
      then
        if nb_args' <> IntHashtbl.find arity (n-k)
        then raise (RuleExn (NonLinearNonEqArguments(l,x)))
        else
          let nvar = fresh_var nb_args' in 
          constraints := Linearity(nvar, n-k) :: !constraints;
          LVar(x, nvar + k, args')
      else
        let _ = IntHashtbl.add arity (n-k) nb_args' in
        LVar(x,n,args')
    | Brackets t ->
      let unshifted =
        try Subst.unshift k t
        with Subst.UnshiftExn -> raise (RuleExn (VariableBoundOutsideTheGuard t))
      in
      let nvar = fresh_var 0 in
      constraints := Bracket (nvar, unshifted) :: !constraints;
      LVar(bracket_ident, nvar + k, [])
    | Pattern (_,n,args) -> LPattern(n, Array.of_list  (List.map (aux k) args))
  in
  let wf_pats = List.map (aux 0) pats in
  ( wf_pats
  , { context_size = !context_size;
      constraints = !constraints;
      arity = Array.init !context_size (fun i -> IntHashtbl.find arity i)
    } )

(* Checks that the lhs variables are applied to enough arguments *)
let check_nb_args (arity:int array) (rhs:term) : unit =
  let check l id n k nargs =
    let expected_args = arity.(n-k) in
    if nargs < expected_args
    then raise (RuleExn (NotEnoughArguments (l,id,n,nargs,expected_args))) in
  let rec aux k = function
    | Kind | Type _ | Const _ -> ()
    | DB (l,id,n) ->
      if n >= k then check l id n k 0
    | App(DB(l,id,n),a1,args) when n>=k ->
      check l id n k (List.length args + 1);
      List.iter (aux k) (a1::args)
    | App (f,a1,args) -> List.iter (aux k) (f::a1::args)
    | Lam (_,_,None,b) -> aux (k+1) b
    | Lam (_,_,Some a,b) | Pi (_,_,a,b) -> (aux k a;  aux (k+1) b)
  in
  aux 0 rhs

<<<<<<< HEAD
let to_rule_infos (r:typed_rule) : (rule_infos,rule_error) error =
  let is_linear = List.for_all (function Linearity _ -> false | _ -> true) in
=======
let to_rule_infos (r:untyped_rule) : (rule_infos,rule_error) error =
  let rec is_linear = function
    | [] -> true
    | (Bracket _)::tl -> is_linear tl
    | (Linearity _)::tl -> false
  in
>>>>>>> 64ca1c47
  try
    begin
      let esize = List.length r.ctx in
      let (l,cst,args) = match r.pat with
        | Pattern (l,cst,args) -> (l, cst, args)
        | Var (l,x,_,_) -> raise (RuleExn (AVariableIsNotAPattern (l,x)))
        | Lambda _ | Brackets _ -> assert false (* already raised at the parsing level *)
      in
<<<<<<< HEAD
      let (pats2,infos) = check_patterns  esize args in
      
      (* Checking that Miller variable are correctly applied in lhs *)
      check_nb_args infos.arity r.rhs;
      
      (* Checking if pattern has linearity constraints *)
      if not (is_linear infos.constraints)
      then
        if !allow_non_linear
        then debug 1 "Non-linear Rewrite Rule detected"
        else raise (RuleExn (NonLinearRule r));
      
      OK { l ; name = r.name ; ctx = r.ctx ; cst ; args ; rhs = r.rhs ;
           esize = infos.context_size ;
           pats = Array.of_list pats2 ;
           constraints = infos.constraints ; }
=======
      let nb_args = get_nb_args esize r.pat in
      ignore(check_nb_args nb_args r.rhs);
      let (esize2,pats2,cstr) = check_patterns  esize args in
      let is_nl = not (is_linear cstr) in
      if is_nl && (not !allow_non_linear) then
        Err (NonLinearRule r)
      else
        let () = if is_nl then debug 1 "Non-linear Rewrite Rule detected" in
        OK { l ; name = r.name ; cst ; args ; rhs = r.rhs ;
             esize = esize2 ;
             pats = Array.of_list pats2 ;
             constraints = cstr ; }
>>>>>>> 64ca1c47
    end
  with
    RuleExn e -> Err e<|MERGE_RESOLUTION|>--- conflicted
+++ resolved
@@ -35,43 +35,28 @@
   | Bracket   of int * term
 
 type rule_infos = {
-<<<<<<< HEAD
   l           : loc;
   name        : rule_name;
-  ctx         : typed_context;
   cst         : name;
   args        : pattern list;
   rhs         : term;
   esize       : int;
   pats        : wf_pattern array;
-=======
-  l : loc;
-  name : rule_name ;
-  cst : name;
-  args : pattern list;
-  rhs : term;
-  esize : int;
-  pats : wf_pattern array;
->>>>>>> 64ca1c47
   constraints : constr list;
 }
 
 let pattern_of_rule_infos r = Pattern (r.l,r.cst,r.args)
 
 type rule_error =
-  | BoundVariableExpected of pattern
+  | BoundVariableExpected          of pattern
   | DistinctBoundVariablesExpected of loc * ident
-  | VariableBoundOutsideTheGuard of term
-<<<<<<< HEAD
-  | UnboundVariable of loc * ident * pattern (* FIXME: this exception seems never to be raised *)
-=======
-  | UnboundVariable of loc * ident * pattern
+  | VariableBoundOutsideTheGuard   of term
+  | UnboundVariable                of loc * ident * pattern
   (* FIXME : this exception seems never to be raised *)
->>>>>>> 64ca1c47
-  | AVariableIsNotAPattern of loc * ident
-  | NonLinearRule of untyped_rule
-  | NotEnoughArguments of loc * ident * int * int * int
-  | NonLinearNonEqArguments of loc * ident
+  | AVariableIsNotAPattern         of loc * ident
+  | NonLinearRule                  of untyped_rule
+  | NotEnoughArguments             of loc * ident * int * int * int
+  | NonLinearNonEqArguments        of loc * ident
   (* FIXME: the reason for this exception should be formalized on paper ! *)
 
 exception RuleExn of rule_error
@@ -289,17 +274,8 @@
   in
   aux 0 rhs
 
-<<<<<<< HEAD
-let to_rule_infos (r:typed_rule) : (rule_infos,rule_error) error =
+let to_rule_infos (r:untyped_rule) : (rule_infos,rule_error) error =
   let is_linear = List.for_all (function Linearity _ -> false | _ -> true) in
-=======
-let to_rule_infos (r:untyped_rule) : (rule_infos,rule_error) error =
-  let rec is_linear = function
-    | [] -> true
-    | (Bracket _)::tl -> is_linear tl
-    | (Linearity _)::tl -> false
-  in
->>>>>>> 64ca1c47
   try
     begin
       let esize = List.length r.ctx in
@@ -308,7 +284,6 @@
         | Var (l,x,_,_) -> raise (RuleExn (AVariableIsNotAPattern (l,x)))
         | Lambda _ | Brackets _ -> assert false (* already raised at the parsing level *)
       in
-<<<<<<< HEAD
       let (pats2,infos) = check_patterns  esize args in
       
       (* Checking that Miller variable are correctly applied in lhs *)
@@ -321,24 +296,10 @@
         then debug 1 "Non-linear Rewrite Rule detected"
         else raise (RuleExn (NonLinearRule r));
       
-      OK { l ; name = r.name ; ctx = r.ctx ; cst ; args ; rhs = r.rhs ;
+      OK { l ; name = r.name ; cst ; args ; rhs = r.rhs ;
            esize = infos.context_size ;
            pats = Array.of_list pats2 ;
            constraints = infos.constraints ; }
-=======
-      let nb_args = get_nb_args esize r.pat in
-      ignore(check_nb_args nb_args r.rhs);
-      let (esize2,pats2,cstr) = check_patterns  esize args in
-      let is_nl = not (is_linear cstr) in
-      if is_nl && (not !allow_non_linear) then
-        Err (NonLinearRule r)
-      else
-        let () = if is_nl then debug 1 "Non-linear Rewrite Rule detected" in
-        OK { l ; name = r.name ; cst ; args ; rhs = r.rhs ;
-             esize = esize2 ;
-             pats = Array.of_list pats2 ;
-             constraints = cstr ; }
->>>>>>> 64ca1c47
     end
   with
     RuleExn e -> Err e