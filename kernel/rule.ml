--- conflicted
+++ resolved
@@ -44,6 +44,7 @@
 type rule_infos = {
   l           : loc;
   name        : rule_name;
+  linear      : bool;
   cst         : name;
   args        : pattern list;
   rhs         : term;
@@ -124,22 +125,7 @@
 
 let get_loc_rule r = get_loc_pat r.pat
 
-<<<<<<< HEAD
-let pp_typed_var fmt (a,b) = fprintf fmt "%a : %a" pp_ident a pp_term b
-let pp_typed_context   fmt ctx =
-  fprintf fmt "[%a]" (pp_list ", " pp_typed_var) (List.rev (List.map (fun (_,a,b) -> (a,b)) ctx))
-
-let pp_rule_name fmt rule_name =
-  let sort,n =
-    match rule_name with
-    | Delta(n)        -> "Delta"          , n
-    | Gamma(true , n) -> "Gamma"          , n
-    | Gamma(false, n) -> "Gamma (default)", n
-  in
-  fprintf fmt "%s: %a" sort pp_name n
-=======
 let pp_typed_ident fmt (id,ty) = Format.fprintf fmt "%a:%a" pp_ident id pp_term ty
->>>>>>> c7e76c7f
 
 let pp_context pp_i fmt l = fprintf fmt "[%a]" (pp_list ", " pp_i) (List.rev l)
 
@@ -228,12 +214,7 @@
   let constraints  = ref [] in
   let context_size = ref esize in
   let arity = IntHashtbl.create 10 in
-  let fresh_var ar = (* DB indice for a fresh context variable with given arity *)
-    IntHashtbl.add arity !context_size ar;
-    incr context_size;
-    !context_size - 1 in
-  let extract_db k pat =
-    match pat with
+  let extract_db k = function
     | Var (_,_,n,[]) when n<k -> n
     | p -> raise (RuleError (BoundVariableExpected p))
   in
@@ -250,28 +231,20 @@
       then raise (RuleError (DistinctBoundVariablesExpected (l,x)));
       let nb_args' = List.length args' in
       if IntHashtbl.mem arity (n-k)
-      then if nb_args' <> IntHashtbl.find arity (n-k)
-<<<<<<< HEAD
-        then raise (RuleExn (NonLinearNonEqArguments(l,x)))
+      then
+        if nb_args' <> IntHashtbl.find arity (n-k)
+        then raise (RuleError (NonLinearNonEqArguments(l,x)))
         else linear := false
       else IntHashtbl.add arity (n-k) nb_args';
       LVar(x,n,args')
-=======
-        then raise (RuleError (NonLinearNonEqArguments(l,x)))
-        else
-          let nvar = fresh_var nb_args' in
-          constraints := Linearity(nvar, n-k) :: !constraints;
-          LVar(x, nvar + k, args')
-      else
-        let _ = IntHashtbl.add arity (n-k) nb_args' in
-        LVar(x,n,args')
->>>>>>> c7e76c7f
     | Brackets t ->
       let unshifted =
         try Subst.unshift k t
         with Subst.UnshiftExn -> raise (RuleError (VariableBoundOutsideTheGuard t))
       in
-      let nvar = fresh_var 0 in
+      IntHashtbl.add arity !context_size 0;  (* Brackets are variable with arity 0 *)
+      incr context_size;
+      let nvar = !context_size - 1 in (* DB indice for a fresh context variable *)
       constraints := (nvar, unshifted) :: !constraints;
       LVar(bracket_ident, nvar + k, [])
     | Pattern (_,n,args) -> LPattern(n, Array.of_list  (List.map (aux k) args))
@@ -291,43 +264,12 @@
     | Var (l,x,_,_) -> raise (RuleError (AVariableIsNotAPattern (l,x)))
     | Lambda _ | Brackets _ -> assert false (* already raised at the parsing level *)
   in
-<<<<<<< HEAD
-  aux 0 rhs
-
-let to_rule_infos (r:untyped_rule) : (rule_infos,rule_error) error =
-  try
-    let esize = List.length r.ctx in
-    let (l,cst,args) = match r.pat with
-      | Pattern (l,cst,args) -> (l, cst, args)
-      | Var (l,x,_,_) -> raise (RuleExn (AVariableIsNotAPattern (l,x)))
-      | Lambda _ | Brackets _ -> assert false (* already raised at the parsing level *)
-    in
-    let (pats2,infos) = check_patterns esize args in
-    
-    (* Checking that Miller variable are correctly applied in lhs *)
-    check_nb_args infos.arity r.rhs;
-    
-    (* Checking if pattern has linearity constraints *)
-    if not infos.linear
-    then
-      if !allow_non_linear
-      then Debug.(debug d_rule "Non-linear Rewrite Rule detected")
-      else raise (RuleExn (NonLinearRule r));
-    
-    OK { l ; name = r.name ; cst ; args ; rhs = r.rhs ;
-         esize = infos.context_size ;
-         pats = Array.of_list pats2 ;
-         constraints = infos.constraints ; }
-  with
-    RuleExn e -> Err e
-=======
   let (pats2,infos) = check_patterns esize args in
   { l ;
-    name = r.name ;
+    name = r.name ; linear = infos.linear;
     cst ; args ; rhs = r.rhs ;
     esize = infos.context_size ;
     pats = Array.of_list pats2 ;
     arity = infos.arity ;
     constraints = infos.constraints
-  }
->>>>>>> c7e76c7f
+  }