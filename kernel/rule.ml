open Basic
open Format
open Term

type pattern =
  | Var      of loc * ident * int * pattern list (* Y x1 ... xn *)
  | Pattern  of loc * name * pattern list
  | Lambda   of loc * ident * pattern
  | Brackets of term

type wf_pattern =
  | LJoker
  | LVar      of ident * int * int list
  | LLambda   of ident * wf_pattern
  | LPattern  of name * wf_pattern array
  | LBoundVar of ident * int * wf_pattern array
  | LACSet    of name * wf_pattern list

type rule_name = Delta of name | Gamma of bool * name

type 'a rule =
  {
    name: rule_name;
    ctx: 'a;
    pat: pattern;
    rhs:term
  }

type untyped_rule = untyped_context rule

type typed_rule = typed_context rule

<<<<<<< HEAD
type constr = int * term

let pp_constr fmt (i,t) = fprintf fmt "%i =b %a" i pp_term t

type rule_infos = {
  l      : loc;
  name   : rule_name ;
  ctx    : typed_context;
  cst    : name;
  args   : pattern list;
  rhs    : term;
  esize  : int;
  l_args : wf_pattern array;
=======
(* TODO : maybe replace constr by Linearity | Bracket and constr list by a constr Map.t *)
type constr =
  | Linearity of int * int
  | Bracket   of int * term

type rule_infos = {
  l           : loc;
  name        : rule_name;
  cst         : name;
  args        : pattern list;
  rhs         : term;
  esize       : int;
  pats        : wf_pattern array;
>>>>>>> 8c181bf1
  constraints : constr list;
}

let infer_rule_context ri =
  let res = Array.make ri.esize (mk_ident "_") in
  let rec aux k = function
  | LJoker -> ()
  | LVar (name,n,args) -> res.(n-k) <- name
  | LLambda (_,body) -> aux (k+1) body
  | LPattern  (_  ,args) -> Array.iter (aux k) args
  | LBoundVar (_,_,args) -> Array.iter (aux k) args
  in
  Array.iter (aux 0) ri.pats;
  List.map (fun i -> (dloc, i)) (Array.to_list res)
  

let pattern_of_rule_infos r = Pattern (r.l,r.cst,r.args)

type rule_error =
  | BoundVariableExpected          of pattern
  | DistinctBoundVariablesExpected of loc * ident
  | VariableBoundOutsideTheGuard   of term
  | UnboundVariable                of loc * ident * pattern
  (* FIXME : this exception seems never to be raised *)
  | AVariableIsNotAPattern         of loc * ident
<<<<<<< HEAD
  | NonLinearRule                  of typed_rule
  | NotEnoughArguments             of loc * ident * int * int * int
=======
  | NonLinearRule                  of untyped_rule
  | NotEnoughArguments             of loc * ident * int * int * int
  | NonLinearNonEqArguments        of loc * ident
  (* FIXME: the reason for this exception should be formalized on paper ! *)
>>>>>>> 8c181bf1

exception RuleExn of rule_error

let rec pp_pattern out pattern =
  match pattern with
  | Var (_, x, n, []) -> fprintf out "%a[%i]" pp_ident x n
  | Var (_, x, n, lst) -> fprintf out "%a[%i] %a" pp_ident x n (pp_list " " pp_pattern_wp) lst
  | Pattern (_, n,[]) -> fprintf out "%a" pp_name n
  | Pattern (_, n, pats) ->
    fprintf out "%a %a" pp_name n (pp_list " " pp_pattern_wp) pats
  | Lambda (_, x, p) -> fprintf out "%a => %a" pp_ident x pp_pattern p
  | Brackets t -> fprintf out "{ %a }" pp_term t

and pp_pattern_wp out pattern =
  match pattern with
  | Var (_, _, _, _::_) | Pattern _ | Lambda _ as p -> fprintf out "(%a)" pp_pattern p
  | p -> pp_pattern out p

let rec pp_wf_pattern fmt wf_pattern =
  match wf_pattern with
  | LJoker -> fprintf fmt "_"
  | LVar (x, n, []) -> fprintf fmt "%a[%i]" pp_ident x n
  | LVar (x, n, lst) ->
    fprintf fmt "%a[%i] %a" pp_ident x n (pp_list " " pp_print_int) lst
  | LPattern (n, pats) when Array.length pats = 0 -> fprintf fmt "%a" pp_name n
  | LPattern (n, pats) -> fprintf fmt "%a %a" pp_name n
                                  (pp_list " " pp_wf_pattern_wp) (Array.to_list pats)
  | LLambda (x, p) -> fprintf fmt "%a => %a" pp_ident x pp_wf_pattern p
  | LBoundVar(x, n, pats) when Array.length pats = 0 -> fprintf fmt "%a[%i]" pp_ident x n
  | LBoundVar(x,n, pats) ->
    fprintf fmt "%a[%i] %a" pp_ident x n (pp_list " " pp_wf_pattern_wp) (Array.to_list pats)
  | LACSet(cst,l) ->
     fprintf fmt "%a{%a}" pp_name cst (pp_list "; " pp_wf_pattern_wp) l

and pp_wf_pattern_wp fmt wf_pattern =
  match wf_pattern with
  | LVar(_, _, _::_) | LPattern _ | LLambda _ as p -> fprintf fmt "(%a)" pp_wf_pattern p
  | _ -> pp_wf_pattern fmt wf_pattern

let get_loc_pat = function
  | Var (l,_,_,_) | Pattern (l,_,_)
  | Lambda (l,_,_) -> l
  | Brackets t -> get_loc t

let pp_idents fmt l = fprintf fmt "[%a]" (pp_list ", " pp_ident) (List.rev l)
let pp_untyped_context fmt ctx = pp_idents fmt (List.map snd                ctx)
let pp_typed_context   fmt ctx = pp_idents fmt (List.map (fun (_,a,_) -> a) ctx)

let pp_rule_name fmt rule_name =
  let sort,n =
    match rule_name with
    | Delta(n)        -> "Delta"          , n
    | Gamma(true , n) -> "Gamma"          , n
    | Gamma(false, n) -> "Gamma (default)", n
  in
  fprintf fmt "%s: %a" sort pp_name n

(* FIXME: factorize this function with the follozing one *)
let pp_untyped_rule fmt (rule:untyped_rule) =
  fprintf fmt " {%a} [%a] %a --> %a"
    pp_rule_name rule.name
    pp_untyped_context rule.ctx
    pp_pattern rule.pat
    pp_term rule.rhs

let pp_typed_rule fmt (rule:typed_rule) =
  fprintf fmt " {%a} [%a] %a --> %a"
    pp_rule_name rule.name
    pp_typed_context rule.ctx
    pp_pattern rule.pat
    pp_term rule.rhs

(* FIXME: do not print all the informations because it is used in utils/errors *)
let pp_rule_infos out r =
  pp_untyped_rule out
    { name = r.name;
      ctx = infer_rule_context r;
      pat = pattern_of_rule_infos r;
      rhs = r.rhs
    }
    
let pattern_to_term p =
  let rec aux k = function
    | Brackets t         -> t
    | Pattern (l,n,args) -> mk_App2 (mk_Const l n) (List.map (aux k) args)
    | Var (l,x,n,args)   -> mk_App2 (mk_DB  l x n) (List.map (aux k) args)
    | Lambda (l,x,pat)   -> mk_Lam l x None (aux (k+1) pat)
  in
  aux 0 p

type pattern_info =
  {
    constraints  : constr list;
    context_size : int;
    arity        : int array
  }

(* ************************************************************************** *)


(* ************************************************************************** *)

let allow_non_linear = ref false

<<<<<<< HEAD
(* TODO : cut this function in smaller ones *)
(** This function checks that the pattern is a Miller pattern and extracts
 * bracket constraints from a list of patterns. *)
let check_patterns (esize:int) (pats:pattern list) : int * wf_pattern list * constr list * bool =
  let br = mk_ident "{_}" in  (* FIXME : can be replaced by dmark? *)
  let linear = ref true in
  let rec all_distinct l =
    match l with
    | [] -> true
    | hd::tl -> if List.mem hd tl then false else all_distinct tl
  in
=======
let bracket_ident = mk_ident "{_}"  (* FIXME: can this be replaced by dmark? *)

let rec all_distinct = function
  | [] -> true
  | hd::tl -> if List.mem hd tl then false else all_distinct tl

module IntHashtbl =
  Hashtbl.Make(struct
    type t = int
    let equal i j = i=j
    let hash i = i land max_int
  end
  )

(* TODO : cut this function in smaller ones *)
(** [check_patterns size pats] checks that the given pattern is a well formed
Miller pattern in a context of size [size] and linearizes it.

More precisely:
- Context variables are exclusively applied to distinct locally bound variables
- Occurences of each context variable are all applied to the same number of arguments

Returns the representation of the corresponding linear well formed pattern
together with extracted pattern information:
- Convertibility constraints from non-linearity and brackets
- Size of generated context
- Arity infered for all context variables
*)
let check_patterns (esize:int) (pats:pattern list) : wf_pattern list * pattern_info =
  let constraints  = ref [] in
  let context_size = ref esize in
  let arity = IntHashtbl.create 10 in
  let fresh_var ar = (* DB indice for a fresh context variable with given arity *)
    IntHashtbl.add arity !context_size ar;
    incr context_size;
    !context_size - 1 in
>>>>>>> 8c181bf1
  let extract_db k pat =
    match pat with
    | Var (_,_,n,[]) when n<k -> n
    | p -> raise (RuleExn (BoundVariableExpected p))
  in
  let rec aux (k:int) (pat:pattern) : wf_pattern =
    match pat with
    | Lambda (l,x,p) -> LLambda (x, aux (k+1) p)
    | Var (l,x,n,args) when n<k ->
<<<<<<< HEAD
      let (args2,s2) = fold_map (aux k) s args in
      ( LBoundVar (x,n,Array.of_list args2) , s2 )
    | Var (l,x,n,args) (* n>=k *) ->
      (* In a Miller pattern, higher order variables should be applied only to bound variables *)
       let args' = List.map (extract_db k) args in
       let wf_pat = LVar(x,n,args') in
      (* In a Miller pattern higher order variables should be applied to distinct variables *)
      if all_distinct args' then
        if IntSet.mem (n-k) s.seen
        then ( linear := false;
               (wf_pat, s) )
        else (wf_pat, { s with seen=IntSet.add (n-k) s.seen; } )
=======
      LBoundVar(x, n, Array.of_list (List.map (aux k) args))
    | Var (l,x,n,args) (* Context variable (n>=k)  *) ->
      (* Miller variables should only be applied to locally bound variables *)
      let args' = List.map (extract_db k) args in
      (* Miller variables should be applied to distinct variables *)
      if not (all_distinct args')
      then raise (RuleExn (DistinctBoundVariablesExpected (l,x)));
      let nb_args' = List.length args' in
      if IntHashtbl.mem arity (n-k)
      then
        if nb_args' <> IntHashtbl.find arity (n-k)
        then raise (RuleExn (NonLinearNonEqArguments(l,x)))
        else
          let nvar = fresh_var nb_args' in 
          constraints := Linearity(nvar, n-k) :: !constraints;
          LVar(x, nvar + k, args')
>>>>>>> 8c181bf1
      else
        let _ = IntHashtbl.add arity (n-k) nb_args' in
        LVar(x,n,args')
    | Brackets t ->
<<<<<<< HEAD
      begin
        try
          let fvar = s.next_fvar in
          let wf_pat = LVar(br,fvar+k,[]) in
          let constraints = {s with
                             next_fvar=(s.next_fvar+1);
                             cstr=(fvar, Subst.unshift k t)::(s.cstr)} in
          (wf_pat, constraints)
        with
        | Subst.UnshiftExn -> raise (RuleExn (VariableBoundOutsideTheGuard t))
      end
    | Pattern (_,n,args) ->
      let (args2,s2) = (fold_map (aux k) s args) in
      ( LPattern(n,Array.of_list args2) , s2 )
  in
  let lin_infos = {next_fvar = esize; cstr = []; seen = IntSet.empty; } in
  let (pats,r) = fold_map (aux 0) lin_infos pats in
  ( r.next_fvar , pats , r.cstr, !linear )

(* For each matching variable count the number of arguments *)
let get_nb_args (esize:int) (p:pattern) : int array =
  let arr = Array.make esize (-1) in (* -1 means +inf *)
  let min a b = if a < 0 then b else min a b in
  let rec aux k = function
    | Brackets _ -> ()
    | Var (_,_,n,args) ->
      if n < k (* If the variable is locally bound.  *)
      then List.iter (aux k) args
      else arr.(n-k) <- min (arr.(n-k)) (List.length args)
    | Lambda (_,_,pp) -> aux (k+1) pp
    | Pattern (_,_,args) -> List.iter (aux k) args
  in
  aux 0 p;
  arr

(* Checks that the variables are applied to enough arguments *)
let check_nb_args (nb_args:int array) (te:term) : unit =
  let rec aux k = function
    | DB (l,id,n) when n >= k && nb_args.(n-k) > 0 ->
      raise (RuleExn (NotEnoughArguments (l,id,n,0,nb_args.(n-k))))
=======
      let unshifted =
        try Subst.unshift k t
        with Subst.UnshiftExn -> raise (RuleExn (VariableBoundOutsideTheGuard t))
      in
      let nvar = fresh_var 0 in
      constraints := Bracket (nvar, unshifted) :: !constraints;
      LVar(bracket_ident, nvar + k, [])
    | Pattern (_,n,args) -> LPattern(n, Array.of_list  (List.map (aux k) args))
  in
  let wf_pats = List.map (aux 0) pats in
  ( wf_pats
  , { context_size = !context_size;
      constraints = !constraints;
      arity = Array.init !context_size (fun i -> IntHashtbl.find arity i)
    } )

(* Checks that the lhs variables are applied to enough arguments *)
let check_nb_args (arity:int array) (rhs:term) : unit =
  let check l id n k nargs =
    let expected_args = arity.(n-k) in
    if nargs < expected_args
    then raise (RuleExn (NotEnoughArguments (l,id,n,nargs,expected_args))) in
  let rec aux k = function
    | Kind | Type _ | Const _ -> ()
    | DB (l,id,n) ->
      if n >= k then check l id n k 0
>>>>>>> 8c181bf1
    | App(DB(l,id,n),a1,args) when n>=k ->
      check l id n k (List.length args + 1);
      List.iter (aux k) (a1::args)
    | App (f,a1,args) -> List.iter (aux k) (f::a1::args)
    | Lam (_,_,None,b) -> aux (k+1) b
    | Lam (_,_,Some a,b) | Pi (_,_,a,b) -> (aux k a;  aux (k+1) b)
    | _ -> ()
  in
<<<<<<< HEAD
  aux 0 te

let to_rule_infos (r : typed_rule) : (rule_infos,rule_error) error =
  try
    let esize = List.length r.ctx in
    let (l,cst,args) = match r.pat with
      | Pattern (l,cst,args) -> (l, cst, args)
      | Var (l,x,_,_) -> raise (RuleExn (AVariableIsNotAPattern (l,x)))
      | Lambda _ | Brackets _ -> assert false (* already raised at the parsing level *)
    in
    let nb_args = get_nb_args esize r.pat in
    ignore(check_nb_args nb_args r.rhs);
    let (esize2,pats2,cstr,is_linear) = check_patterns esize args in
    if not is_linear && (not !allow_non_linear)
    then raise( RuleExn (NonLinearRule r) );
    if not is_linear
    then debug 1 "Non-linear Rewrite Rule detected";
    OK { l ; name = r.name ; ctx = r.ctx ; cst ; args ; rhs = r.rhs ;
         esize = esize2 ;
         l_args = Array.of_list pats2 ;
         constraints = cstr ; }
=======
  aux 0 rhs

let to_rule_infos (r:untyped_rule) : (rule_infos,rule_error) error =
  let is_linear = List.for_all (function Linearity _ -> false | _ -> true) in
  try
    begin
      let esize = List.length r.ctx in
      let (l,cst,args) = match r.pat with
        | Pattern (l,cst,args) -> (l, cst, args)
        | Var (l,x,_,_) -> raise (RuleExn (AVariableIsNotAPattern (l,x)))
        | Lambda _ | Brackets _ -> assert false (* already raised at the parsing level *)
      in
      let (pats2,infos) = check_patterns esize args in
      
      (* Checking that Miller variable are correctly applied in lhs *)
      check_nb_args infos.arity r.rhs;
      
      (* Checking if pattern has linearity constraints *)
      if not (is_linear infos.constraints)
      then
        if !allow_non_linear
        then debug 1 "Non-linear Rewrite Rule detected"
        else raise (RuleExn (NonLinearRule r));
      
      OK { l ; name = r.name ; cst ; args ; rhs = r.rhs ;
           esize = infos.context_size ;
           pats = Array.of_list pats2 ;
           constraints = infos.constraints ; }
    end
>>>>>>> 8c181bf1
  with
    RuleExn e -> Err e<|MERGE_RESOLUTION|>--- conflicted
+++ resolved
@@ -30,25 +30,9 @@
 
 type typed_rule = typed_context rule
 
-<<<<<<< HEAD
 type constr = int * term
 
 let pp_constr fmt (i,t) = fprintf fmt "%i =b %a" i pp_term t
-
-type rule_infos = {
-  l      : loc;
-  name   : rule_name ;
-  ctx    : typed_context;
-  cst    : name;
-  args   : pattern list;
-  rhs    : term;
-  esize  : int;
-  l_args : wf_pattern array;
-=======
-(* TODO : maybe replace constr by Linearity | Bracket and constr list by a constr Map.t *)
-type constr =
-  | Linearity of int * int
-  | Bracket   of int * term
 
 type rule_infos = {
   l           : loc;
@@ -58,22 +42,22 @@
   rhs         : term;
   esize       : int;
   pats        : wf_pattern array;
->>>>>>> 8c181bf1
   constraints : constr list;
 }
 
 let infer_rule_context ri =
   let res = Array.make ri.esize (mk_ident "_") in
   let rec aux k = function
-  | LJoker -> ()
-  | LVar (name,n,args) -> res.(n-k) <- name
-  | LLambda (_,body) -> aux (k+1) body
-  | LPattern  (_  ,args) -> Array.iter (aux k) args
-  | LBoundVar (_,_,args) -> Array.iter (aux k) args
+    | LJoker -> ()
+    | LVar (name,n,args) -> res.(n-k) <- name
+    | LLambda (_,body) -> aux (k+1) body
+    | LPattern  (_  ,args) -> Array.iter (aux k) args
+    | LBoundVar (_,_,args) -> Array.iter (aux k) args
+    | LACSet    (_  ,args) ->  List.iter (aux k) args
   in
   Array.iter (aux 0) ri.pats;
   List.map (fun i -> (dloc, i)) (Array.to_list res)
-  
+
 
 let pattern_of_rule_infos r = Pattern (r.l,r.cst,r.args)
 
@@ -84,15 +68,10 @@
   | UnboundVariable                of loc * ident * pattern
   (* FIXME : this exception seems never to be raised *)
   | AVariableIsNotAPattern         of loc * ident
-<<<<<<< HEAD
-  | NonLinearRule                  of typed_rule
-  | NotEnoughArguments             of loc * ident * int * int * int
-=======
   | NonLinearRule                  of untyped_rule
   | NotEnoughArguments             of loc * ident * int * int * int
   | NonLinearNonEqArguments        of loc * ident
   (* FIXME: the reason for this exception should be formalized on paper ! *)
->>>>>>> 8c181bf1
 
 exception RuleExn of rule_error
 
@@ -187,7 +166,8 @@
   {
     constraints  : constr list;
     context_size : int;
-    arity        : int array
+    arity        : int array;
+    linear       : bool
   }
 
 (* ************************************************************************** *)
@@ -197,19 +177,6 @@
 
 let allow_non_linear = ref false
 
-<<<<<<< HEAD
-(* TODO : cut this function in smaller ones *)
-(** This function checks that the pattern is a Miller pattern and extracts
- * bracket constraints from a list of patterns. *)
-let check_patterns (esize:int) (pats:pattern list) : int * wf_pattern list * constr list * bool =
-  let br = mk_ident "{_}" in  (* FIXME : can be replaced by dmark? *)
-  let linear = ref true in
-  let rec all_distinct l =
-    match l with
-    | [] -> true
-    | hd::tl -> if List.mem hd tl then false else all_distinct tl
-  in
-=======
 let bracket_ident = mk_ident "{_}"  (* FIXME: can this be replaced by dmark? *)
 
 let rec all_distinct = function
@@ -239,6 +206,7 @@
 - Arity infered for all context variables
 *)
 let check_patterns (esize:int) (pats:pattern list) : wf_pattern list * pattern_info =
+  let linear = ref true in
   let constraints  = ref [] in
   let context_size = ref esize in
   let arity = IntHashtbl.create 10 in
@@ -246,7 +214,7 @@
     IntHashtbl.add arity !context_size ar;
     incr context_size;
     !context_size - 1 in
->>>>>>> 8c181bf1
+
   let extract_db k pat =
     match pat with
     | Var (_,_,n,[]) when n<k -> n
@@ -256,20 +224,6 @@
     match pat with
     | Lambda (l,x,p) -> LLambda (x, aux (k+1) p)
     | Var (l,x,n,args) when n<k ->
-<<<<<<< HEAD
-      let (args2,s2) = fold_map (aux k) s args in
-      ( LBoundVar (x,n,Array.of_list args2) , s2 )
-    | Var (l,x,n,args) (* n>=k *) ->
-      (* In a Miller pattern, higher order variables should be applied only to bound variables *)
-       let args' = List.map (extract_db k) args in
-       let wf_pat = LVar(x,n,args') in
-      (* In a Miller pattern higher order variables should be applied to distinct variables *)
-      if all_distinct args' then
-        if IntSet.mem (n-k) s.seen
-        then ( linear := false;
-               (wf_pat, s) )
-        else (wf_pat, { s with seen=IntSet.add (n-k) s.seen; } )
-=======
       LBoundVar(x, n, Array.of_list (List.map (aux k) args))
     | Var (l,x,n,args) (* Context variable (n>=k)  *) ->
       (* Miller variables should only be applied to locally bound variables *)
@@ -279,66 +233,18 @@
       then raise (RuleExn (DistinctBoundVariablesExpected (l,x)));
       let nb_args' = List.length args' in
       if IntHashtbl.mem arity (n-k)
-      then
-        if nb_args' <> IntHashtbl.find arity (n-k)
+      then if nb_args' <> IntHashtbl.find arity (n-k)
         then raise (RuleExn (NonLinearNonEqArguments(l,x)))
-        else
-          let nvar = fresh_var nb_args' in 
-          constraints := Linearity(nvar, n-k) :: !constraints;
-          LVar(x, nvar + k, args')
->>>>>>> 8c181bf1
-      else
-        let _ = IntHashtbl.add arity (n-k) nb_args' in
-        LVar(x,n,args')
+        else linear := false
+      else IntHashtbl.add arity (n-k) nb_args';
+      LVar(x,n,args')
     | Brackets t ->
-<<<<<<< HEAD
-      begin
-        try
-          let fvar = s.next_fvar in
-          let wf_pat = LVar(br,fvar+k,[]) in
-          let constraints = {s with
-                             next_fvar=(s.next_fvar+1);
-                             cstr=(fvar, Subst.unshift k t)::(s.cstr)} in
-          (wf_pat, constraints)
-        with
-        | Subst.UnshiftExn -> raise (RuleExn (VariableBoundOutsideTheGuard t))
-      end
-    | Pattern (_,n,args) ->
-      let (args2,s2) = (fold_map (aux k) s args) in
-      ( LPattern(n,Array.of_list args2) , s2 )
-  in
-  let lin_infos = {next_fvar = esize; cstr = []; seen = IntSet.empty; } in
-  let (pats,r) = fold_map (aux 0) lin_infos pats in
-  ( r.next_fvar , pats , r.cstr, !linear )
-
-(* For each matching variable count the number of arguments *)
-let get_nb_args (esize:int) (p:pattern) : int array =
-  let arr = Array.make esize (-1) in (* -1 means +inf *)
-  let min a b = if a < 0 then b else min a b in
-  let rec aux k = function
-    | Brackets _ -> ()
-    | Var (_,_,n,args) ->
-      if n < k (* If the variable is locally bound.  *)
-      then List.iter (aux k) args
-      else arr.(n-k) <- min (arr.(n-k)) (List.length args)
-    | Lambda (_,_,pp) -> aux (k+1) pp
-    | Pattern (_,_,args) -> List.iter (aux k) args
-  in
-  aux 0 p;
-  arr
-
-(* Checks that the variables are applied to enough arguments *)
-let check_nb_args (nb_args:int array) (te:term) : unit =
-  let rec aux k = function
-    | DB (l,id,n) when n >= k && nb_args.(n-k) > 0 ->
-      raise (RuleExn (NotEnoughArguments (l,id,n,0,nb_args.(n-k))))
-=======
       let unshifted =
         try Subst.unshift k t
         with Subst.UnshiftExn -> raise (RuleExn (VariableBoundOutsideTheGuard t))
       in
       let nvar = fresh_var 0 in
-      constraints := Bracket (nvar, unshifted) :: !constraints;
+      constraints := (nvar, unshifted) :: !constraints;
       LVar(bracket_ident, nvar + k, [])
     | Pattern (_,n,args) -> LPattern(n, Array.of_list  (List.map (aux k) args))
   in
@@ -346,7 +252,8 @@
   ( wf_pats
   , { context_size = !context_size;
       constraints = !constraints;
-      arity = Array.init !context_size (fun i -> IntHashtbl.find arity i)
+      arity = Array.init !context_size (fun i -> IntHashtbl.find arity i);
+      linear = !linear
     } )
 
 (* Checks that the lhs variables are applied to enough arguments *)
@@ -359,19 +266,16 @@
     | Kind | Type _ | Const _ -> ()
     | DB (l,id,n) ->
       if n >= k then check l id n k 0
->>>>>>> 8c181bf1
     | App(DB(l,id,n),a1,args) when n>=k ->
       check l id n k (List.length args + 1);
       List.iter (aux k) (a1::args)
     | App (f,a1,args) -> List.iter (aux k) (f::a1::args)
     | Lam (_,_,None,b) -> aux (k+1) b
     | Lam (_,_,Some a,b) | Pi (_,_,a,b) -> (aux k a;  aux (k+1) b)
-    | _ -> ()
-  in
-<<<<<<< HEAD
-  aux 0 te
-
-let to_rule_infos (r : typed_rule) : (rule_infos,rule_error) error =
+  in
+  aux 0 rhs
+
+let to_rule_infos (r:untyped_rule) : (rule_infos,rule_error) error =
   try
     let esize = List.length r.ctx in
     let (l,cst,args) = match r.pat with
@@ -379,47 +283,21 @@
       | Var (l,x,_,_) -> raise (RuleExn (AVariableIsNotAPattern (l,x)))
       | Lambda _ | Brackets _ -> assert false (* already raised at the parsing level *)
     in
-    let nb_args = get_nb_args esize r.pat in
-    ignore(check_nb_args nb_args r.rhs);
-    let (esize2,pats2,cstr,is_linear) = check_patterns esize args in
-    if not is_linear && (not !allow_non_linear)
-    then raise( RuleExn (NonLinearRule r) );
-    if not is_linear
-    then debug 1 "Non-linear Rewrite Rule detected";
-    OK { l ; name = r.name ; ctx = r.ctx ; cst ; args ; rhs = r.rhs ;
-         esize = esize2 ;
-         l_args = Array.of_list pats2 ;
-         constraints = cstr ; }
-=======
-  aux 0 rhs
-
-let to_rule_infos (r:untyped_rule) : (rule_infos,rule_error) error =
-  let is_linear = List.for_all (function Linearity _ -> false | _ -> true) in
-  try
-    begin
-      let esize = List.length r.ctx in
-      let (l,cst,args) = match r.pat with
-        | Pattern (l,cst,args) -> (l, cst, args)
-        | Var (l,x,_,_) -> raise (RuleExn (AVariableIsNotAPattern (l,x)))
-        | Lambda _ | Brackets _ -> assert false (* already raised at the parsing level *)
-      in
-      let (pats2,infos) = check_patterns esize args in
-      
-      (* Checking that Miller variable are correctly applied in lhs *)
-      check_nb_args infos.arity r.rhs;
-      
-      (* Checking if pattern has linearity constraints *)
-      if not (is_linear infos.constraints)
-      then
-        if !allow_non_linear
-        then debug 1 "Non-linear Rewrite Rule detected"
-        else raise (RuleExn (NonLinearRule r));
-      
-      OK { l ; name = r.name ; cst ; args ; rhs = r.rhs ;
-           esize = infos.context_size ;
-           pats = Array.of_list pats2 ;
-           constraints = infos.constraints ; }
-    end
->>>>>>> 8c181bf1
+    let (pats2,infos) = check_patterns esize args in
+    
+    (* Checking that Miller variable are correctly applied in lhs *)
+    check_nb_args infos.arity r.rhs;
+    
+    (* Checking if pattern has linearity constraints *)
+    if not infos.linear
+    then
+      if !allow_non_linear
+      then debug 1 "Non-linear Rewrite Rule detected"
+      else raise (RuleExn (NonLinearRule r));
+    
+    OK { l ; name = r.name ; cst ; args ; rhs = r.rhs ;
+         esize = infos.context_size ;
+         pats = Array.of_list pats2 ;
+         constraints = infos.constraints ; }
   with
     RuleExn e -> Err e