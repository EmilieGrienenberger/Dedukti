--- conflicted
+++ resolved
@@ -58,28 +58,15 @@
 let infer_rule_context ri =
   let res = Array.make ri.ctx_size (dloc,mk_ident "_",-1) in
   let rec aux k = function
-<<<<<<< HEAD
     | LJoker -> ()
-    | LVar (name,n,args) -> if n>=k then res.(n-k) <- name
+    | LVar (name,n,_) -> if n>=k then res.(n-k) <- (dloc,name,ri.arity.(n-k))
     | LLambda (_,body) -> aux (k+1) body
     | LPattern  (_  ,args) -> Array.iter (aux k) args
     | LBoundVar (_,_,args) -> Array.iter (aux k) args
     | LACSet    (_  ,args) ->  List.iter (aux k) args
   in
   Array.iter (aux 0) ri.pats;
-  List.map (fun i -> (dloc, i)) (Array.to_list res)
-=======
-    (* Since we have the guarantee that every lhs is a Miller pattern,
-       we don't have to study args
-       (they are locally bound variables) *)
-    | Var (_,name,n,_)  -> if n>=k then res.(n-k) <- (dloc,name,ri.arity.(n-k))
-    | Lambda (_,_,body)    -> aux (k+1) body
-    | Pattern (_,_,args)   -> List.iter (aux k) args
-    | Brackets(_)          -> ()
-  in
-  List.iter (aux 0) ri.args;
   Array.to_list res
->>>>>>> dffd4878
 
 
 let pattern_of_rule_infos r = Pattern (r.l,r.cst,r.args)
