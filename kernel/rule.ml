open Basic
open Format
open Term

type pattern =
  | Var      of loc * ident * int * pattern list (* Y x1 ... xn *)
  | Pattern  of loc * name * pattern list
  | Lambda   of loc * ident * pattern
  | Brackets of term

type wf_pattern =
  | LJoker
  | LVar      of ident * int * int list
  | LLambda   of ident * wf_pattern
  | LPattern  of name * wf_pattern array
  | LBoundVar of ident * int * wf_pattern array
  | LACSet    of name * wf_pattern list

type rule_name = Beta | Delta of name | Gamma of bool * name

let rule_name_eq : rule_name -> rule_name -> bool = fun n1 n2 ->
  match n1,n2 with
  | Delta x    , Delta y       -> name_eq x y
  | Gamma (b1,x), Gamma (b2,y) -> b1=b2 && name_eq x y
  | _,_                        -> false

type 'a rule =
  {
    name: rule_name;
    ctx: 'a;
    pat: pattern;
    rhs:term
  }

type untyped_rule = untyped_context rule

type typed_rule = typed_context rule

type constr = int * term

let pp_constr fmt (i,t) = fprintf fmt "%i =b %a" i pp_term t

<<<<<<< HEAD
type rule_infos = {
  l           : loc;
  name        : rule_name;
  linear      : bool;
  cst         : name;
  args        : pattern list;
  rhs         : term;
  esize       : int;
  pats        : wf_pattern array;
  arity       : int array;
  constraints : constr list;
}
=======
type rule_infos =
  {
    l           : loc;
    name        : rule_name;
    cst         : name;
    args        : pattern list;
    rhs         : term;
    ctx_size    : int;
    esize       : int;
    pats        : wf_pattern array;
    arity       : int array;
    constraints : constr list;
  }
>>>>>>> 20e73f1a

let infer_rule_context ri =
  let res = Array.make ri.ctx_size (mk_ident "_") in
  let rec aux k = function
<<<<<<< HEAD
    | LJoker -> ()
    | LVar (name,n,args) -> res.(n-k) <- name
    | LLambda (_,body) -> aux (k+1) body
    | LPattern  (_  ,args) -> Array.iter (aux k) args
    | LBoundVar (_,_,args) -> Array.iter (aux k) args
    | LACSet    (_  ,args) ->  List.iter (aux k) args
=======
    (* Since we have the guarantee that every lhs is a Miller pattern, we don't have to study args
    (they are locally bound variables) *)
    | Var (_,name,n,args)  -> if n>=k then res.(n-k) <- name
    | Lambda (_,_,body)    -> aux (k+1) body
    | Pattern (_,_,args)   -> List.iter (aux k) args
    | Brackets(_)          -> ()
>>>>>>> 20e73f1a
  in
  List.iter (aux 0) ri.args;
  List.map (fun i -> (dloc, i)) (Array.to_list res)


let pattern_of_rule_infos r = Pattern (r.l,r.cst,r.args)

type rule_error =
  | BoundVariableExpected          of pattern
  | DistinctBoundVariablesExpected of loc * ident
  | VariableBoundOutsideTheGuard   of term
  | UnboundVariable                of loc * ident * pattern
  (* FIXME : this exception seems never to be raised *)
  | AVariableIsNotAPattern         of loc * ident
  | NonLinearNonEqArguments        of loc * ident
  (* FIXME: the reason for this exception should be formalized on paper ! *)

exception RuleError of rule_error

let rec pp_pattern out pattern =
  match pattern with
  | Var (_, x, n, []) -> fprintf out "%a[%i]" pp_ident x n
  | Var (_, x, n, lst) -> fprintf out "%a[%i] %a" pp_ident x n (pp_list " " pp_pattern_wp) lst
  | Pattern (_, n,[]) -> fprintf out "%a" pp_name n
  | Pattern (_, n, pats) ->
    fprintf out "%a %a" pp_name n (pp_list " " pp_pattern_wp) pats
  | Lambda (_, x, p) -> fprintf out "%a => %a" pp_ident x pp_pattern p
  | Brackets t -> fprintf out "{ %a }" pp_term t

and pp_pattern_wp out pattern =
  match pattern with
  | Var (_, _, _, _::_) | Pattern _ | Lambda _ as p -> fprintf out "(%a)" pp_pattern p
  | p -> pp_pattern out p

let rec pp_wf_pattern fmt wf_pattern =
  match wf_pattern with
  | LJoker -> fprintf fmt "_"
  | LVar (x, n, []) -> fprintf fmt "%a[%i]" pp_ident x n
  | LVar (x, n, lst) ->
    fprintf fmt "%a[%i] %a" pp_ident x n (pp_list " " pp_print_int) lst
  | LPattern (n, pats) when Array.length pats = 0 -> fprintf fmt "%a" pp_name n
  | LPattern (n, pats) -> fprintf fmt "%a %a" pp_name n
                            (pp_list " " pp_wf_pattern_wp) (Array.to_list pats)
  | LLambda (x, p) -> fprintf fmt "%a => %a" pp_ident x pp_wf_pattern p
  | LBoundVar(x, n, pats) when Array.length pats = 0 -> fprintf fmt "%a[%i]" pp_ident x n
  | LBoundVar(x,n, pats) ->
    fprintf fmt "%a[%i] %a" pp_ident x n (pp_list " " pp_wf_pattern_wp) (Array.to_list pats)
  | LACSet(cst,l) ->
     fprintf fmt "%a{%a}" pp_name cst (pp_list "; " pp_wf_pattern_wp) l

and pp_wf_pattern_wp fmt wf_pattern =
  match wf_pattern with
  | LVar(_, _, _::_) | LPattern _ | LLambda _ as p -> fprintf fmt "(%a)" pp_wf_pattern p
  | _ -> pp_wf_pattern fmt wf_pattern

let get_loc_pat = function
  | Var (l,_,_,_) | Pattern (l,_,_)
  | Lambda (l,_,_) -> l
  | Brackets t -> get_loc t

let get_loc_rule r = get_loc_pat r.pat

let pp_typed_ident fmt (id,ty) = Format.fprintf fmt "%a:%a" pp_ident id pp_term ty

let pp_context pp_i fmt l = fprintf fmt "[%a]" (pp_list ", " pp_i) (List.rev l)

let pp_untyped_context fmt ctx =
  pp_context pp_ident       fmt (List.map snd                      ctx)
let pp_typed_context   fmt ctx =
  pp_context pp_typed_ident fmt (List.map (fun (_,a,ty) -> (a,ty)) ctx)

let pp_rule_name fmt = function
  | Beta            -> fprintf fmt "Beta"
  | Delta(n)        -> fprintf fmt "Delta: %a"           pp_name n
  | Gamma(true , n) -> fprintf fmt "Gamma: %a"           pp_name n
  | Gamma(false, n) -> fprintf fmt "Gamma (default): %a" pp_name n

let pp_rule pp_ctxt fmt (rule:'a rule) =
  fprintf fmt " {%a} [%a] %a --> %a"
    pp_rule_name rule.name
    pp_ctxt rule.ctx
    pp_pattern rule.pat
    pp_term rule.rhs

let pp_untyped_rule = pp_rule pp_untyped_context
let pp_typed_rule   = pp_rule pp_typed_context

(* FIXME: do not print all the informations because it is used in utils/errors *)
let pp_rule_infos out r =
  pp_untyped_rule out
    { name = r.name;
      ctx = infer_rule_context r;
      pat = pattern_of_rule_infos r;
      rhs = r.rhs
    }

let pattern_to_term p =
  let rec aux k = function
    | Brackets t         -> t
    | Pattern (l,n,args) -> mk_App2 (mk_Const l n) (List.map (aux k) args)
    | Var (l,x,n,args)   -> mk_App2 (mk_DB  l x n) (List.map (aux k) args)
    | Lambda (l,x,pat)   -> mk_Lam l x None (aux (k+1) pat)
  in
  aux 0 p

type pattern_info =
  {
    constraints  : constr list;
    context_size : int;
    arity        : int array;
    linear       : bool
  }

(* ************************************************************************** *)


(* ************************************************************************** *)

let bracket_ident = mk_ident "{_}"  (* FIXME: can this be replaced by dmark? *)

let rec all_distinct = function
  | [] -> true
  | hd::tl -> if List.mem hd tl then false else all_distinct tl

module IntHashtbl =
  Hashtbl.Make(struct
    type t = int
    let equal i j = i=j
    let hash i = i land max_int
  end
  )

(* TODO : cut this function in smaller ones *)
(** [check_patterns size pats] checks that the given pattern is a well formed
Miller pattern in a context of size [size] and linearizes it.

More precisely:
- Context variables are exclusively applied to distinct locally bound variables
- Occurences of each context variable are all applied to the same number of arguments

Returns the representation of the corresponding linear well formed pattern
together with extracted pattern information:
- Convertibility constraints from non-linearity and brackets
- Size of generated context
- Arity infered for all context variables
*)
let check_patterns (esize:int) (pats:pattern list) : wf_pattern list * pattern_info =
  let linear = ref true in
  let constraints  = ref [] in
  let context_size = ref esize in
  let arity = IntHashtbl.create 10 in
  let extract_db k = function
    | Var (_,_,n,[]) when n<k -> n
    | p -> raise (RuleError (BoundVariableExpected p))
  in
  let rec aux (k:int) (pat:pattern) : wf_pattern =
    match pat with
    | Lambda (l,x,p) -> LLambda (x, aux (k+1) p)
    | Var (l,x,n,args) when n<k ->
      LBoundVar(x, n, Array.of_list (List.map (aux k) args))
    | Var (l,x,n,args) (* Context variable (n>=k)  *) ->
      (* Miller variables should only be applied to locally bound variables *)
      let args' = List.map (extract_db k) args in
      (* Miller variables should be applied to distinct variables *)
      if not (all_distinct args')
      then raise (RuleError (DistinctBoundVariablesExpected (l,x)));
      let nb_args' = List.length args' in
      if IntHashtbl.mem arity (n-k)
      then
        if nb_args' <> IntHashtbl.find arity (n-k)
        then raise (RuleError (NonLinearNonEqArguments(l,x)))
        else linear := false
      else IntHashtbl.add arity (n-k) nb_args';
      LVar(x,n,args')
    | Brackets t ->
      let unshifted =
        try Subst.unshift k t
        with Subst.UnshiftExn -> raise (RuleError (VariableBoundOutsideTheGuard t))
        (* Note: A different exception is previously raised at rule type-checking for this. *)
      in
      IntHashtbl.add arity !context_size 0;  (* Brackets are variable with arity 0 *)
      incr context_size;
      let nvar = !context_size - 1 in (* DB indice for a fresh context variable *)
      constraints := (nvar, unshifted) :: !constraints;
      LVar(bracket_ident, nvar + k, [])
    | Pattern (_,n,args) -> LPattern(n, Array.of_list  (List.map (aux k) args))
  in
  let wf_pats = List.map (aux 0) pats in
  ( wf_pats
  , { context_size = !context_size;
      constraints = !constraints;
      arity = Array.init !context_size (fun i -> IntHashtbl.find arity i);
      linear = !linear
    } )

let to_rule_infos (r:'a context rule) : rule_infos =
  let ctx_size = List.length r.ctx in
  let (l,cst,args) = match r.pat with
    | Pattern (l,cst,args) -> (l, cst, args)
    | Var (l,x,_,_) -> raise (RuleError (AVariableIsNotAPattern (l,x)))
    | Lambda _ | Brackets _ -> assert false (* already raised at the parsing level *)
  in
  let (pats2,infos) = check_patterns ctx_size args in
  { l ;
<<<<<<< HEAD
    name = r.name ; linear = infos.linear;
    cst ; args ; rhs = r.rhs ;
=======
    name = r.name ;
    cst ; args ;
    rhs = r.rhs ;
    ctx_size ;
>>>>>>> 20e73f1a
    esize = infos.context_size ;
    pats = Array.of_list pats2 ;
    arity = infos.arity ;
    constraints = infos.constraints
  }<|MERGE_RESOLUTION|>--- conflicted
+++ resolved
@@ -40,24 +40,11 @@
 
 let pp_constr fmt (i,t) = fprintf fmt "%i =b %a" i pp_term t
 
-<<<<<<< HEAD
-type rule_infos = {
-  l           : loc;
-  name        : rule_name;
-  linear      : bool;
-  cst         : name;
-  args        : pattern list;
-  rhs         : term;
-  esize       : int;
-  pats        : wf_pattern array;
-  arity       : int array;
-  constraints : constr list;
-}
-=======
 type rule_infos =
   {
     l           : loc;
     name        : rule_name;
+    linear      : bool;
     cst         : name;
     args        : pattern list;
     rhs         : term;
@@ -67,28 +54,18 @@
     arity       : int array;
     constraints : constr list;
   }
->>>>>>> 20e73f1a
 
 let infer_rule_context ri =
   let res = Array.make ri.ctx_size (mk_ident "_") in
   let rec aux k = function
-<<<<<<< HEAD
     | LJoker -> ()
-    | LVar (name,n,args) -> res.(n-k) <- name
+    | LVar (name,n,args) -> if n>=k then res.(n-k) <- name
     | LLambda (_,body) -> aux (k+1) body
     | LPattern  (_  ,args) -> Array.iter (aux k) args
     | LBoundVar (_,_,args) -> Array.iter (aux k) args
     | LACSet    (_  ,args) ->  List.iter (aux k) args
-=======
-    (* Since we have the guarantee that every lhs is a Miller pattern, we don't have to study args
-    (they are locally bound variables) *)
-    | Var (_,name,n,args)  -> if n>=k then res.(n-k) <- name
-    | Lambda (_,_,body)    -> aux (k+1) body
-    | Pattern (_,_,args)   -> List.iter (aux k) args
-    | Brackets(_)          -> ()
->>>>>>> 20e73f1a
-  in
-  List.iter (aux 0) ri.args;
+  in
+  Array.iter (aux 0) ri.pats;
   List.map (fun i -> (dloc, i)) (Array.to_list res)
 
 
@@ -291,15 +268,11 @@
   in
   let (pats2,infos) = check_patterns ctx_size args in
   { l ;
-<<<<<<< HEAD
-    name = r.name ; linear = infos.linear;
-    cst ; args ; rhs = r.rhs ;
-=======
     name = r.name ;
+    linear = infos.linear;
     cst ; args ;
     rhs = r.rhs ;
     ctx_size ;
->>>>>>> 20e73f1a
     esize = infos.context_size ;
     pats = Array.of_list pats2 ;
     arity = infos.arity ;
