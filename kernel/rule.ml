
open Basic
open Format
open Term

type pattern =
  | Var      of loc * ident * int * pattern list (* Y x1 ... xn *)
  | Pattern  of loc * name * pattern list
  | Lambda   of loc * ident * pattern
  | Brackets of term

type wf_pattern =
  | LJoker
  | LVar      of ident * int * int list
  | LLambda   of ident * wf_pattern
  | LPattern  of name * wf_pattern array
  | LBoundVar of ident * int * wf_pattern array

type rule_name = Delta of name | Gamma of bool * name

type 'a rule =
  {
    name: rule_name;
    ctx: 'a;
    pat: pattern;
    rhs:term
  }

type untyped_rule = untyped_context rule

type typed_rule = typed_context rule

(* TODO : maybe replace constr by Linearity | Bracket and constr list by a constr Map.t *)
type constr =
  | Linearity of int * int
  | Bracket   of int * term

type rule_infos = {
  l           : loc;
  name        : rule_name;
  cst         : name;
  args        : pattern list;
  rhs         : term;
  esize       : int;
  pats        : wf_pattern array;
  arity       : int array;
  constraints : constr list;
}

let infer_rule_context ri =
  let res = Array.make ri.esize (mk_ident "_") in
  let rec aux k = function
    | LJoker -> ()
    | LVar (name,n,args) -> res.(n-k) <- name
    | LLambda (_,body) -> aux (k+1) body
    | LPattern  (_  ,args) -> Array.iter (aux k) args
    | LBoundVar (_,_,args) -> Array.iter (aux k) args
  in
  Array.iter (aux 0) ri.pats;
  List.map (fun i -> (dloc, i)) (Array.to_list res)


let pattern_of_rule_infos r = Pattern (r.l,r.cst,r.args)

type rule_error =
  | BoundVariableExpected          of pattern
  | DistinctBoundVariablesExpected of loc * ident
  | VariableBoundOutsideTheGuard   of term
  | UnboundVariable                of loc * ident * pattern
  (* FIXME : this exception seems never to be raised *)
  | AVariableIsNotAPattern         of loc * ident
<<<<<<< HEAD
=======
  | NonLinearRule                  of loc * name
>>>>>>> b0e4d1f6
  | NotEnoughArguments             of loc * ident * int * int * int
  | NonLinearNonEqArguments        of loc * ident
  (* FIXME: the reason for this exception should be formalized on paper ! *)

exception RuleError of rule_error

let rec pp_pattern out pattern =
  match pattern with
  | Var (_, x, n, []) -> fprintf out "%a[%i]" pp_ident x n
  | Var (_, x, n, lst) -> fprintf out "%a[%i] %a" pp_ident x n (pp_list " " pp_pattern_wp) lst
  | Pattern (_, n,[]) -> fprintf out "%a" pp_name n
  | Pattern (_, n, pats) ->
    fprintf out "%a %a" pp_name n (pp_list " " pp_pattern_wp) pats
  | Lambda (_, x, p) -> fprintf out "%a => %a" pp_ident x pp_pattern p
  | Brackets t -> fprintf out "{ %a }" pp_term t

and pp_pattern_wp out pattern =
  match pattern with
  | Var (_, _, _, _::_) | Pattern _ | Lambda _ as p -> fprintf out "(%a)" pp_pattern p
  | p -> pp_pattern out p

let rec pp_wf_pattern fmt wf_pattern =
  match wf_pattern with
  | LJoker -> fprintf fmt "_"
  | LVar (x, n, []) -> fprintf fmt "%a[%i]" pp_ident x n
  | LVar (x, n, lst) ->
    fprintf fmt "%a[%i] %a" pp_ident x n (pp_list " " pp_print_int) lst
  | LPattern (n, pats) when Array.length pats = 0 -> fprintf fmt "%a" pp_name n
  | LPattern (n, pats) -> fprintf fmt "%a %a" pp_name n
                            (pp_list " " pp_wf_pattern_wp) (Array.to_list pats)
  | LLambda (x, p) -> fprintf fmt "%a => %a" pp_ident x pp_wf_pattern p
  | LBoundVar(x, n, pats) when Array.length pats = 0 -> fprintf fmt "%a[%i]" pp_ident x n
  | LBoundVar(x,n, pats) ->
    fprintf fmt "%a[%i] %a" pp_ident x n (pp_list " " pp_wf_pattern_wp) (Array.to_list pats)

and pp_wf_pattern_wp fmt wf_pattern =
  match wf_pattern with
  | LVar(_, _, _::_) | LPattern _ | LLambda _ as p -> fprintf fmt "(%a)" pp_wf_pattern p
  | _ -> pp_wf_pattern fmt wf_pattern

let get_loc_pat = function
  | Var (l,_,_,_) | Pattern (l,_,_)
  | Lambda (l,_,_) -> l
  | Brackets t -> get_loc t

let get_loc_rule r = get_loc_pat r.pat

let pp_idents fmt l = fprintf fmt "[%a]" (pp_list ", " pp_ident) (List.rev l)
let pp_untyped_context fmt ctx = pp_idents fmt (List.map snd                ctx)
let pp_typed_context   fmt ctx = pp_idents fmt (List.map (fun (_,a,_) -> a) ctx)

let pp_rule_name fmt rule_name =
  let sort,n =
    match rule_name with
    | Delta(n)        -> "Delta"          , n
    | Gamma(true , n) -> "Gamma"          , n
    | Gamma(false, n) -> "Gamma (default)", n
  in
  fprintf fmt "%s: %a" sort pp_name n

(* FIXME: factorize this function with the follozing one *)
let pp_untyped_rule fmt (rule:untyped_rule) =
  fprintf fmt " {%a} [%a] %a --> %a"
    pp_rule_name rule.name
    pp_untyped_context rule.ctx
    pp_pattern rule.pat
    pp_term rule.rhs

let pp_typed_rule fmt (rule:typed_rule) =
  fprintf fmt " {%a} [%a] %a --> %a"
    pp_rule_name rule.name
    pp_typed_context rule.ctx
    pp_pattern rule.pat
    pp_term rule.rhs

(* FIXME: do not print all the informations because it is used in utils/errors *)
let pp_rule_infos out r =
  pp_untyped_rule out
    { name = r.name;
      ctx = infer_rule_context r;
      pat = pattern_of_rule_infos r;
      rhs = r.rhs
    }

let pattern_to_term p =
  let rec aux k = function
    | Brackets t         -> t
    | Pattern (l,n,args) -> mk_App2 (mk_Const l n) (List.map (aux k) args)
    | Var (l,x,n,args)   -> mk_App2 (mk_DB  l x n) (List.map (aux k) args)
    | Lambda (l,x,pat)   -> mk_Lam l x None (aux (k+1) pat)
  in
  aux 0 p

type pattern_info =
  {
    constraints  : constr list;
    context_size : int;
    arity        : int array;
  }

(* ************************************************************************** *)


(* ************************************************************************** *)

let bracket_ident = mk_ident "{_}"  (* FIXME: can this be replaced by dmark? *)

let rec all_distinct = function
  | [] -> true
  | hd::tl -> if List.mem hd tl then false else all_distinct tl

module IntHashtbl =
  Hashtbl.Make(struct
    type t = int
    let equal i j = i=j
    let hash i = i land max_int
  end
  )

(* TODO : cut this function in smaller ones *)
(** [check_patterns size pats] checks that the given pattern is a well formed
Miller pattern in a context of size [size] and linearizes it.

More precisely:
- Context variables are exclusively applied to distinct locally bound variables
- Occurences of each context variable are all applied to the same number of arguments

Returns the representation of the corresponding linear well formed pattern
together with extracted pattern information:
- Convertibility constraints from non-linearity and brackets
- Size of generated context
- Arity infered for all context variables
*)
let check_patterns (esize:int) (pats:pattern list) : wf_pattern list * pattern_info =
  let constraints  = ref [] in
  let context_size = ref esize in
  let arity = IntHashtbl.create 10 in
  let fresh_var ar = (* DB indice for a fresh context variable with given arity *)
    IntHashtbl.add arity !context_size ar;
    incr context_size;
    !context_size - 1 in
  let extract_db k pat =
    match pat with
    | Var (_,_,n,[]) when n<k -> n
    | p -> raise (RuleError (BoundVariableExpected p))
  in
  let rec aux (k:int) (pat:pattern) : wf_pattern =
    match pat with
    | Lambda (l,x,p) -> LLambda (x, aux (k+1) p)
    | Var (l,x,n,args) when n<k ->
      LBoundVar(x, n, Array.of_list (List.map (aux k) args))
    | Var (l,x,n,args) (* Context variable (n>=k)  *) ->
      (* Miller variables should only be applied to locally bound variables *)
      let args' = List.map (extract_db k) args in
      (* Miller variables should be applied to distinct variables *)
      if not (all_distinct args')
      then raise (RuleError (DistinctBoundVariablesExpected (l,x)));
      let nb_args' = List.length args' in
      if IntHashtbl.mem arity (n-k)
      then if nb_args' <> IntHashtbl.find arity (n-k)
        then raise (RuleError (NonLinearNonEqArguments(l,x)))
        else
          let nvar = fresh_var nb_args' in
          constraints := Linearity(nvar, n-k) :: !constraints;
          LVar(x, nvar + k, args')
      else
        let _ = IntHashtbl.add arity (n-k) nb_args' in
        LVar(x,n,args')
    | Brackets t ->
      let unshifted =
        try Subst.unshift k t
        with Subst.UnshiftExn -> raise (RuleError (VariableBoundOutsideTheGuard t))
      in
      let nvar = fresh_var 0 in
      constraints := Bracket (nvar, unshifted) :: !constraints;
      LVar(bracket_ident, nvar + k, [])
    | Pattern (_,n,args) -> LPattern(n, Array.of_list  (List.map (aux k) args))
  in
  let wf_pats = List.map (aux 0) pats in
  ( wf_pats
  , { context_size = !context_size;
      constraints = !constraints;
      arity = Array.init !context_size (fun i -> IntHashtbl.find arity i)
    } )

let to_rule_infos (r:untyped_rule) : rule_infos =
  let esize = List.length r.ctx in
  let (l,cst,args) = match r.pat with
    | Pattern (l,cst,args) -> (l, cst, args)
    | Var (l,x,_,_) -> raise (RuleError (AVariableIsNotAPattern (l,x)))
    | Lambda _ | Brackets _ -> assert false (* already raised at the parsing level *)
  in
  let (pats2,infos) = check_patterns esize args in
  { l ;
    name = r.name ;
    cst ; args ; rhs = r.rhs ;
    esize = infos.context_size ;
    pats = Array.of_list pats2 ;
    arity = infos.arity ;
    constraints = infos.constraints
  }

let check_linearity (r:rule_infos) : unit =
  if List.exists (function Linearity _ -> true  | _ -> false) r.constraints
  then raise (RuleError (NonLinearRule (r.l, r.cst)))

let check_arity (r:rule_infos) : unit =
  let check l id n k nargs =
    let expected_args = r.arity.(n-k) in
    if nargs < expected_args
    then raise (RuleError (NotEnoughArguments (l,id,n,nargs,expected_args))) in
  let rec aux k = function
    | Kind | Type _ | Const _ -> ()
    | DB (l,id,n) ->
      if n >= k then check l id n k 0
    | App(DB(l,id,n),a1,args) when n>=k ->
      check l id n k (List.length args + 1);
      List.iter (aux k) (a1::args)
    | App (f,a1,args) -> List.iter (aux k) (f::a1::args)
    | Lam (_,_,None,b) -> aux (k+1) b
    | Lam (_,_,Some a,b) | Pi (_,_,a,b) -> (aux k a;  aux (k+1) b)
  in
<<<<<<< HEAD
  aux 0 rhs

let to_rule_infos (r:untyped_rule) : (rule_infos,rule_error) error =
  try
    let esize = List.length r.ctx in
    let (l,cst,args) = match r.pat with
      | Pattern (l,cst,args) -> (l, cst, args)
      | Var (l,x,_,_) -> raise (RuleExn (AVariableIsNotAPattern (l,x)))
      | Lambda _ | Brackets _ -> assert false (* already raised at the parsing level *)
    in
    let (pats2,infos) = check_patterns esize args in

    (* Checking that Miller variable are correctly applied in lhs *)
    check_nb_args infos.arity r.rhs;
    OK { l ; name = r.name ; cst ; args ; rhs = r.rhs ;
         esize = infos.context_size ;
         pats = Array.of_list pats2 ;
         constraints = infos.constraints ; }
  with
    RuleExn e -> Err e
=======
  aux 0 r.rhs
>>>>>>> b0e4d1f6
<|MERGE_RESOLUTION|>--- conflicted
+++ resolved
@@ -69,10 +69,6 @@
   | UnboundVariable                of loc * ident * pattern
   (* FIXME : this exception seems never to be raised *)
   | AVariableIsNotAPattern         of loc * ident
-<<<<<<< HEAD
-=======
-  | NonLinearRule                  of loc * name
->>>>>>> b0e4d1f6
   | NotEnoughArguments             of loc * ident * int * int * int
   | NonLinearNonEqArguments        of loc * ident
   (* FIXME: the reason for this exception should be formalized on paper ! *)
@@ -275,10 +271,6 @@
     constraints = infos.constraints
   }
 
-let check_linearity (r:rule_infos) : unit =
-  if List.exists (function Linearity _ -> true  | _ -> false) r.constraints
-  then raise (RuleError (NonLinearRule (r.l, r.cst)))
-
 let check_arity (r:rule_infos) : unit =
   let check l id n k nargs =
     let expected_args = r.arity.(n-k) in
@@ -295,27 +287,4 @@
     | Lam (_,_,None,b) -> aux (k+1) b
     | Lam (_,_,Some a,b) | Pi (_,_,a,b) -> (aux k a;  aux (k+1) b)
   in
-<<<<<<< HEAD
-  aux 0 rhs
-
-let to_rule_infos (r:untyped_rule) : (rule_infos,rule_error) error =
-  try
-    let esize = List.length r.ctx in
-    let (l,cst,args) = match r.pat with
-      | Pattern (l,cst,args) -> (l, cst, args)
-      | Var (l,x,_,_) -> raise (RuleExn (AVariableIsNotAPattern (l,x)))
-      | Lambda _ | Brackets _ -> assert false (* already raised at the parsing level *)
-    in
-    let (pats2,infos) = check_patterns esize args in
-
-    (* Checking that Miller variable are correctly applied in lhs *)
-    check_nb_args infos.arity r.rhs;
-    OK { l ; name = r.name ; cst ; args ; rhs = r.rhs ;
-         esize = infos.context_size ;
-         pats = Array.of_list pats2 ;
-         constraints = infos.constraints ; }
-  with
-    RuleExn e -> Err e
-=======
-  aux 0 r.rhs
->>>>>>> b0e4d1f6
+  aux 0 r.rhs