open Basic
open Format
open Term

type pattern =
  | Var      of loc * ident * int * pattern list (* Y x1 ... xn *)
  | Pattern  of loc * name * pattern list
  | Lambda   of loc * ident * pattern
  | Brackets of term

type wf_pattern =
  | LJoker
  | LVar      of ident * int * int list
  | LLambda   of ident * wf_pattern
  | LPattern  of name * wf_pattern array
  | LBoundVar of ident * int * wf_pattern array

type rule_name = Beta | Delta of name | Gamma of bool * name

let rule_name_eq : rule_name -> rule_name -> bool = fun n1 n2 ->
  match n1,n2 with
  | Delta x    , Delta y       -> name_eq x y
  | Gamma (b1,x), Gamma (b2,y) -> b1=b2 && name_eq x y
  | _,_                        -> false

type 'a rule =
  {
    name: rule_name;
    ctx: 'a context;
    pat: pattern;
    rhs:term
  }

type partially_typed_rule = term option rule
type typed_rule           = term        rule
type arity_rule           = int         rule

(* TODO : maybe replace constr by Linearity | Bracket and constr list by a constr Map.t *)
type constr =
  | Linearity of int * int
  | Bracket   of int * term

type rule_infos =
  {
    l           : loc;
    name        : rule_name;
    cst         : name;
    args        : pattern list;
    rhs         : term;
    ctx_size    : int;
    esize       : int;
    pats        : wf_pattern array;
    arity       : int array;
    constraints : constr list;
  }

let infer_rule_context ri =
  let res = Array.make ri.ctx_size (dloc,mk_ident "_",-1) in
  let rec aux k = function
    (* Since we have the guarantee that every lhs is a Miller pattern,
       we don't have to study args
       (they are locally bound variables) *)
    | Var (_,name,n,_)  -> if n>=k then res.(n-k) <- (dloc,name,ri.arity.(n-k))
    | Lambda (_,_,body)    -> aux (k+1) body
    | Pattern (_,_,args)   -> List.iter (aux k) args
    | Brackets(_)          -> ()
  in
  List.iter (aux 0) ri.args;
  Array.to_list res


let pattern_of_rule_infos r = Pattern (r.l,r.cst,r.args)

type rule_error =
  | BoundVariableExpected          of loc * pattern
  | DistinctBoundVariablesExpected of loc * ident
  | VariableBoundOutsideTheGuard   of loc * term
  | UnboundVariable                of loc * ident * pattern
  (* FIXME : this exception seems never to be raised *)
  | AVariableIsNotAPattern         of loc * ident
  | NonLinearNonEqArguments        of loc * ident
  (* FIXME: the reason for this exception should be formalized on paper ! *)
  | NotEnoughArguments             of loc * ident * int * int * int
  | NonLinearRule                  of loc * rule_name

<<<<<<< HEAD

=======
>>>>>>> dc614fbe
exception Rule_error of rule_error

let rec pp_pattern out pattern =
  match pattern with
  | Var (_, x, n, []) -> fprintf out "%a[%i]" pp_ident x n
  | Var (_, x, n, lst) -> fprintf out "%a[%i] %a" pp_ident x n (pp_list " " pp_pattern_wp) lst
  | Pattern (_, n,[]) -> fprintf out "%a" pp_name n
  | Pattern (_, n, pats) ->
    fprintf out "%a %a" pp_name n (pp_list " " pp_pattern_wp) pats
  | Lambda (_, x, p) -> fprintf out "%a => %a" pp_ident x pp_pattern p
  | Brackets t -> fprintf out "{ %a }" pp_term t

and pp_pattern_wp out pattern =
  match pattern with
  | Var (_, _, _, _::_) | Pattern _ | Lambda _ as p -> fprintf out "(%a)" pp_pattern p
  | p -> pp_pattern out p

let rec pp_wf_pattern fmt wf_pattern =
  match wf_pattern with
  | LJoker -> fprintf fmt "_"
  | LVar (x, n, []) -> fprintf fmt "%a[%i]" pp_ident x n
  | LVar (x, n, lst) ->
    fprintf fmt "%a[%i] %a" pp_ident x n (pp_list " " pp_print_int) lst
  | LPattern (n, pats) when Array.length pats = 0 -> fprintf fmt "%a" pp_name n
  | LPattern (n, pats) -> fprintf fmt "%a %a" pp_name n
                            (pp_list " " pp_wf_pattern_wp) (Array.to_list pats)
  | LLambda (x, p) -> fprintf fmt "%a => %a" pp_ident x pp_wf_pattern p
  | LBoundVar(x, n, pats) when Array.length pats = 0 -> fprintf fmt "%a[%i]" pp_ident x n
  | LBoundVar(x,n, pats) ->
    fprintf fmt "%a[%i] %a" pp_ident x n (pp_list " " pp_wf_pattern_wp) (Array.to_list pats)

and pp_wf_pattern_wp fmt wf_pattern =
  match wf_pattern with
  | LVar(_, _, _::_) | LPattern _ | LLambda _ as p -> fprintf fmt "(%a)" pp_wf_pattern p
  | _ -> pp_wf_pattern fmt wf_pattern

let get_loc_pat = function
  | Var (l,_,_,_) | Pattern (l,_,_)
  | Lambda (l,_,_) -> l
  | Brackets t -> get_loc t

let get_loc_rule r = get_loc_pat r.pat


let pp_rule_name fmt = function
  | Beta            -> fprintf fmt "Beta"
  | Delta(n)        -> fprintf fmt "Delta: %a"           pp_name n
  | Gamma(true , n) -> fprintf fmt "Gamma: %a"           pp_name n
  | Gamma(false, n) -> fprintf fmt "Gamma (default): %a" pp_name n

let pp_rule pp_ctxt fmt (rule:'a rule) =
  fprintf fmt " {%a} [%a] %a --> %a"
    pp_rule_name rule.name
    pp_ctxt rule.ctx
    pp_pattern rule.pat
    pp_term rule.rhs

let pp_untyped_rule fmt = pp_rule pp_untyped_context fmt
let pp_typed_rule       = pp_rule pp_typed_context
let pp_part_typed_rule  = pp_rule pp_part_typed_context

(* FIXME: do not print all the informations because it is used in utils/errors *)
let pp_rule_infos out r =
  pp_untyped_rule out
    { name = r.name;
      ctx = infer_rule_context r;
      pat = pattern_of_rule_infos r;
      rhs = r.rhs
    }

let pattern_to_term p =
  let rec aux k = function
    | Brackets t         -> t
    | Pattern (l,n,args) -> mk_App2 (mk_Const l n) (List.map (aux k) args)
    | Var (l,x,n,args)   -> mk_App2 (mk_DB  l x n) (List.map (aux k) args)
    | Lambda (l,x,pat)   -> mk_Lam l x None (aux (k+1) pat)
  in
  aux 0 p

type pattern_info =
  {
    constraints  : constr list;
    context_size : int;
    arity        : int array;
  }

(* ************************************************************************** *)


(* ************************************************************************** *)

let bracket_ident = mk_ident "{_}"  (* FIXME: can this be replaced by dmark? *)

let rec all_distinct = function
  | [] -> true
  | hd::tl -> if List.mem hd tl then false else all_distinct tl

module IntHashtbl =
  Hashtbl.Make(struct
    type t = int
    let equal i j = i=j
    let hash i = i land max_int
  end
  )

(* TODO : cut this function in smaller ones *)
(** [check_patterns size pats] checks that the given pattern is a well formed
Miller pattern in a context of size [size] and linearizes it.

More precisely:
- Context variables are exclusively applied to distinct locally bound variables
- Occurences of each context variable are all applied to the same number of arguments

Returns the representation of the corresponding linear well formed pattern
together with extracted pattern information:
- Convertibility constraints from non-linearity and brackets
- Size of generated context
- Arity infered for all context variables
*)
let check_patterns (esize:int) (pats:pattern list) : wf_pattern list * pattern_info =
  let constraints  = ref [] in
  let context_size = ref esize in
  let arity = IntHashtbl.create 10 in
  let fresh_var ar = (* DB indice for a fresh context variable with given arity *)
    IntHashtbl.add arity !context_size ar;
    incr context_size;
    !context_size - 1 in
  let extract_db k = function
    | Var (_,_,n,[]) when n<k -> n
<<<<<<< HEAD
    | p -> raise (Rule_error (BoundVariableExpected(get_loc_pat p, p)))
=======
    | p -> raise (Rule_error (BoundVariableExpected p))
>>>>>>> dc614fbe
  in
  let rec aux (k:int) (pat:pattern) : wf_pattern =
    match pat with
    | Lambda (_,x,p) -> LLambda (x, aux (k+1) p)
    | Var (_,x,n,args) when n<k ->
      LBoundVar(x, n, Array.of_list (List.map (aux k) args))
    | Var (l,x,n,args) (* Context variable (n>=k)  *) ->
      (* Miller variables should only be applied to locally bound variables *)
      let args' = List.map (extract_db k) args in
      (* Miller variables should be applied to distinct variables *)
      if not (all_distinct args')
      then raise (Rule_error (DistinctBoundVariablesExpected (l,x)));
      let nb_args' = List.length args' in
      if IntHashtbl.mem arity (n-k)
      then if nb_args' <> IntHashtbl.find arity (n-k)
        then raise (Rule_error (NonLinearNonEqArguments(l,x)))
        else
          let nvar = fresh_var nb_args' in
          constraints := Linearity(nvar, n-k) :: !constraints;
          LVar(x, nvar + k, args')
      else
        let _ = IntHashtbl.add arity (n-k) nb_args' in
        LVar(x,n,args')
    | Brackets t ->
      let unshifted =
        try Subst.unshift k t
<<<<<<< HEAD
        with Subst.UnshiftExn -> raise (Rule_error (VariableBoundOutsideTheGuard(get_loc t, t)))
=======
        with Subst.UnshiftExn -> raise (Rule_error (VariableBoundOutsideTheGuard t))
>>>>>>> dc614fbe
        (* Note: A different exception is previously raised at rule type-checking for this. *)
      in
      let nvar = fresh_var 0 in
      constraints := Bracket (nvar, unshifted) :: !constraints;
      LVar(bracket_ident, nvar + k, [])
    | Pattern (_,n,args) -> LPattern(n, Array.of_list  (List.map (aux k) args))
  in
  let wf_pats = List.map (aux 0) pats in
  ( wf_pats
  , { context_size = !context_size;
      constraints = !constraints;
      arity = Array.init !context_size (fun i -> IntHashtbl.find arity i)
    } )

let to_rule_infos (r:'a rule) : rule_infos =
  let ctx_size = List.length r.ctx in
  let (l,cst,args) = match r.pat with
    | Pattern (l,cst,args) -> (l, cst, args)
    | Var (l,x,_,_) ->  raise (Rule_error (AVariableIsNotAPattern (l,x)))
    | Lambda _ | Brackets _ -> assert false (* already raised at the parsing level *)
  in
  let (pats2,infos) = check_patterns ctx_size args in
  { l ;
    name = r.name ;
    cst ; args ;
    rhs = r.rhs ;
    ctx_size ;
    esize = infos.context_size ;
    pats = Array.of_list pats2 ;
    arity = infos.arity ;
    constraints = infos.constraints
  }

let untyped_rule_of_rule_infos ri =
  { name = ri.name
  ; ctx  = infer_rule_context ri
  ; pat  = pattern_of_rule_infos ri
  ; rhs  = ri.rhs}

(*         Rule checking       *)

(* Checks that all Miller variables are applied to at least
   as many arguments on the rhs as they are on the lhs (their arity). *)
let check_arity (r:rule_infos) : unit =
  let check _ id n k nargs =
    let expected_args = r.arity.(n-k) in
    if nargs < expected_args
    then raise @@ Rule_error (NotEnoughArguments (r.l, id,n,nargs,expected_args)) in
  let rec aux k = function
    | Kind | Type _ | Const _ -> ()
    | DB (l,id,n) ->
      if n >= k then check l id n k 0
    | App(DB(l,id,n),a1,args) when n>=k ->
      check l id n k (List.length args + 1);
      List.iter (aux k) (a1::args)
    | App (f,a1,args) -> List.iter (aux k) (f::a1::args)
    | Lam (_,_,None,b) -> aux (k+1) b
    | Lam (_,_,Some a,b) | Pi (_,_,a,b) -> (aux k a;  aux (k+1) b)
  in
  aux 0 r.rhs

(** Checks that all rule are left-linear. *)
let check_linearity (r:rule_infos) : unit =
  List.iter (function Linearity _ -> raise (Rule_error (NonLinearRule(r.l, r.name)))
                    | _ -> ()) r.constraints<|MERGE_RESOLUTION|>--- conflicted
+++ resolved
@@ -83,10 +83,6 @@
   | NotEnoughArguments             of loc * ident * int * int * int
   | NonLinearRule                  of loc * rule_name
 
-<<<<<<< HEAD
-
-=======
->>>>>>> dc614fbe
 exception Rule_error of rule_error
 
 let rec pp_pattern out pattern =
@@ -216,11 +212,7 @@
     !context_size - 1 in
   let extract_db k = function
     | Var (_,_,n,[]) when n<k -> n
-<<<<<<< HEAD
     | p -> raise (Rule_error (BoundVariableExpected(get_loc_pat p, p)))
-=======
-    | p -> raise (Rule_error (BoundVariableExpected p))
->>>>>>> dc614fbe
   in
   let rec aux (k:int) (pat:pattern) : wf_pattern =
     match pat with
@@ -247,11 +239,7 @@
     | Brackets t ->
       let unshifted =
         try Subst.unshift k t
-<<<<<<< HEAD
         with Subst.UnshiftExn -> raise (Rule_error (VariableBoundOutsideTheGuard(get_loc t, t)))
-=======
-        with Subst.UnshiftExn -> raise (Rule_error (VariableBoundOutsideTheGuard t))
->>>>>>> dc614fbe
         (* Note: A different exception is previously raised at rule type-checking for this. *)
       in
       let nvar = fresh_var 0 in
