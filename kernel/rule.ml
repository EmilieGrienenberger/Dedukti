
open Basic
open Format
open Term

type pattern =
  | Var      of loc * ident * int * pattern list (* Y x1 ... xn *)
  | Pattern  of loc * name * pattern list
  | Lambda   of loc * ident * pattern
  | Brackets of term

type wf_pattern =
  | LJoker
  | LVar      of ident * int * int list
  | LLambda   of ident * wf_pattern
  | LPattern  of name * wf_pattern array
  | LBoundVar of ident * int * wf_pattern array

type rule_name = Delta of name | Gamma of bool * name

type 'a rule =
  {
    name: rule_name;
    ctx: 'a;
    pat: pattern;
    rhs:term
  }

type untyped_rule = untyped_context rule

type typed_rule = typed_context rule

(* TODO : maybe replace constr by Linearity | Bracket and constr list by a constr Map.t *)
type constr =
  | Linearity of int * int
  | Bracket   of int * term

type rule_infos = {
  l           : loc;
  name        : rule_name;
  cst         : name;
  args        : pattern list;
  rhs         : term;
  esize       : int;
  pats        : wf_pattern array;
  arity       : int array;
  constraints : constr list;
}

let infer_rule_context ri =
  let res = Array.make ri.esize (mk_ident "_") in
  let rec aux k = function
    | LJoker -> ()
    | LVar (name,n,args) -> res.(n-k) <- name
    | LLambda (_,body) -> aux (k+1) body
    | LPattern  (_  ,args) -> Array.iter (aux k) args
    | LBoundVar (_,_,args) -> Array.iter (aux k) args
  in
  Array.iter (aux 0) ri.pats;
  List.map (fun i -> (dloc, i)) (Array.to_list res)


let pattern_of_rule_infos r = Pattern (r.l,r.cst,r.args)

type rule_error =
  | BoundVariableExpected          of pattern
  | DistinctBoundVariablesExpected of loc * ident
  | VariableBoundOutsideTheGuard   of term
  | UnboundVariable                of loc * ident * pattern
  (* FIXME : this exception seems never to be raised *)
  | AVariableIsNotAPattern         of loc * ident
<<<<<<< HEAD
  | NotEnoughArguments             of loc * ident * int * int * int
=======
>>>>>>> f557243c
  | NonLinearNonEqArguments        of loc * ident
  (* FIXME: the reason for this exception should be formalized on paper ! *)

exception RuleError of rule_error

let rec pp_pattern out pattern =
  match pattern with
  | Var (_, x, n, []) -> fprintf out "%a[%i]" pp_ident x n
  | Var (_, x, n, lst) -> fprintf out "%a[%i] %a" pp_ident x n (pp_list " " pp_pattern_wp) lst
  | Pattern (_, n,[]) -> fprintf out "%a" pp_name n
  | Pattern (_, n, pats) ->
    fprintf out "%a %a" pp_name n (pp_list " " pp_pattern_wp) pats
  | Lambda (_, x, p) -> fprintf out "%a => %a" pp_ident x pp_pattern p
  | Brackets t -> fprintf out "{ %a }" pp_term t

and pp_pattern_wp out pattern =
  match pattern with
  | Var (_, _, _, _::_) | Pattern _ | Lambda _ as p -> fprintf out "(%a)" pp_pattern p
  | p -> pp_pattern out p

let rec pp_wf_pattern fmt wf_pattern =
  match wf_pattern with
  | LJoker -> fprintf fmt "_"
  | LVar (x, n, []) -> fprintf fmt "%a[%i]" pp_ident x n
  | LVar (x, n, lst) ->
    fprintf fmt "%a[%i] %a" pp_ident x n (pp_list " " pp_print_int) lst
  | LPattern (n, pats) when Array.length pats = 0 -> fprintf fmt "%a" pp_name n
  | LPattern (n, pats) -> fprintf fmt "%a %a" pp_name n
                            (pp_list " " pp_wf_pattern_wp) (Array.to_list pats)
  | LLambda (x, p) -> fprintf fmt "%a => %a" pp_ident x pp_wf_pattern p
  | LBoundVar(x, n, pats) when Array.length pats = 0 -> fprintf fmt "%a[%i]" pp_ident x n
  | LBoundVar(x,n, pats) ->
    fprintf fmt "%a[%i] %a" pp_ident x n (pp_list " " pp_wf_pattern_wp) (Array.to_list pats)

and pp_wf_pattern_wp fmt wf_pattern =
  match wf_pattern with
  | LVar(_, _, _::_) | LPattern _ | LLambda _ as p -> fprintf fmt "(%a)" pp_wf_pattern p
  | _ -> pp_wf_pattern fmt wf_pattern

let get_loc_pat = function
  | Var (l,_,_,_) | Pattern (l,_,_)
  | Lambda (l,_,_) -> l
  | Brackets t -> get_loc t

let get_loc_rule r = get_loc_pat r.pat

let pp_typed_ident fmt (id,ty) = Format.fprintf fmt "%a:%a" pp_ident id pp_term ty

let pp_context pp_i fmt l = fprintf fmt "[%a]" (pp_list ", " pp_i) (List.rev l)

let pp_untyped_context fmt ctx =
  pp_context pp_ident       fmt (List.map snd                      ctx)
let pp_typed_context   fmt ctx =
  pp_context pp_typed_ident fmt (List.map (fun (_,a,ty) -> (a,ty)) ctx)

let pp_rule_name fmt rule_name =
  let sort,n =
    match rule_name with
    | Delta(n)        -> "Delta"          , n
    | Gamma(true , n) -> "Gamma"          , n
    | Gamma(false, n) -> "Gamma (default)", n
  in
  fprintf fmt "%s: %a" sort pp_name n

let pp_rule pp_ctxt fmt (rule:'a rule) =
  fprintf fmt " {%a} [%a] %a --> %a"
    pp_rule_name rule.name
    pp_ctxt rule.ctx
    pp_pattern rule.pat
    pp_term rule.rhs

let pp_untyped_rule = pp_rule pp_untyped_context
let pp_typed_rule   = pp_rule pp_typed_context

(* FIXME: do not print all the informations because it is used in utils/errors *)
let pp_rule_infos out r =
  pp_untyped_rule out
    { name = r.name;
      ctx = infer_rule_context r;
      pat = pattern_of_rule_infos r;
      rhs = r.rhs
    }

let pattern_to_term p =
  let rec aux k = function
    | Brackets t         -> t
    | Pattern (l,n,args) -> mk_App2 (mk_Const l n) (List.map (aux k) args)
    | Var (l,x,n,args)   -> mk_App2 (mk_DB  l x n) (List.map (aux k) args)
    | Lambda (l,x,pat)   -> mk_Lam l x None (aux (k+1) pat)
  in
  aux 0 p

type pattern_info =
  {
    constraints  : constr list;
    context_size : int;
    arity        : int array;
  }

(* ************************************************************************** *)


(* ************************************************************************** *)

let bracket_ident = mk_ident "{_}"  (* FIXME: can this be replaced by dmark? *)

let rec all_distinct = function
  | [] -> true
  | hd::tl -> if List.mem hd tl then false else all_distinct tl

module IntHashtbl =
  Hashtbl.Make(struct
    type t = int
    let equal i j = i=j
    let hash i = i land max_int
  end
  )

(* TODO : cut this function in smaller ones *)
(** [check_patterns size pats] checks that the given pattern is a well formed
Miller pattern in a context of size [size] and linearizes it.

More precisely:
- Context variables are exclusively applied to distinct locally bound variables
- Occurences of each context variable are all applied to the same number of arguments

Returns the representation of the corresponding linear well formed pattern
together with extracted pattern information:
- Convertibility constraints from non-linearity and brackets
- Size of generated context
- Arity infered for all context variables
*)
let check_patterns (esize:int) (pats:pattern list) : wf_pattern list * pattern_info =
  let constraints  = ref [] in
  let context_size = ref esize in
  let arity = IntHashtbl.create 10 in
  let fresh_var ar = (* DB indice for a fresh context variable with given arity *)
    IntHashtbl.add arity !context_size ar;
    incr context_size;
    !context_size - 1 in
  let extract_db k pat =
    match pat with
    | Var (_,_,n,[]) when n<k -> n
    | p -> raise (RuleError (BoundVariableExpected p))
  in
  let rec aux (k:int) (pat:pattern) : wf_pattern =
    match pat with
    | Lambda (l,x,p) -> LLambda (x, aux (k+1) p)
    | Var (l,x,n,args) when n<k ->
      LBoundVar(x, n, Array.of_list (List.map (aux k) args))
    | Var (l,x,n,args) (* Context variable (n>=k)  *) ->
      (* Miller variables should only be applied to locally bound variables *)
      let args' = List.map (extract_db k) args in
      (* Miller variables should be applied to distinct variables *)
      if not (all_distinct args')
      then raise (RuleError (DistinctBoundVariablesExpected (l,x)));
      let nb_args' = List.length args' in
      if IntHashtbl.mem arity (n-k)
      then if nb_args' <> IntHashtbl.find arity (n-k)
        then raise (RuleError (NonLinearNonEqArguments(l,x)))
        else
          let nvar = fresh_var nb_args' in
          constraints := Linearity(nvar, n-k) :: !constraints;
          LVar(x, nvar + k, args')
      else
        let _ = IntHashtbl.add arity (n-k) nb_args' in
        LVar(x,n,args')
    | Brackets t ->
      let unshifted =
        try Subst.unshift k t
        with Subst.UnshiftExn -> raise (RuleError (VariableBoundOutsideTheGuard t))
      in
      let nvar = fresh_var 0 in
      constraints := Bracket (nvar, unshifted) :: !constraints;
      LVar(bracket_ident, nvar + k, [])
    | Pattern (_,n,args) -> LPattern(n, Array.of_list  (List.map (aux k) args))
  in
  let wf_pats = List.map (aux 0) pats in
  ( wf_pats
  , { context_size = !context_size;
      constraints = !constraints;
      arity = Array.init !context_size (fun i -> IntHashtbl.find arity i)
    } )

let to_rule_infos (r:untyped_rule) : rule_infos =
  let esize = List.length r.ctx in
  let (l,cst,args) = match r.pat with
    | Pattern (l,cst,args) -> (l, cst, args)
    | Var (l,x,_,_) -> raise (RuleError (AVariableIsNotAPattern (l,x)))
    | Lambda _ | Brackets _ -> assert false (* already raised at the parsing level *)
  in
  let (pats2,infos) = check_patterns esize args in
  { l ;
    name = r.name ;
    cst ; args ; rhs = r.rhs ;
    esize = infos.context_size ;
    pats = Array.of_list pats2 ;
    arity = infos.arity ;
    constraints = infos.constraints
<<<<<<< HEAD
  }

let check_arity (r:rule_infos) : unit =
  let check l id n k nargs =
    let expected_args = r.arity.(n-k) in
    if nargs < expected_args
    then raise (RuleError (NotEnoughArguments (l,id,n,nargs,expected_args))) in
  let rec aux k = function
    | Kind | Type _ | Const _ -> ()
    | DB (l,id,n) ->
      if n >= k then check l id n k 0
    | App(DB(l,id,n),a1,args) when n>=k ->
      check l id n k (List.length args + 1);
      List.iter (aux k) (a1::args)
    | App (f,a1,args) -> List.iter (aux k) (f::a1::args)
    | Lam (_,_,None,b) -> aux (k+1) b
    | Lam (_,_,Some a,b) | Pi (_,_,a,b) -> (aux k a;  aux (k+1) b)
  in
  aux 0 r.rhs
=======
  }
>>>>>>> f557243c
<|MERGE_RESOLUTION|>--- conflicted
+++ resolved
@@ -69,10 +69,6 @@
   | UnboundVariable                of loc * ident * pattern
   (* FIXME : this exception seems never to be raised *)
   | AVariableIsNotAPattern         of loc * ident
-<<<<<<< HEAD
-  | NotEnoughArguments             of loc * ident * int * int * int
-=======
->>>>>>> f557243c
   | NonLinearNonEqArguments        of loc * ident
   (* FIXME: the reason for this exception should be formalized on paper ! *)
 
@@ -272,26 +268,4 @@
     pats = Array.of_list pats2 ;
     arity = infos.arity ;
     constraints = infos.constraints
-<<<<<<< HEAD
-  }
-
-let check_arity (r:rule_infos) : unit =
-  let check l id n k nargs =
-    let expected_args = r.arity.(n-k) in
-    if nargs < expected_args
-    then raise (RuleError (NotEnoughArguments (l,id,n,nargs,expected_args))) in
-  let rec aux k = function
-    | Kind | Type _ | Const _ -> ()
-    | DB (l,id,n) ->
-      if n >= k then check l id n k 0
-    | App(DB(l,id,n),a1,args) when n>=k ->
-      check l id n k (List.length args + 1);
-      List.iter (aux k) (a1::args)
-    | App (f,a1,args) -> List.iter (aux k) (f::a1::args)
-    | Lam (_,_,None,b) -> aux (k+1) b
-    | Lam (_,_,Some a,b) | Pi (_,_,a,b) -> (aux k a;  aux (k+1) b)
-  in
-  aux 0 r.rhs
-=======
-  }
->>>>>>> f557243c
+  }