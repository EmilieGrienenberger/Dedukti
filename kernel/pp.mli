--- conflicted
+++ resolved
@@ -27,12 +27,8 @@
 
 val print_rule_infos : rule_infos printer
 
-<<<<<<< HEAD
 val print_typed_context: typed_context printer
-=======
-val print_typed_context: Format.formatter -> typed_context -> unit
 
-val print_red_cfg :  Format.formatter -> Reduction.red_cfg -> unit
+val print_red_cfg :  Reduction.red_cfg printer
 
-val print_entry   : Format.formatter -> Entry.entry -> unit
->>>>>>> cd00ecde
+val print_entry   : Entry.entry printer