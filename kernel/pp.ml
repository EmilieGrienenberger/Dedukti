open Basic
open Term
open Rule
open Printf
open Env
open Entry
(* FIXME: this module is highly redondant with printing functions insides kernel modules *)

(* TODO: make that debuging functions returns a string *)
let print_db_enabled = ref false
let print_default = ref false

let cur_md = ref None
let get_module () =
  match !cur_md with
  | None -> get_name ()
  | Some md -> md

let set_module md =
  cur_md := Some md
let rec print_list = pp_list

let print_ident = pp_ident

let print_mident = pp_mident

let print_name = pp_name

let print_const out cst =
  let md = md cst in
  if mident_eq md (get_module ()) then print_ident out (id cst)
  else Format.fprintf out "%a" pp_name cst

(* Idents generated from underscores by the parser start with a question mark.
   We have sometimes to avoid to print them because they are not valid tokens. *)
let is_dummy_ident i = (string_of_ident i).[0] = '$'
let is_regular_ident i = (string_of_ident i).[0] <> '$'

let print_db out (x,n) =
  if !print_db_enabled then Format.fprintf out "%a[%i]" print_ident x n
  else print_ident out x

let print_db_or_underscore out (x,n) =
  if is_dummy_ident x then Format.fprintf out "_"
  else print_ident out x

let fresh_name names base =
  if List.mem base names then
    let i = ref 0 in
    let name i = mk_ident (string_of_ident base ^ string_of_int i) in
    while List.mem (name !i) names do
      incr i
    done;
    name !i
  else base

let rec subst ctx = function
  | DB (_,x,_) as t when is_dummy_ident x -> t
  | DB (l,x,n) as t -> ( try mk_DB l (List.nth ctx n) n with Failure _ -> t)
  | Kind
  | Type _ as t -> t
  (* if there is a local variable that have the same name as a top level constant,
        then the module has to be printed *)
  (* a hack proposed by Raphael Cauderlier *)
  | Const (l,cst) as t ->
    let m,v = md cst, id cst in
    if List.mem v ctx && mident_eq (get_module ()) m then
      let v' = (mk_ident ((string_of_mident m) ^ "." ^ (string_of_ident v))) in
      mk_Const l (mk_name m v')
    else
      t
  | App (f,a,args) ->
    mk_App (subst ctx f) (subst ctx a) (List.map (subst ctx) args)
  | Lam (l,x,None,f) ->
    let x' = fresh_name ctx x in
    mk_Lam l x' None (subst (x' :: ctx) f)
  | Lam (l,x,Some a,f) ->
    let x' = fresh_name ctx x in
    mk_Lam l x' (Some (subst ctx a)) (subst (x' :: ctx) f)
  | Pi  (l,x,a,b) ->
    let x' = if is_dummy_ident x then x else fresh_name ctx x in
    mk_Pi l x' (subst ctx a) (subst (x' :: ctx) b)


let rec print_term out = function
  | Kind               -> Format.pp_print_string out "Kind"
  | Type _             -> Format.pp_print_string out "Type"
  | DB  (_,x,n)        -> print_db out (x,n)
  | Const (_,cst)      -> print_const out cst
  | App (f,a,args)     ->
      Format.fprintf out "@[<hov2>%a@]" (print_list " " print_term_wp) (f::a::args)
  | Lam (_,x,None,f)   -> Format.fprintf out "@[%a =>@ @[%a@]@]" print_ident x print_term f
  | Lam (_,x,Some a,f) ->
      Format.fprintf out "@[%a:@,%a =>@ @[%a@]@]" print_ident x print_term_wp a print_term f
  | Pi  (_,x,a,b) when ident_eq x dmark  ->
      (* arrow, no pi *)
      Format.fprintf out "@[%a ->@ @[%a@]@]" print_term_wp a print_term b
  | Pi  (_,x,a,b)      ->
      Format.fprintf out "@[%a:%a ->@ @[%a@]@]" print_ident x print_term_wp a print_term b

and print_term_wp out = function
  | Kind | Type _ | DB _ | Const _ as t -> print_term out t
  | t                                  -> Format.fprintf out "(%a)" print_term t

(* Overwrite print_term by a name-clash avoiding version *)
let print_term out t = print_term out (subst [] t)

let print_bv out (_,id,i) = print_db out (id,i)

let rec print_pattern out = function
  | Var (_,id,i,[]) -> print_db_or_underscore out (id,i)
  | Var (_,id,i,lst)     -> Format.fprintf out "%a %a" print_db_or_underscore (id,i) (print_list " " print_pattern_wp) lst
  | Brackets t           -> Format.fprintf out "{ %a }" print_term t
  | Pattern (_,cst,[])   -> Format.fprintf out "%a" print_const cst
  | Pattern (_,cst,pats) -> Format.fprintf out "%a %a" print_const cst (print_list " " print_pattern_wp) pats
  | Lambda (_,x,p)       -> Format.fprintf out "@[%a => %a@]" print_ident x print_pattern p
and print_pattern_wp out = function
  | Pattern _ | Lambda _ as p -> Format.fprintf out "(%a)" print_pattern p
  | p -> print_pattern out p

let print_typed_context fmt ctx =
  print_list ".\n"
    (fun out (_,x,ty) ->
      Format.fprintf fmt "@[<hv>%a:@ %a@]" print_ident x print_term ty
    ) fmt (List.rev ctx)

let print_rule_name fmt rule =
  let aux b cst =
    if b || !print_default then
      if mident_eq (md cst) (get_name ()) then
        Format.fprintf fmt "@[<h>{%a}@] " print_ident (id cst)
      else
      Format.fprintf fmt "@[<h>{%a}@] " print_name cst
    else
      Format.fprintf fmt ""
  in
    match rule with
      | Delta(cst) -> aux true cst (* not printed *)
    | Gamma(b,cst) -> aux b cst

let print_untyped_rule fmt (rule:untyped_rule) =
  let print_decl out (_,id) =
    Format.fprintf out "@[<hv>%a@]" print_ident id
  in
  Format.fprintf fmt
    "@[<hov2>%a@[<h>[%a]@]@ @[<hv>@[<hov2>%a@]@ -->@ @[<hov2>%a@]@]@]@]"
    print_rule_name rule.name
    (print_list ", " print_decl) (List.filter (fun (_, id) -> is_regular_ident id) rule.ctx)
    print_pattern rule.pat
    print_term rule.rhs

let print_typed_rule out (rule:typed_rule) =
  let print_decl out (_,id,ty) =
    Format.fprintf out "@[<hv>%a:@,%a@]" print_ident id print_term ty
  in
  Format.fprintf out
    "@[<hov2>@[<h>[%a]@]@ @[<hv>@[<hov2>%a@]@ -->@ @[<hov2>%a@]@]@]@]"
    (print_list ", " print_decl) rule.ctx
    print_pattern rule.pat
    print_term rule.rhs

let print_rule_infos out ri =
  let rule = { name = ri.name ;
               ctx = [] ;
               (* TODO: here infer context from named variable inside left hand side pattern *)
               pat =  pattern_of_rule_infos ri;
               rhs = ri.rhs
             }
  in
  print_untyped_rule out rule

let print_red_cfg fmt strat =
  let open Reduction in
  match strat with
  | {strategy=Reduction.Snf ;nb_steps=None   } -> ()
  | {strategy=Reduction.Snf ;nb_steps=Some i } -> Format.fprintf fmt "[%i]" i
  | {strategy=Reduction.Hnf ;nb_steps=None   } -> Format.fprintf fmt "[HNF]"
  | {strategy=Reduction.Hnf ;nb_steps=Some i } -> Format.fprintf fmt "[HNF,%i]" i
  | {strategy=Reduction.Whnf;nb_steps=None   } -> Format.fprintf fmt "[WHNF]"
  | {strategy=Reduction.Whnf;nb_steps=Some i } -> Format.fprintf fmt "[WHNF,%i]" i

let print_entry fmt e =
  let open Format in
  match e with
  | Decl(_,id,Signature.Static,ty) ->
<<<<<<< HEAD
    fprintf fmt "@[<2>%a :@ %a.@]@.@." pp_ident id pp_term ty
  | Decl(_,id,Signature.Definable Free,ty) ->
    fprintf fmt "@[<2>def %a :@ %a.@]@.@." pp_ident id pp_term ty
  | Decl(_,id,Signature.Definable AC,ty) ->
    fprintf fmt "@[<2>defac %a :@ %a.@]@.@." pp_ident id pp_term ty
  | Decl(_,id,Signature.Definable(ACU(neu)),ty) ->
    fprintf fmt "@[<2>defacu[%a] %a :@ %a.@]@.@." pp_term neu pp_ident id pp_term ty
=======
    fprintf fmt "@[<2>%a :@ %a.@]@.@." print_ident id print_term ty
  | Decl(_,id,Signature.Definable,ty) ->
    fprintf fmt "@[<2>def %a :@ %a.@]@.@." print_ident id print_term ty
>>>>>>> 5097fa6a
  | Def(_,id,opaque,ty,te) ->
    let key = if opaque then "thm" else "def" in
    begin
      match ty with
      | None    -> fprintf fmt "@[<hv2>%s %a@ :=@ %a.@]@.@." key
                     print_ident id print_term te
      | Some ty -> fprintf fmt "@[<hv2>%s %a :@ %a@ :=@ %a.@]@.@." key
                     print_ident id print_term ty print_term te
    end
  | Rules(rs)               ->
    fprintf fmt "@[<v0>%a@].@.@." (print_list "" print_untyped_rule) rs
  | Eval(_,cfg,te)          ->
    fprintf fmt "#EVAL%a %a.@." print_red_cfg cfg print_term te
  | Infer(_,cfg,te)         ->
    fprintf fmt "#INFER%a %a.@." print_red_cfg cfg print_term te
  | Check(_,assrt,neg,test) ->
    let cmd = if assrt then "#ASSERT" else "#CHECK" in
    let neg = if neg then "NOT" else "" in
    begin
      match test with
      | Convert(t1,t2) ->
        fprintf fmt "%s%s %a ==@ %a.@." cmd neg print_term t1 print_term t2
      | HasType(te,ty) ->
        fprintf fmt "%s%s %a ::@ %a.@." cmd neg print_term te print_term ty
    end
  | DTree(_,m,v)            ->
    begin
      match m with
      | None   -> fprintf fmt "#GDT %a.@." print_ident v
      | Some m -> fprintf fmt "#GDT %a.%a.@." print_mident m print_ident v
    end
  | Print(_, str)           ->
    fprintf fmt "#PRINT %S.@." str
  | Name(_,_)               ->
    ()
  | Require(_, md) ->
    fprintf fmt "#REQUIRE %a.@." print_mident md<|MERGE_RESOLUTION|>--- conflicted
+++ resolved
@@ -183,19 +183,13 @@
   let open Format in
   match e with
   | Decl(_,id,Signature.Static,ty) ->
-<<<<<<< HEAD
-    fprintf fmt "@[<2>%a :@ %a.@]@.@." pp_ident id pp_term ty
+    fprintf fmt "@[<2>%a :@ %a.@]@.@." print_ident id print_term ty
   | Decl(_,id,Signature.Definable Free,ty) ->
-    fprintf fmt "@[<2>def %a :@ %a.@]@.@." pp_ident id pp_term ty
+    fprintf fmt "@[<2>def %a :@ %a.@]@.@." print_ident id print_term ty
   | Decl(_,id,Signature.Definable AC,ty) ->
-    fprintf fmt "@[<2>defac %a :@ %a.@]@.@." pp_ident id pp_term ty
+    fprintf fmt "@[<2>defac %a :@ %a.@]@.@." print_ident id print_term ty
   | Decl(_,id,Signature.Definable(ACU(neu)),ty) ->
-    fprintf fmt "@[<2>defacu[%a] %a :@ %a.@]@.@." pp_term neu pp_ident id pp_term ty
-=======
-    fprintf fmt "@[<2>%a :@ %a.@]@.@." print_ident id print_term ty
-  | Decl(_,id,Signature.Definable,ty) ->
-    fprintf fmt "@[<2>def %a :@ %a.@]@.@." print_ident id print_term ty
->>>>>>> 5097fa6a
+    fprintf fmt "@[<2>defacu[%a] %a :@ %a.@]@.@." print_term neu print_ident id print_term ty
   | Def(_,id,opaque,ty,te) ->
     let key = if opaque then "thm" else "def" in
     begin
