--- conflicted
+++ resolved
@@ -25,10 +25,7 @@
 exception Signature_error of signature_error
 (** Wrapper exception for errors occuring while handling a signature. *)
 
-<<<<<<< HEAD
-type staticity = Static | Definable of algebra
-=======
-type staticity = Static | Definable | Injective
+type staticity = Static | Definable of algebra | Injective
 (** Is the symbol allowed to have rewrite rules or not ?
     And if it has, can it be considered injective by the type-checker ? *)
 (*  FIXME With the current implementation, one is not allowed to write
@@ -40,7 +37,6 @@
 
 type scope = Public | Private
 (** Should the symbol be accessible from outside its definition file ? *)
->>>>>>> dc614fbe
 
 val pp_staticity : staticity printer
 
@@ -71,7 +67,8 @@
     This function makes the assumption that the file [md.dko] exists. *)
 
 val is_injective        : t -> loc -> name -> bool
-(** [is_injective sg l cst] is true when [cst] is a static symbol. *)
+(** [is_injective sg l cst] is true when [cst] is either static
+    or declared as injective. *)
 
 val get_type            : t -> loc -> name -> term
 (** [get_type sg l md id] returns the type of the constant [md.id] inside the
@@ -82,10 +79,6 @@
 
 val get_algebra         : t -> loc -> name -> algebra
 (** [get_algebra sg l md id] returns the algebra of the symbol [md.id]. *)
-
-val is_injective        : t -> loc -> name -> bool
-(** [is_injective sg l md id] returns true when [md.id] is either static
-    or declared as injective. *)
 
 val get_neutral         : t -> loc -> name -> term
 (** [get_neutral sg l md id] returns the neutral element of the ACU symbol [md.id]. *)
