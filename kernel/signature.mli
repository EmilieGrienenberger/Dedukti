--- conflicted
+++ resolved
@@ -24,15 +24,12 @@
 exception Signature_error of signature_error
 (** Wrapper exception for errors occuring while handling a signature. *)
 
-<<<<<<< HEAD
 type staticity = Static | Definable | Injective
-=======
-type staticity = Static | Definable
-(** Is the symbol allowed to have rewrite rules or not ? *)
+(** Is the symbol allowed to have rewrite rules or not ?
+    And if it has, can it be considered injective by the type-checker ? *)
 
 type scope = Public | Private
 (** Should the symbol be accessible from outside its definition file ? *)
->>>>>>> 96cb98f0
 
 val pp_staticity : staticity printer
 
