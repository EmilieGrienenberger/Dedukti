--- conflicted
+++ resolved
@@ -75,10 +75,6 @@
 (** [add_rules sg rule_lst] adds a list of rule to a symbol in the environement [sg].
     All rules must be on the same symbol. *)
 
-<<<<<<< HEAD
-val unsafe : bool ref
-(** If [true] then the type checker cannot be trusted anymore *)
-=======
 val fail_on_symbol_not_found : bool ref
 (** if [false], does 2 things:
     1. [get_dtree] won't fail if the symbol has not be found
@@ -86,7 +82,7 @@
        in the signature. However, a fresh symbol is added.
     This flag is intented to facilitate the use of the module Reduction
     when it is used without the module Typing such as in dkmeta. *)
->>>>>>> cb73b800
+
 
 type symbol_infos =
   {
