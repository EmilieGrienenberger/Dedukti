--- conflicted
+++ resolved
@@ -20,17 +20,11 @@
   | ConfluenceErrorImport of loc * mident * Confluence.confluence_error
   | ConfluenceErrorRules  of loc * rule_infos list * Confluence.confluence_error
   | GuardNotSatisfied     of loc * term * term
-<<<<<<< HEAD
   | CannotExportModule    of mident * exn
-
-exception Signature_error of signature_error
-=======
-  | CouldNotExportModule  of mident * string
   | PrivateSymbol         of loc * name
 
 exception Signature_error of signature_error
 (** Wrapper exception for errors occuring while handling a signature. *)
->>>>>>> dc614fbe
 
 type staticity = Static | Definable | Injective
 (** Is the symbol allowed to have rewrite rules or not ?
@@ -63,16 +57,11 @@
 val import_signature    : t -> t -> unit
 (** [import sg sg_ext] imports the signature [sg_ext] into the signature [sg]. *)
 
-<<<<<<< HEAD
 val is_static           : t -> loc -> name -> bool
-=======
-val get_md_deps         : loc -> mident -> mident list
-(** [get_deps lc md] returns the list of direct dependencies of module [md].
-    This function makes the assumption that the file [md.dko] exists. *)
+(** [is_static sg l cst] is true when [cst] is a static symbol. *)
 
 val is_injective        : t -> loc -> name -> bool
->>>>>>> dc614fbe
-(** [is_injective sg l cst] is true when [cst] is a static symbol. *)
+(** [is_injective sg l cst] is true when [cst] is an injective symbol. *)
 
 val get_type            : t -> loc -> name -> term
 (** [get_type sg l md id] returns the type of the constant [md.id] inside the
@@ -85,22 +74,14 @@
 val get_rules           : t -> loc -> name -> rule_infos list
 (** [get_rules sg lc cst] returns a list of rules that defines the symbol. *)
 
-<<<<<<< HEAD
-val add_external_declaration     : t -> loc -> name -> staticity -> term -> unit
-(** [add_external_declaration sg l cst st ty] declares the symbol [id] of type
-    [ty] and staticity [st] in the environment [sg]. *)
+val add_external_declaration     : t -> loc -> name -> scope -> staticity -> term -> unit
+(** [add_external_declaration sg l cst sc st ty] declares the symbol [id] of type
+    [ty], scope [sc] and staticity [st] in the environment [sg]. *)
 
-val add_declaration     : t -> loc -> ident -> staticity -> term -> unit
-=======
 val add_declaration     : t -> loc -> ident -> scope -> staticity -> term -> unit
 (** [add_declaration sg l id sc st ty] declares the symbol [id] of type [ty]
     and staticity [st] in the environment [sg].
     If [sc] is [Private] then the symbol cannot be used in other modules *)
-
-val add_external_declaration : t -> loc -> name -> scope -> staticity -> term -> unit
->>>>>>> dc614fbe
-(** [add_declaration sg l id st ty] declares the symbol [id] of type [ty]
-    and staticity [st] in the environment [sg]. *)
 
 val add_rules           : t -> Rule.rule_infos list -> unit
 (** [add_rules sg rule_lst] adds a list of rule to a symbol in the environement [sg].
@@ -120,17 +101,12 @@
     (** Whether a symbol is definable *)
     ty            : term;
     (** The type of a symbol *)
-<<<<<<< HEAD
-    rules         : rule_infos list;
-    (** The list of rules associated to a symbol. They are ordored by their declaration within a file and in order they are imported in the signature *)
-=======
     scope         : scope;
     (** The scope of the symbol ([Public]/[Private]) *)
     rules         : rule_infos list;
     (** The list of rules associated to a symbol.
         They are ordored by their declaration within a file and in order they are imported
         in the signature *)
->>>>>>> dc614fbe
     decision_tree : Dtree.t option
     (** The decision tree computed for the set of rules declared above *)
   }
