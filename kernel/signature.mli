--- conflicted
+++ resolved
@@ -26,13 +26,9 @@
   | CannotBuildDtree      of Dtree.dtree_error
   | CannotAddRewriteRules of loc * ident
   | ConfluenceErrorImport of loc * mident * Confluence.confluence_error
-<<<<<<< HEAD
   | ConfluenceErrorRules  of loc * rule_infos list * Confluence.confluence_error
   | ExpectedACUSymbol     of loc * name
-=======
-  | ConfluenceErrorRules of loc * rule_infos list * Confluence.confluence_error
-  | GuardNotSatisfied of loc * term * term
->>>>>>> a6bb0bab
+  | GuardNotSatisfied     of loc * term * term
 
 exception SignatureError of signature_error
 
@@ -58,7 +54,6 @@
 (** [get_type sg l md id] returns the type of the constant [md.id] inside the
     environement [sg]. *)
 
-<<<<<<< HEAD
 val get_staticity       : t -> loc -> name -> staticity
 (** [get_staticity sg l md id] returns the staticity of the symbol [md.id] *)
 
@@ -79,15 +74,10 @@
 (** [import sg md] the module [md] in the signature [sg]. *)
 
 
-val get_dtree           : t -> ?select:(Rule.rule_name -> bool) option -> loc -> name -> dtree option
-(** [get_dtree sg pred l md id] returns the decision/matching tree associated with [md.id]
-    inside the environment [sg]. *)
-=======
-val get_dtree           : t -> (Rule.rule_name -> bool) option -> loc -> name -> (int*dtree) option
+val get_dtree           : t -> (Rule.rule_name -> bool) option -> loc -> name -> dtree option
 (** [get_dtree sg filter l cst] returns the decision/matching tree associated
     with [cst] inside the environment [sg]. When filter is specified, it is used
     to select only the corresponding set of rules  *)
->>>>>>> a6bb0bab
 
 val add_declaration     : t -> loc -> ident -> staticity -> term -> unit
 (** [add_declaration sg l id st ty] declares the symbol [id] of type [ty]
