--- conflicted
+++ resolved
@@ -104,15 +104,9 @@
     scope         : scope;
     (** The scope of the symbol ([Public]/[Private]) *)
     rules         : rule_infos list;
-<<<<<<< HEAD
-    (** The list of rules associated to a symbol.
-        They are ordored by their declaration within a file and in order they are imported
-        in the signature *)
-=======
-    (** The lifo pile of rules associated to a symbol.
+    (** The stack pile of rules associated to a symbol.
         They are imported in the signature in the order by they are declared
         within the file *)
->>>>>>> ee8d1e3c
     decision_tree : Dtree.t option
     (** The decision tree computed for the set of rules declared above *)
   }
