--- conflicted
+++ resolved
@@ -37,13 +37,9 @@
 val make                : mident -> t
 (** [make name] creates a new signature withe the name [name]. *)
 
-<<<<<<< HEAD
-val get_name            : t -> ident
 val get_external_rules  : t -> rule_infos list list
 val get_tables          : t -> (ident * ident * staticity * term * (rule_infos list*int*dtree) option) list
-=======
 val get_name            : t -> mident
->>>>>>> d3007496
 (** [get_name sg] returns the name of the signature [sg]. *)
 
 val export              : t -> bool
