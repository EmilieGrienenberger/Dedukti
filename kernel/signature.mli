(** Global Environment *)

open Basic
open Term
open Rule

type Debug.flag += D_module

type signature_error =
  | UnmarshalBadVersionNumber of loc * string
  | UnmarshalSysError     of loc * string * string
  | UnmarshalUnknown      of loc * string
  | SymbolNotFound        of loc * name
  | AlreadyDefinedSymbol  of loc * name
  | CannotMakeRuleInfos   of Rule.rule_error
  | CannotBuildDtree      of Dtree.dtree_error
  | CannotAddRewriteRules of loc * name
  | ConfluenceErrorImport of loc * mident * Confluence.confluence_error
  | ConfluenceErrorRules  of loc * rule_infos list * Confluence.confluence_error
  | GuardNotSatisfied     of loc * term * term
  | FailToCompileModule   of loc * mident
  | ExpectedACUSymbol     of loc * name
  | CouldNotExportModule  of string

exception SignatureError of signature_error

type staticity = Static | Definable of algebra

type t

val make                : string -> t
(** [make file] creates a new signature corresponding to the file [file]. *)

val get_name            : t -> mident
(** [get_name sg] returns the name of the signature [sg]. *)

val export              : t -> unit
(** [export ()] saves the current environment in a [*.dko] file.*)

<<<<<<< HEAD
val get_id_comparator   : t -> ident_comparator
=======
val import              : t -> loc -> mident -> unit
(** [import sg md] impots the module [md] in the signature [sg]. *)

val import_signature    : t -> t -> unit
(** [import sg sg_ext] imports the signature [sg_ext] into the signature [sg]. *)
>>>>>>> 19475fe8

val get_md_deps            : loc -> mident -> mident list
(** [get_deps lc md] returns the list of direct dependencies of module [md].
    This function makes the assumption that the file [md.dko] exists. *)

val is_static           : t -> loc -> name -> bool
(** [is_injective sg l cst] is true when [cst] is a static symbol. *)

val get_type            : t -> loc -> name -> term
(** [get_type sg l md id] returns the type of the constant [md.id] inside the
    environement [sg]. *)

<<<<<<< HEAD
val get_staticity       : t -> loc -> name -> staticity
(** [get_staticity sg l md id] returns the staticity of the symbol [md.id] *)

val get_algebra         : t -> loc -> name -> algebra
(** [get_algebra sg l md id] returns the algebra of the symbol [md.id]. *)

val is_injective        : t -> loc -> name -> bool
(** [is_injective sg l md id] returns true when [md.id] is either static
    or declared as injective. *)

val get_neutral         : t -> loc -> name -> term
(** [get_neutral sg l md id] returns the neutral element of the ACU symbol [md.id]. *)

val is_AC               : t -> loc -> name -> bool
(** [is_AC sg l na] returns true when [na] is declared as AC symbol *)

val import              : t -> loc -> mident -> unit
(** [import sg md] the module [md] in the signature [sg]. *)

val get_dtree           : t -> (Rule.rule_name -> bool) option -> loc -> name -> Dtree.t
=======
val get_dtree           : t -> loc -> name -> Dtree.t
>>>>>>> 19475fe8
(** [get_dtree sg filter l cst] returns the decision/matching tree associated
    with [cst] inside the environment [sg]. *)

val get_rules           : t -> loc -> name -> rule_infos list
(** [get_rules sg lc cst] returns a list of rules that defines the symbol. *)

val add_external_declaration     : t -> loc -> name -> staticity -> term -> unit
(** [add_external_declaration sg l cst st ty] declares the symbol [id] of type
    [ty] and staticity [st] in the environment [sg]. *)

val add_declaration     : t -> loc -> ident -> staticity -> term -> unit
(** [add_declaration sg l id st ty] declares the symbol [id] of type [ty]
    and staticity [st] in the environment [sg]. *)

val add_external_declaration : t -> loc -> name -> staticity -> term -> unit
(** [add_declaration sg l id st ty] declares the symbol [id] of type [ty]
    and staticity [st] in the environment [sg]. *)

val add_rules           : t -> Rule.rule_infos list -> unit
(** [add_rules sg rule_lst] adds a list of rule to a symbol in the environement [sg].
    All rules must be on the same symbol. *)

val fail_on_symbol_not_found : bool ref
(** if [false], does 2 things:
    1. [get_dtree] won't fail if the symbol has not be found
    2. [add_rules] won't fail if a rule is added on a symbol not present
       in the signature. However, a fresh symbol is added.
    This flag is intented to facilitate the use of the module Reduction
    when it is used without the module Typing such as in dkmeta. *)


type rw_infos =
  {
    stat          : staticity;
    ty            : term;
    rules         : rule_infos list;
    decision_tree : Dtree.t option
  }

val fold_symbols : (mident -> ident -> rw_infos -> 'a -> 'a) -> t -> 'a -> 'a
(** [fold_symbols f sg t] folds the function [f] on all symbol_infos in the signature
    starting from [t]. *)

val iter_symbols : (mident -> ident -> rw_infos -> unit) -> t -> unit
(** [iter_symbols f sg] iters the function [f] on all symbol_infos in the signature. *)<|MERGE_RESOLUTION|>--- conflicted
+++ resolved
@@ -37,15 +37,13 @@
 val export              : t -> unit
 (** [export ()] saves the current environment in a [*.dko] file.*)
 
-<<<<<<< HEAD
-val get_id_comparator   : t -> ident_comparator
-=======
+val get_id_comparator   : t -> name comparator
+
 val import              : t -> loc -> mident -> unit
 (** [import sg md] impots the module [md] in the signature [sg]. *)
 
 val import_signature    : t -> t -> unit
 (** [import sg sg_ext] imports the signature [sg_ext] into the signature [sg]. *)
->>>>>>> 19475fe8
 
 val get_md_deps            : loc -> mident -> mident list
 (** [get_deps lc md] returns the list of direct dependencies of module [md].
@@ -58,7 +56,6 @@
 (** [get_type sg l md id] returns the type of the constant [md.id] inside the
     environement [sg]. *)
 
-<<<<<<< HEAD
 val get_staticity       : t -> loc -> name -> staticity
 (** [get_staticity sg l md id] returns the staticity of the symbol [md.id] *)
 
@@ -78,10 +75,7 @@
 val import              : t -> loc -> mident -> unit
 (** [import sg md] the module [md] in the signature [sg]. *)
 
-val get_dtree           : t -> (Rule.rule_name -> bool) option -> loc -> name -> Dtree.t
-=======
 val get_dtree           : t -> loc -> name -> Dtree.t
->>>>>>> 19475fe8
 (** [get_dtree sg filter l cst] returns the decision/matching tree associated
     with [cst] inside the environment [sg]. *)
 
