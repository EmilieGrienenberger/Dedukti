--- conflicted
+++ resolved
@@ -18,22 +18,16 @@
   | ConfluenceErrorImport of loc * mident * Confluence.confluence_error
   | ConfluenceErrorRules  of loc * rule_infos list * Confluence.confluence_error
   | GuardNotSatisfied     of loc * term * term
-<<<<<<< HEAD
-  | CouldNotExportModule  of string
+  | CouldNotExportModule  of mident * string
   | Private               of loc * name
-=======
-  | CouldNotExportModule  of mident * string
->>>>>>> a676f795
 
 exception SignatureError of signature_error
 
 type staticity = Static | Definable
 
-<<<<<<< HEAD
 type scope = Public | Private
-=======
+
 val pp_staticity : staticity printer
->>>>>>> a676f795
 
 type t
 
@@ -75,7 +69,7 @@
     and staticity [st] in the environment [sg].
     If [sc] is [Private] then the symbol cannot be used in other modules *)
 
-val add_external_declaration : t -> loc -> name -> staticity -> term -> unit
+val add_external_declaration : t -> loc -> name -> scope -> staticity -> term -> unit
 (** [add_declaration sg l id st ty] declares the symbol [id] of type [ty]
     and staticity [st] in the environment [sg]. *)
 
@@ -98,6 +92,8 @@
     (** Whether a symbol is definable *)
     ty            : term;
     (** The type of a symbol *)
+    scope         : scope;
+    (** The scope of the symbol ([Public]/[Private]) *)
     rules         : rule_infos list;
     (** The list of rules associated to a symbol.
         They are ordored by their declaration within a file and in order they are imported
