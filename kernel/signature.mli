(** Global Environment *)

open Basic
open Term
open Rule

type Debug.flag += D_module

type signature_error =
  | UnmarshalBadVersionNumber of loc * string
  | UnmarshalSysError     of loc * string * string
  | UnmarshalUnknown      of loc * string
  | SymbolNotFound        of loc * name
  | AlreadyDefinedSymbol  of loc * name
  | CannotMakeRuleInfos   of Rule.rule_error
  | CannotBuildDtree      of Dtree.dtree_error
  | CannotAddRewriteRules of loc * name
  | ConfluenceErrorImport of loc * mident * Confluence.confluence_error
  | ConfluenceErrorRules  of loc * rule_infos list * Confluence.confluence_error
  | GuardNotSatisfied     of loc * term * term
  | CouldNotExportModule  of mident * string

exception SignatureError of signature_error

type staticity = Static | Definable | Injective

val pp_staticity : staticity printer

type t

val make                : string -> t
(** [make file] creates a new signature corresponding to the file [file]. *)

val get_name            : t -> mident
(** [get_name sg] returns the name of the signature [sg]. *)

val export              : t -> unit
(** [export ()] saves the current environment in a [*.dko] file.*)

val import              : t -> loc -> mident -> unit
(** [import sg md] impots the module [md] in the signature [sg]. *)

val import_signature    : t -> t -> unit
(** [import sg sg_ext] imports the signature [sg_ext] into the signature [sg]. *)

<<<<<<< HEAD
val get_md_deps      : loc -> mident -> mident list
=======
val get_md_deps         : loc -> mident -> mident list
>>>>>>> a676f795
(** [get_deps lc md] returns the list of direct dependencies of module [md].
    This function makes the assumption that the file [md.dko] exists. *)

val is_injective        : t -> loc -> name -> bool
(** [is_injective sg l cst] is true when [cst] is a static symbol. *)

val get_type            : t -> loc -> name -> term
(** [get_type sg l md id] returns the type of the constant [md.id] inside the
    environement [sg]. *)

val get_dtree           : t -> loc -> name -> Dtree.t
(** [get_dtree sg filter l cst] returns the decision/matching tree associated
    with [cst] inside the environment [sg]. *)

val get_rules           : t -> loc -> name -> rule_infos list
(** [get_rules sg lc cst] returns a list of rules that defines the symbol. *)

val add_declaration     : t -> loc -> ident -> staticity -> term -> unit
(** [add_declaration sg l id st ty] declares the symbol [id] of type [ty]
    and staticity [st] in the environment [sg]. *)

val add_external_declaration : t -> loc -> name -> staticity -> term -> unit
(** [add_declaration sg l id st ty] declares the symbol [id] of type [ty]
    and staticity [st] in the environment [sg]. *)

val add_rules           : t -> Rule.rule_infos list -> unit
(** [add_rules sg rule_lst] adds a list of rule to a symbol in the environement [sg].
    All rules must be on the same symbol. *)

val fail_on_symbol_not_found : bool ref
(** if [false], does 2 things:
    1. [get_dtree] won't fail if the symbol has not be found
    2. [add_rules] won't fail if a rule is added on a symbol not present
       in the signature. However, a fresh symbol is added.
    This flag is intented to facilitate the use of the module Reduction
    when it is used without the module Typing such as in dkmeta. *)


type rw_infos =
  {
    stat          : staticity;
    (** Whether a symbol is definable *)
    ty            : term;
    (** The type of a symbol *)
    rules         : rule_infos list;
    (** The list of rules associated to a symbol.
        They are ordored by their declaration within a file and in order they are imported
        in the signature *)
    decision_tree : Dtree.t option
    (** The decision tree computed for the set of rules declared above *)
  }

val fold_symbols : (mident -> ident -> rw_infos -> 'a -> 'a) -> t -> 'a -> 'a
(** [fold_symbols f sg t] folds the function [f] on all symbol_infos in the signature
    starting from [t]. *)

val iter_symbols : (mident -> ident -> rw_infos -> unit) -> t -> unit
(** [iter_symbols f sg] iters the function [f] on all symbol_infos in the signature. *)<|MERGE_RESOLUTION|>--- conflicted
+++ resolved
@@ -43,11 +43,7 @@
 val import_signature    : t -> t -> unit
 (** [import sg sg_ext] imports the signature [sg_ext] into the signature [sg]. *)
 
-<<<<<<< HEAD
-val get_md_deps      : loc -> mident -> mident list
-=======
 val get_md_deps         : loc -> mident -> mident list
->>>>>>> a676f795
 (** [get_deps lc md] returns the list of direct dependencies of module [md].
     This function makes the assumption that the file [md.dko] exists. *)
 
