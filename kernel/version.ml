<<<<<<< HEAD
let version             = "2.3"
=======
let version             = "2.3.1"
>>>>>>> 89219d8d
let print_version _     =
  Printf.printf "Dedukti v%s\n" version<|MERGE_RESOLUTION|>--- conflicted
+++ resolved
@@ -1,7 +1,3 @@
-<<<<<<< HEAD
-let version             = "2.3"
-=======
 let version             = "2.3.1"
->>>>>>> 89219d8d
 let print_version _     =
   Printf.printf "Dedukti v%s\n" version