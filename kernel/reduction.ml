open Basic
open Format
open Rule
open Term
open Dtree
open Matching
open Ac

type red = {
  select : (Rule.rule_name -> bool) option;
  beta : bool
}

let default = { select = None ; beta = true }

let selection  = ref None

let beta = ref true

let select (red:red) : unit =
  selection := red.select;
  beta := red.beta

type red_strategy = Hnf | Snf | Whnf | NSteps of int

(* State *)

type env = term Lazy.t LList.t

(* A state {ctx; term; stack} is the state of an abstract machine that
represents a term where [ctx] is a ctx that contains the free variables
of [term] and [stack] represents the terms that [term] is applied to. *)
type state = {
  ctx   : env;    (* context *)
  term  : term;   (* term to reduce *)
  stack : stack;  (* stack *)
}
and stack = state list

let rec term_of_state {ctx;term;stack} : term =
<<<<<<< HEAD
  let t = ( if LList.is_empty ctx then term else Subst.psubst_l ctx 0 term ) in
  mk_App2 t (List.map term_of_state stack)

let state_of_term t = {ctx=LList.nil;term=t;stack=[]}
=======
  let t = ( if LList.is_empty ctx then term else Subst.psubst_l ctx term ) in
    match stack with
      | [] -> t
      | a::lst -> mk_App t (term_of_state a) (List.map term_of_state lst)
>>>>>>> 7c75866d

(* Pretty Printing *)

(* Do we need these ?*)
(*
let pp_state fmt st =
  fprintf fmt "{ctx} {%a} {stack[%i]}\n" pp_term st.term (List.length st.stack)

let pp_stack fmt stck = fprintf fmt "[\n%a]\n" (pp_list "" pp_state) stck
*)

let pp_env fmt (ctx:env) =
  pp_list ", " pp_term fmt (List.map Lazy.force (LList.lst ctx))

let pp_stack fmt (st:stack) =
  fprintf fmt "[ %a ]\n" (pp_list "\n | " pp_term) (List.map term_of_state st)

let pp_state ?(if_ctx=true) ?(if_stack=true) fmt { ctx; term; stack } =
  if if_ctx
  then fprintf fmt "{ctx=[%a];@." pp_env ctx
  else fprintf fmt "{ctx=[...](%i);@." (LList.len ctx);
  fprintf fmt "term=%a;@." pp_term term;
  if if_stack
  then fprintf fmt "stack=%a}@." pp_stack stack
  else fprintf fmt "stack=[...]}@.";
  fprintf fmt "@.%a@." pp_term (term_of_state {ctx; term; stack})

(* Misc *)
(* FIXME: only used once in are_convertible_list, should it be declared at top level? *)
let rec add_to_list2 l1 l2 lst =
  match l1, l2 with
    | [], [] -> Some lst
    | s1::l1, s2::l2 -> add_to_list2 l1 l2 ((s1,s2)::lst)
    | _,_ -> None

let rec split_stack (i:int) : stack -> (stack*stack) option = function
  | l  when i=0 -> Some ([],l)
  | []          -> None
  | x::l        -> map_opt (fun (s1,s2) -> (x::s1,s2) ) (split_stack (i-1) l)

(* ********************* *)

type rw_strategy         = Signature.t -> term -> term
type rw_state_strategy   = Signature.t -> state -> state
type convertibility_test = Signature.t -> term -> term -> bool

<<<<<<< HEAD
(* Problem convertion *)
=======
let solve (sg:Signature.t) (reduce:rw_strategy) (depth:int) (pbs:int LList.t) (te:term) : term =
  try Matching.solve depth pbs te
  with Matching.NotUnifiable ->
    Matching.solve depth pbs (reduce sg te)

let unshift (sg:Signature.t) (reduce:rw_strategy) (q:int) (te:term) =
  try Subst.unshift q te
  with Subst.UnshiftExn ->
    Subst.unshift q (reduce sg te)

let get_context_syn (sg:Signature.t) (forcing:rw_strategy) (stack:stack) (ord:arg_pos LList.t) : env option =
  try Some (LList.map (
      fun p ->
        if ( p.depth = 0 )
        then lazy (term_of_state (List.nth stack p.position) )
        else
          Lazy.from_val
            (unshift sg forcing p.depth (term_of_state (List.nth stack p.position) ))
    ) ord )
  with Subst.UnshiftExn -> ( None )

let get_context_mp (sg:Signature.t) (forcing:rw_strategy) (stack:stack)
                   (pb_lst:abstract_problem LList.t) : env option =
  let aux ((pos,dbs):abstract_problem) : term Lazy.t =
    let res = solve sg forcing pos.depth dbs (term_of_state (List.nth stack pos.position)) in
    Lazy.from_val (Subst.unshift pos.depth res)
  in
  try Some (LList.map aux pb_lst)
  with Matching.NotUnifiable -> None
     | Subst.UnshiftExn -> assert false
>>>>>>> 7c75866d

let convert_problem stack problem =
  let lazy_stack = List.map (fun s -> lazy (term_of_state s)) stack in
  let lazy_array = Array.of_list lazy_stack in
  let convert i = lazy_array.(i) in
  let convert_ac_sets = function
    | [i] ->
       begin
         match List.nth stack i with
         | {ctx; term=Const(l,cst'); stack=st} ->
            List.map (fun s -> lazy (term_of_state s)) st
         | _ -> assert false
       end
    | _ -> assert false in
  Matching.mk_matching_problem convert convert_ac_sets problem

(* AC related operations *)

let filter_neutral conv sg l cst terms =
  match Signature.get_algebra sg l cst with
  | ACU neu ->
     (match List.filter (fun x -> not (conv neu x)) terms with
      | [] -> [neu] | s -> s)
  | _ -> terms

let rec unflatten sg l cst = function
  | []     -> Signature.get_neutral sg l cst
  | [t]    -> t
  | t1::tl -> mk_App (mk_Const dloc cst) t1 [(unflatten sg l cst tl)]

let ac_to_comb sg t = match t with
  | App( Const (l,cst), a1, a2::remain_args)
       when Signature.is_AC sg l cst ->
     mk_App2 (unflatten sg l cst (flatten_AC_term cst t)) remain_args
  | t -> t
  
(*       AC manipulating functions     *)

(* Unfolds all occurence of the AC(U) symbol in the stack
 * Removes occurence of neutral element.  *)
let flatten_AC_stack sg strategy convertible
                     (l:loc) (cst:name) (stack:stack) : stack =
  let rec flatten acc = function
    | [] -> acc
    | st :: tl ->
       match strategy sg st with
       | { ctx; term=Const (l',cst'); stack=(st1::st2::[]) }
            when name_eq cst cst' ->
          flatten acc (st1 :: st2 :: tl)
       | whnf_st -> flatten (whnf_st::acc) tl
  in
  let stack = flatten [] stack in
  match Signature.get_algebra sg l cst with
  | ACU neu -> List.filter (fun st -> not (convertible sg (term_of_state st) neu)) stack
  | _ -> stack

let to_comb sg l cst ctx stack =
  let rec f = function
    | []     -> {ctx=LList.nil;term=Signature.get_neutral sg l cst;stack=[]}
    | [t]    -> t
    | t1::t2::tl -> f ({ ctx; term=mk_Const l cst; stack=[t1;t2]} :: tl)
  in
  f stack

let comb_state_shape_if_AC sg strategy convertible : state -> state = function
  | { ctx; term=Const (l,cst); stack=(s1::s2::rstack) } when Signature.is_AC sg l cst ->
     let nstack = flatten_AC_stack sg strategy convertible l cst [s1;s2] in
     let s = to_comb sg l cst ctx nstack in
     (match rstack with [] -> s | l ->  {s with stack=(s.stack@l)})
  | st -> st

let comb_term_shape_if_AC (sg:Signature.t)
                        (convertible:convertibility_test) : term -> term = function
  | App(Const (l,cst), a1, a2::remain_args) when Signature.is_AC sg l cst ->
     let id_comp = Signature.get_id_comparator sg in
     let args = flatten_AC_terms cst [a1;a2] in
     let args = filter_neutral (convertible sg) sg l cst args in
     let args = List.sort (compare_term id_comp) args in
     let _ = assert (List.length args > 0) in
     mk_App2 (unflatten sg l cst args) remain_args
  | t -> t

let rec find_case (flattenner:loc->name->stack->stack)
    (st:state) (case:case) : stack option =
  match st, case with
  | { ctx; term=t; stack } , CConst (nargs,cst,true)
    (* TODO: check that this case is used properly !  *)
    (* is_pos (+ 1 i) --> T. #SNF is_pos 1.  *)
    when List.length stack == nargs - 2 (* should we check for type of t ? *) ->
    let new_st = {st with stack=[]} in
    let new_stack = flattenner dloc cst [new_st] in
    Some ({ctx   = ctx;
           term  = mk_Const dloc cst;
           stack = new_stack } :: stack)
      
  | { ctx; term=Const (l,cst); stack=t1::t2::s } , CConst (nargs,cst',true)
    when name_eq cst cst' && nargs == List.length s + 2 ->
    Some ({st with stack = flattenner l cst [t1;t2]}::s)
      
  | { ctx; term=Const (l,cst); stack } , CConst (nargs,cst',false)
    when name_eq cst cst' && List.length stack == nargs ->
    Some stack
      
  | { ctx; term=DB (l,x,n); stack }, CDB(nargs,n') ->
      assert ( ctx = LList.nil ); (* no beta in patterns *)
      if n==n' && List.length stack == nargs then Some stack else None
        
  | { ctx; term=Lam (_,_,_,_) }, CLam ->
    begin
      match term_of_state st with (*TODO could be optimized*)
      | Lam (_,_,_,te) -> Some [state_of_term te]
      | _ -> assert false
    end
  | _ -> None


let rec fetch_case sg (flattenner:loc->name->stack->stack)
                   (state:state) (case:case)
                   (dt_suc:dtree) (dt_def:dtree option) : (dtree*state*stack) list =
  let def_s = match dt_def with None -> [] | Some g -> [(g,state,[])] in
  let stack = state.stack in
  match state.term with
  | Const(l,_) ->
     let rec f acc stack_acc st = match st, case with
       | [], _ -> acc
       | hd::tl, _ ->
          let new_stack_acc = (hd::stack_acc) in
          let new_acc = match find_case flattenner hd case with
            | None   -> acc
            | Some s -> let new_stack = List.rev_append stack_acc tl in (* Remove hd from stack *)
                        let new_state = {state with stack=new_stack} in
                        (dt_suc,new_state,s)::acc
          in
          f new_acc new_stack_acc tl
     in
     List.rev_append (f [] [] stack) def_s
   | _ -> assert false


let find_cases (flattenner:loc->name->stack->stack)
    (st:state) (cases:(case * dtree) list)
    (default:dtree option) : (dtree*stack) list =
  List.fold_left
    (fun acc (case, tr) ->
       match find_case flattenner st case with
       | None -> acc
       | Some stack -> (tr,stack) :: acc
    )
    (match default with None -> [] | Some g -> [(g,[])])
    cases


let rec gamma_rw_list (sg:Signature.t)
                  (convertible:convertibility_test)
                  (forcing:rw_strategy)
                  (strategy:rw_state_strategy) : (stack*dtree) list -> (env*term) option =
  function
  | [] -> None
  | (stack, tree) :: tl ->
     match gamma_rw sg convertible forcing strategy stack tree with
     | None -> gamma_rw_list sg convertible forcing strategy tl
     | Some _ as x -> x

(*TODO implement the stack as an array ? (the size is known in advance).*)
and gamma_rw (sg:Signature.t) (convertible:convertibility_test)
             (forcing:rw_strategy) (strategy:rw_state_strategy)
             ?rewrite:(rewrite=true) (stack:stack) :  dtree -> (env*term) option = function
  | Fetch (i,case,dt_suc,dt_def) -> (* Fetch case from AC-headed i-th state *)
    let rec split_ith acc i l = match i,l with
      | 0, h::t -> (acc,h,t)
      | i, h::t -> split_ith (h::acc) (i-1) t
      | _ -> assert false
    in
    let (stack_h, arg_i, stack_t) = split_ith [] i stack in
    assert (match arg_i.term with Const(l,cst) -> Signature.is_AC sg l cst | _ -> false);
    let new_cases = (* Generate all possible pick for the fetch *)
      List.map
        (function
          | g, new_s, [] -> (List.rev_append stack_h (new_s::stack_t  ), g)
          | g, new_s, s  -> (List.rev_append stack_h (new_s::stack_t@s), g) )
        (fetch_case sg (flatten_AC_stack sg strategy convertible) arg_i case dt_suc dt_def) in
    gamma_rw_list sg convertible forcing strategy new_cases (* ... try them all *)
  | ACEmpty (i, dt_suc, dt_def) ->
    begin
      match List.nth stack i with
      | {ctx; term=Const(l,cst); stack=st} ->
        begin
          assert (Signature.is_AC sg l cst);
          if st == []
          then gamma_rw sg convertible forcing strategy stack dt_suc
          else bind_opt (gamma_rw sg convertible forcing strategy stack) dt_def
        end
      | _ -> assert false
    end
  | Switch (i,cases,def) ->
    let arg_i = List.nth stack i in
    let arg_i = if rewrite then strategy sg arg_i else arg_i in
    let new_cases =
      List.map
        (fun (g,l) -> ( (match l with |[] -> stack | s -> stack@s), g))
        (find_cases (flatten_AC_stack sg strategy convertible) arg_i cases def) in
    gamma_rw_list sg convertible forcing strategy new_cases
  | Test (problem, cstr, right, def) ->
    let pb = convert_problem stack problem in (* Convert problem with the stack *)
    begin
      match Matching.solve_problem (forcing sg) (convertible sg) pb with
      | None -> bind_opt (gamma_rw sg convertible forcing strategy stack) def
      | Some subst ->
        begin
          let aux e acc = match e with None -> assert false | Some e -> e :: acc in
          let ctx_list = Array.fold_right aux subst [] in
          let ctx = LList.make ~len:(Array.length subst) ctx_list in
          if List.exists
              (fun (i,t2) ->
                 let t1 = mk_DB dloc dmark i in
                 not (convertible sg (term_of_state { ctx; term=t1; stack=[] })
                        (term_of_state { ctx; term=t2; stack=[] })) )
              cstr
          then failwith "Error while reducing a term: a guard was not satisfied."
          else Some (ctx, right)
        end
    end

and gamma_head_rw (sg:Signature.t)
                  (convertible:convertibility_test)
                  (forcing:rw_strategy)
                  (strategy:rw_state_strategy) (s:state) (t:dtree) : state option =
  match s, t with
  | { ctx; term=Const(l,cst); stack }, Switch (0,cases,None) ->
     let rec f = function
       | []      -> None
       | ((CConst(nargs,_,_),_) as c) :: tl ->
          begin
            match split_stack nargs stack with
            | None -> f tl
            | Some (s1,s2) ->
               begin
                 let s' = {s with stack=s1} in
                 match gamma_rw sg convertible forcing strategy ~rewrite:false [s']
                                (Switch (0,[c],None)) with
                 | None -> f tl
                 | Some (ctx,term) -> Some { ctx; term; stack=s2 }
               end
          end
       | _ -> assert false
     in
     f cases
  | _ -> assert false


(* ********************* *)

(* Definition: a term is in weak-head-normal form if all its reducts
 * (including itself) have same 'shape' at the root.
 * The shape of a term could be computed like this:
 *
 * let rec shape = function
 *  | Type -> Type
 *  | Kind -> Kind
 *  | Pi _ -> Pi
 *  | Lam _ -> Lam
 *  | DB (_,_,n) -> DB n
 *  | Const (_,m,v) -> Const m v
 *  | App(f,a0,args) -> App (shape f,List.lenght (a0::args))

 * Property:
 * A (strongly normalizing) non weak-head-normal term can only have the form:
 * - (x:A => b) a c_1..c_n, this is a beta-redex potentially with extra arguments.
 * - or c a_1 .. a_n b_1 ..b_n with c a constant and c a'_1 .. a'_n is a gamma-redex
 *   where the (a'_i)s are reducts of (a_i)s.
 *)

(* This function reduces a state to a weak-head-normal form.
 * This means that the term [term_of_state (state_whnf sg state)] is a
 * weak-head-normal reduct of [term_of_state state].
 *
 * Moreover the returned state verifies the following properties:
 * - state.term is not an application
 * - state.term can only be a variable if term.ctx is empty
 *    (and therefore this variable is free in the corresponding term)
 * - when state.term is an AC constant, then state.stack contains no application
 *     of that same constant
 * *)
let rec state_whnf (sg:Signature.t) (st:state) : state =
  match st with
  (* Weak heah beta normal terms *)
  | { term=Type _ }
  | { term=Kind }
  | { term=Pi _ }
  | { term=Lam _; stack=[] } -> st
  (* DeBruijn index: environment lookup *)
  | { ctx; term=DB (l,x,n); stack } ->
    if n < LList.len ctx then
      state_whnf sg { ctx=LList.nil; term=Lazy.force (LList.nth ctx n); stack }
    else
      { ctx=LList.nil; term=(mk_DB l x (n-LList.len ctx)); stack }
  (* Beta redex *)
  | { ctx; term=Lam (_,_,_,t); stack=p::s } ->
     if not !beta then st
     else state_whnf sg { ctx=LList.cons (lazy (term_of_state p)) ctx; term=t; stack=s }
  (* Application: arguments go on the stack *)
  | { ctx; term=App (f,a,lst); stack=s } ->
    (* rev_map + rev_append to avoid map + append*)
    let tl' = List.rev_map ( fun t -> {ctx;term=t;stack=[]} ) (a::lst) in
    state_whnf sg { ctx; term=f; stack=List.rev_append tl' s }
  (* Potential Gamma redex *)
  | { ctx; term=Const (l,cst); stack } ->
     begin
       match Signature.get_dtree sg ~select:(!selection) l cst with
       | None    -> comb_state_shape_if_AC sg state_whnf are_convertible st
       | Some tr -> begin
           match gamma_head_rw sg are_convertible snf state_whnf st tr with
           | None -> comb_state_shape_if_AC sg state_whnf are_convertible st
           | Some st -> state_whnf sg st
         end
     end

(* ********************* *)

(* Weak Head Normal Form *)
and whnf sg term = term_of_state ( state_whnf sg { ctx=LList.nil; term; stack=[] } )

(* Strong Normal Form *)
and snf sg (t:term) : term =
  match whnf sg t with
  | Kind | Const _
  | DB _ | Type _ as t' -> t'
  | App (f,a,lst) ->
     let res = mk_App (snf sg f) (snf sg a) (List.map (snf sg) lst) in
     comb_term_shape_if_AC sg are_convertible res
  | Pi (_,x,a,b) -> mk_Pi dloc x (snf sg a) (snf sg b)
  | Lam (_,x,a,b) -> mk_Lam dloc x (map_opt (snf sg) a) (snf sg b)

and are_convertible_lst sg : (term*term) list -> bool = function
  | [] -> true
  | (t1,t2)::lst ->
    begin
      match (
        if term_eq t1 t2 then Some lst
        else
          let t1 = whnf sg t1 in
          let t2 = whnf sg t2 in
          match t1, t2 with
          | Kind, Kind | Type _, Type _ -> Some lst
          | Const (_,n), Const (_,n') when ( name_eq n n' ) -> Some lst
          | DB (_,_,n), DB (_,_,n') when ( n==n' ) -> Some lst
          | App (Const(l,cst), _, _),
            App (Const(l',cst'), _, _) when Signature.is_AC sg l cst ->
             (* TODO: Replace this with less hardcore criteria: put all terms in whnf
              * then look at the heads to match arguments with one another. *)
             if name_eq cst cst' then
               match snf sg t1, snf sg t2 with
               | App (Const(l ,cst2 ), a , args ),
                 App (Const(l',cst2'), a', args') ->
                  if name_eq cst2 cst && name_eq cst2' cst &&
                       name_eq cst2 cst' && name_eq cst2' cst' then
                    add_to_list2 args args' ((a,a')::lst)
                  else None
               | _ -> None
             else None
          | App (f,a,args), App (f',a',args') ->
            add_to_list2 args args' ((f,f')::(a,a')::lst)
          | Lam (_,_,_,b), Lam (_,_,_,b') -> Some ((b,b')::lst)
          | Pi (_,_,a,b), Pi (_,_,a',b') -> Some ((a,a')::(b,b')::lst)
          | t1, t2 -> None
      ) with
      | None -> false
      | Some lst2 -> are_convertible_lst sg lst2
    end

(* Convertibility Test *)
and are_convertible sg t1 t2 = are_convertible_lst sg [(t1,t2)]

(* Head Normal Form *)
let rec hnf sg t =
  match whnf sg t with
  | Kind | Const _ | DB _ | Type _ | Pi (_,_,_,_) | Lam (_,_,_,_) as t' -> t'
  | App (f,a,lst) -> mk_App (hnf sg f) (hnf sg a) (List.map (hnf sg) lst)


(* One-Step Reduction *)
  (* Weak heah beta normal terms *)
let rec state_one_step (sg:Signature.t) : int*state -> int*state = function
  | (0  , st) as s -> s
  | (red, st) -> begin
     match st with
     | { term=Type _ }
     | { term=Kind }
     | { term=Pi _ } -> (red,st)
     | { ctx=ctx; term=Lam(loc,id,ty,t); stack=[] } ->
        let n',state' = state_one_step sg (red,{ctx=ctx;term=t; stack=[]}) in
        (n', {ctx=ctx; term=mk_Lam loc id ty (term_of_state state'); stack = []})
     (* DeBruijn index: environment lookup *)
     | { ctx; term=DB (_,_,n); stack } ->
        if n < LList.len ctx then
          state_one_step sg (red,{ ctx=LList.nil; term=Lazy.force (LList.nth ctx n); stack })
        else
          (red,st)
     (* Beta redex *)
     | { ctx; term=Lam (loc,id,ty,t); stack=p::s } ->
        if !beta then
          (red-1,{ ctx=LList.cons (lazy (term_of_state p)) ctx; term=t; stack=s })
        else
          let (red',state') = state_one_step sg (red,{ctx=ctx;term=t; stack=[]}) in
          (red',{ctx=ctx; term=mk_Lam loc id ty (term_of_state state'); stack = p::s})
     (* Application: arguments go on the stack *)
     | { ctx; term=App (f,a,lst); stack=s } ->
        let aux = ref red in
        (* rev_map + rev_append to avoid map + append*)
        let new_stack =
          List.rev_map
            (fun t ->
              let new_aux,st = state_one_step sg (!aux, {ctx;term=t;stack=[]}) in
              aux := new_aux;
              st)
            (a::lst) in
        state_one_step sg (!aux,{ ctx; term=f; stack=List.rev_append new_stack s })
     (* Potential Gamma redex *)
     | { ctx; term=Const(l,name); stack } ->
        begin
          match Signature.get_dtree sg ~select:(!selection) l name with
          | None    -> (red, comb_state_shape_if_AC sg state_whnf are_convertible st)
          | Some tr -> begin
              match gamma_head_rw sg are_convertible snf state_whnf st tr with
              | None -> (red, comb_state_shape_if_AC sg state_whnf are_convertible st)
              | Some st -> state_one_step sg (red-1,st)
            end
        end
    end

let nsteps sg n t = term_of_state (snd (state_one_step sg (n, state_of_term t)))

let reduction sg strategy te =
  match strategy with
  | Hnf      -> hnf    sg te
  | Snf      -> snf    sg te
  | Whnf     -> whnf   sg te
  | NSteps n when n > 0 -> nsteps sg n te
  | NSteps n -> te<|MERGE_RESOLUTION|>--- conflicted
+++ resolved
@@ -37,18 +37,13 @@
 }
 and stack = state list
 
+let state_of_term t = {ctx=LList.nil;term=t;stack=[]}
+
+
 let rec term_of_state {ctx;term;stack} : term =
-<<<<<<< HEAD
-  let t = ( if LList.is_empty ctx then term else Subst.psubst_l ctx 0 term ) in
+  let t = ( if LList.is_empty ctx then term else Subst.psubst_l ctx term ) in
   mk_App2 t (List.map term_of_state stack)
 
-let state_of_term t = {ctx=LList.nil;term=t;stack=[]}
-=======
-  let t = ( if LList.is_empty ctx then term else Subst.psubst_l ctx term ) in
-    match stack with
-      | [] -> t
-      | a::lst -> mk_App t (term_of_state a) (List.map term_of_state lst)
->>>>>>> 7c75866d
 
 (* Pretty Printing *)
 
@@ -95,40 +90,7 @@
 type rw_state_strategy   = Signature.t -> state -> state
 type convertibility_test = Signature.t -> term -> term -> bool
 
-<<<<<<< HEAD
 (* Problem convertion *)
-=======
-let solve (sg:Signature.t) (reduce:rw_strategy) (depth:int) (pbs:int LList.t) (te:term) : term =
-  try Matching.solve depth pbs te
-  with Matching.NotUnifiable ->
-    Matching.solve depth pbs (reduce sg te)
-
-let unshift (sg:Signature.t) (reduce:rw_strategy) (q:int) (te:term) =
-  try Subst.unshift q te
-  with Subst.UnshiftExn ->
-    Subst.unshift q (reduce sg te)
-
-let get_context_syn (sg:Signature.t) (forcing:rw_strategy) (stack:stack) (ord:arg_pos LList.t) : env option =
-  try Some (LList.map (
-      fun p ->
-        if ( p.depth = 0 )
-        then lazy (term_of_state (List.nth stack p.position) )
-        else
-          Lazy.from_val
-            (unshift sg forcing p.depth (term_of_state (List.nth stack p.position) ))
-    ) ord )
-  with Subst.UnshiftExn -> ( None )
-
-let get_context_mp (sg:Signature.t) (forcing:rw_strategy) (stack:stack)
-                   (pb_lst:abstract_problem LList.t) : env option =
-  let aux ((pos,dbs):abstract_problem) : term Lazy.t =
-    let res = solve sg forcing pos.depth dbs (term_of_state (List.nth stack pos.position)) in
-    Lazy.from_val (Subst.unshift pos.depth res)
-  in
-  try Some (LList.map aux pb_lst)
-  with Matching.NotUnifiable -> None
-     | Subst.UnshiftExn -> assert false
->>>>>>> 7c75866d
 
 let convert_problem stack problem =
   let lazy_stack = List.map (fun s -> lazy (term_of_state s)) stack in
