open Basic
open Format
open Rule
open Term
open Dtree
open Matching
open Ac


type red_strategy = Hnf | Snf | Whnf

type red_cfg = {
  select : (Rule.rule_name -> bool) option;
  nb_steps : int option; (* [Some 0] for no evaluation, [None] for no bound *)
  strategy : red_strategy;
  beta : bool
}

let pp_red_cfg fmt strat =
  match strat with
  | {strategy=Snf ;nb_steps=None   } -> ()
  | {strategy=Snf ;nb_steps=Some i } -> Format.fprintf fmt "[%i]" i
  | {strategy=Hnf ;nb_steps=None   } -> Format.fprintf fmt "[HNF]"
  | {strategy=Hnf ;nb_steps=Some i } -> Format.fprintf fmt "[HNF,%i]" i
  | {strategy=Whnf;nb_steps=None   } -> Format.fprintf fmt "[WHNF]"
  | {strategy=Whnf;nb_steps=Some i } -> Format.fprintf fmt "[WHNF,%i]" i

let default_cfg = { select = None ; nb_steps = None ; strategy = Snf ; beta = true }

let selection  = ref None

let beta = ref true

let select f b : unit =
  selection := f;
  beta := b

(* State *)

type env = term Lazy.t LList.t

(* A state {ctx; term; stack} is the state of an abstract machine that
represents a term where [ctx] is a ctx that contains the free variables
of [term] and [stack] represents the terms that [term] is applied to. *)
type state = {
  ctx   : env;    (* context *)
  term  : term;   (* term to reduce *)
  stack : stack;  (* stack *)
}
and stack = state list

let state_of_term t = {ctx=LList.nil;term=t;stack=[]}

let rec term_of_state {ctx;term;stack} : term =
  let t = ( if LList.is_empty ctx then term else Subst.psubst_l ctx term ) in
  mk_App2 t (List.map term_of_state stack)

exception Not_convertible

(* Pretty Printing *)

let pp_env fmt (ctx:env) =
  pp_list ", " pp_term fmt (List.map Lazy.force (LList.lst ctx))

let pp_stack fmt (st:stack) =
  fprintf fmt "[ %a ]\n" (pp_list "\n | " pp_term) (List.map term_of_state st)

let pp_state ?(if_ctx=true) ?(if_stack=true) fmt { ctx; term; stack } =
  if if_ctx
  then fprintf fmt "{ctx=[%a];@." pp_env ctx
  else fprintf fmt "{ctx=[...](%i);@." (LList.len ctx);
  fprintf fmt "term=%a;@." pp_term term;
  if if_stack
  then fprintf fmt "stack=%a}@." pp_stack stack
  else fprintf fmt "stack=[...]}@.";
  fprintf fmt "@.%a@." pp_term (term_of_state {ctx; term; stack})

(* Misc *)

let rec split_stack (i:int) (s:stack) : (stack*stack) option =
  let rec aux i acc = function
  | l  when i=0 -> Some (List.rev acc,l)
  | []          -> None
  | x::l        -> aux (i-1) (x::acc) l in
  aux i [] s

(* ********************* *)

type rw_strategy         = Signature.t -> term -> term
type rw_state_strategy   = Signature.t -> state -> state
type convertibility_test = Signature.t -> term -> term -> bool

(* Problem convertion *)

let convert_problem stack problem =
  let lazy_stack = List.map (fun s -> lazy (term_of_state s)) stack in
  let lazy_array = Array.of_list lazy_stack in
  let convert i = lazy_array.(i) in
  let convert_ac_sets = function
    | [i] ->
       begin
         match List.nth stack i with
         | {ctx; term=Const(l,cst'); stack=st} ->
            List.map (fun s -> lazy (term_of_state s)) st
         | _ -> assert false
       end
    | _ -> assert false in
  mk_matching_problem convert convert_ac_sets problem

(* AC related operations *)

let filter_neutral conv sg l cst terms =
  match Signature.get_algebra sg l cst with
  | ACU neu ->
     (match List.filter (fun x -> not (conv neu x)) terms with
      | [] -> [neu] | s -> s)
  | _ -> terms

(*
let rec unflatten sg l cst = function
  | []     -> Signature.get_neutral sg l cst
  | [t]    -> t
  | t1::tl -> mk_App (mk_Const dloc cst) t1 [(unflatten sg l cst tl)]
*)
  
(*       AC manipulating functions     *)

(* Unfolds all occurence of the AC(U) symbol in the stack
 * Removes occurence of neutral element.  *)
let flatten_AC_stack sg strategy convertible
                     (l:loc) (cst:name) (stack:stack) : stack =
  let rec flatten acc = function
    | [] -> acc
    | st :: tl ->
       match strategy sg st with
       | { ctx; term=Const (l',cst'); stack=(st1::st2::[]) }
            when name_eq cst cst' ->
          flatten acc (st1 :: st2 :: tl)
       | whnf_st -> flatten (whnf_st::acc) tl
  in
  let stack = flatten [] stack in
  match Signature.get_algebra sg l cst with
  | ACU neu -> List.filter (fun st -> not (convertible sg (term_of_state st) neu)) stack
  | _ -> stack

let to_comb sg l cst ctx stack =
  let rec f = function
    | []     -> {ctx=LList.nil;term=Signature.get_neutral sg l cst;stack=[]}
    | [t]    -> t
    | t1::t2::tl -> f ({ ctx; term=mk_Const l cst; stack=[t1;t2]} :: tl)
  in
  f stack

let comb_state_shape_if_AC sg strategy convertible : state -> state = function
  | { ctx; term=Const (l,cst); stack=(s1::s2::rstack) } when Signature.is_AC sg l cst ->
     let nstack = flatten_AC_stack sg strategy convertible l cst [s1;s2] in
     let s = to_comb sg l cst ctx nstack in
     (match rstack with [] -> s | l ->  {s with stack=(s.stack@l)})
  | st -> st

let comb_term_shape_if_AC (sg:Signature.t)
                          (convertible:convertibility_test) : term -> term = function
  | App(Const (l,cst), a1, a2::remain_args) when Signature.is_AC sg l cst ->
     let id_comp = Signature.get_id_comparator sg in
     let args = flatten_AC_terms cst [a1;a2] in
     let args = filter_neutral (convertible sg) sg l cst args in
     let args = List.sort (compare_term id_comp) args in
     let _ = assert (List.length args > 0) in
     mk_App2
       (unflatten_AC (cst, Signature.get_algebra sg l cst) args)
       remain_args
  (* mk_App2 (unflatten sg l cst args) remain_args *)
  | t -> t

let rec find_case (flattenner:loc->name->stack->stack)
    (st:state) (case:case) : stack option =
  match st, case with
  | { ctx; term=t; stack } , CConst (nargs,cst,true)
    (* TODO: check that this case is used properly !  *)
    (* is_pos (+ 1 i) --> T. #SNF is_pos 1.  *)
    when List.length stack == nargs - 2 (* should we check for type of t ? *) ->
    let new_st = {st with stack=[]} in
    let new_stack = flattenner dloc cst [new_st] in
    Some ({ctx   = ctx;
           term  = mk_Const dloc cst;
           stack = new_stack } :: stack)
      
  | { ctx; term=Const (l,cst); stack=t1::t2::s } , CConst (nargs,cst',true)
    when name_eq cst cst' && nargs == List.length s + 2 ->
    Some ({st with stack = flattenner l cst [t1;t2]}::s)
      
  | { ctx; term=Const (l,cst); stack } , CConst (nargs,cst',false)
    when name_eq cst cst' && List.length stack == nargs ->
    Some stack
      
  | { ctx; term=DB (l,x,n); stack }, CDB(nargs,n') ->
      assert ( ctx = LList.nil ); (* no beta in patterns *)
      if n==n' && List.length stack == nargs then Some stack else None
        
  | { ctx; term=Lam (_,_,_,_) }, CLam ->
    begin
      match term_of_state st with (*TODO could be optimized*)
      | Lam (_,_,_,te) -> Some [state_of_term te]
      | _ -> assert false
    end
  | _ -> None


let rec fetch_case sg (flattenner:loc->name->stack->stack)
                   (state:state) (case:case)
                   (dt_suc:dtree) (dt_def:dtree option) : (dtree*state*stack) list =
  let def_s = match dt_def with None -> [] | Some g -> [(g,state,[])] in
  let stack = state.stack in
  match state.term with
  | Const(l,_) ->
     let rec f acc stack_acc st = match st, case with
       | [], _ -> acc
       | hd::tl, _ ->
          let new_stack_acc = (hd::stack_acc) in
          let new_acc = match find_case flattenner hd case with
            | None   -> acc
            | Some s -> let new_stack = List.rev_append stack_acc tl in (* Remove hd from stack *)
                        let new_state = {state with stack=new_stack} in
                        (dt_suc,new_state,s)::acc
          in
          f new_acc new_stack_acc tl
     in
     List.rev_append (f [] [] stack) def_s
   | _ -> assert false


let find_cases (flattenner:loc->name->stack->stack)
    (st:state) (cases:(case * dtree) list)
    (default:dtree option) : (dtree*stack) list =
  List.fold_left
    (fun acc (case, tr) ->
       match find_case flattenner st case with
       | None -> acc
       | Some stack -> (tr,stack) :: acc
    )
    (match default with None -> [] | Some g -> [(g,[])])
    cases


let rec gamma_rw_list (sg:Signature.t)
                  (convertible:convertibility_test)
                  (forcing:rw_strategy)
                  (strategy:rw_state_strategy) : (stack*dtree) list -> (env*term) option =
  function
  | [] -> None
  | (stack, tree) :: tl ->
     match gamma_rw sg convertible forcing strategy stack tree with
     | None -> gamma_rw_list sg convertible forcing strategy tl
     | Some _ as x -> x

(* TODO implement the stack as an array ? (the size is known in advance). *)
and gamma_rw (sg:Signature.t) (convertible:convertibility_test)
             (forcing:rw_strategy) (strategy:rw_state_strategy)
             ?rewrite:(rewrite=true) (stack:stack) :  dtree -> (env*term) option = function
  | Fetch (i,case,dt_suc,dt_def) -> (* Fetch case from AC-headed i-th state *)
    let rec split_ith acc i l = match i,l with
      | 0, h::t -> (acc,h,t)
      | i, h::t -> split_ith (h::acc) (i-1) t
      | _ -> assert false
    in
    let (stack_h, arg_i, stack_t) = split_ith [] i stack in
    assert (match arg_i.term with Const(l,cst) -> Signature.is_AC sg l cst | _ -> false);
    let process (g, new_s, s) =
      List.rev_append stack_h
        (match s with
          | [] -> new_s::stack_t
          | s  -> new_s::stack_t@s), g in
    let cases =  (* Generate all possible pick for the fetch... *)
      fetch_case sg (flatten_AC_stack sg strategy convertible) arg_i case dt_suc dt_def in
    let new_cases = List.map process cases in
    gamma_rw_list sg convertible forcing strategy new_cases (* ... try them all *)
  | ACEmpty (i, dt_suc, dt_def) ->
    begin
      match List.nth stack i with
      | {ctx; term=Const(l,cst); stack=st} ->
        begin
          assert (Signature.is_AC sg l cst);
          if st == []
          then gamma_rw sg convertible forcing strategy stack dt_suc
          else bind_opt (gamma_rw sg convertible forcing strategy stack) dt_def
        end
      | _ -> assert false
    end
  | Switch (i,cases,def) ->
    let arg_i = List.nth stack i in
    let arg_i = if rewrite then strategy sg arg_i else arg_i in
    let new_cases =
      List.map
        (fun (g,l) -> ( (match l with |[] -> stack | s -> stack@s), g))
        (find_cases (flatten_AC_stack sg strategy convertible) arg_i cases def) in
    gamma_rw_list sg convertible forcing strategy new_cases
  | Test (problem, cstr, right, def) ->
    let pb = convert_problem stack problem in (* Convert problem with the stack *)
    begin
      match solve_problem (forcing sg) (convertible sg) (forcing sg) pb with
      | None -> bind_opt (gamma_rw sg convertible forcing strategy stack) def
      | Some subst ->
        begin
          let aux e acc = match e with None -> assert false | Some e -> e :: acc in
          let ctx_list = Array.fold_right aux subst [] in
          let ctx = LList.make ~len:(Array.length subst) ctx_list in
          if List.exists
              (fun (i,t2) ->
                 let t1 = mk_DB dloc dmark i in
                 not (convertible sg (term_of_state { ctx; term=t1; stack=[] })
                        (term_of_state { ctx; term=t2; stack=[] })) )
              cstr
          then failwith "Error while reducing a term: a guard was not satisfied."
          else Some (ctx, right)
        end
    end

<<<<<<< HEAD
and gamma_head_rw (sg:Signature.t)
                  (convertible:convertibility_test)
                  (forcing:rw_strategy)
                  (strategy:rw_state_strategy) (s:state) (t:dtree) : state option =
  match s, t with
  | { ctx; term=Const(l,cst); stack }, Switch (0,cases,None) ->
     let rec f = function
       | []      -> None
       | ((CConst(nargs,_,_),_) as c) :: tl ->
          begin
            match split_stack nargs stack with
            | None -> f tl
            | Some (s1,s2) ->
               begin
                 let s' = {s with stack=s1} in
                 match gamma_rw sg convertible forcing strategy ~rewrite:false [s']
                                (Switch (0,[c],None)) with
                 | None -> f tl
                 | Some (ctx,term) -> Some { ctx; term; stack=s2 }
               end
          end
       | _ -> assert false
     in
     f cases
  | _ -> assert false
=======
(*TODO implement the stack as an array ? (the size is known in advance).*)
let gamma_rw (sg:Signature.t)
             (convertible:convertibility_test)
             (forcing:rw_strategy)
             (strategy:rw_state_strategy) : stack -> dtree -> (env*term) option =
  let rec rw stack = function
    | Switch (i,cases,def) ->
       begin
         let arg_i = strategy sg (List.nth stack i) in
         match find_case arg_i cases def with
         | Some (g,[]) -> rw stack g
         | Some (g,s ) -> rw (stack@s) g
         (* This line highly depends on how the module dtree works.
         When a column is specialized, new columns are added at the end
         This is the reason why s is added at the end. *)
         | None -> None
       end
    | Test (_,Syntactic ord, eqs, right, def) ->
       begin
         match get_context_syn sg forcing stack ord with
         | None -> bind_opt (rw stack) def
         | Some ctx ->
            if test sg convertible ctx eqs then Some (ctx, right)
            else bind_opt (rw stack) def
       end
    | Test (_,MillerPattern lst, eqs, right, def) ->
       begin
         match get_context_mp sg forcing stack lst with
         | None -> bind_opt (rw stack) def
         | Some ctx ->
            if test sg convertible ctx eqs then Some (ctx, right)
            else bind_opt (rw stack) def
       end
  in
  rw
>>>>>>> cd00ecde


(* ********************* *)

(* Definition: a term is in weak-head-normal form if all its reducts
 * (including itself) have same 'shape' at the root.
 * The shape of a term could be computed like this:
 *
 * let rec shape = function
 *  | Type -> Type
 *  | Kind -> Kind
 *  | Pi _ -> Pi
 *  | Lam _ -> Lam
 *  | DB (_,_,n) -> DB n
 *  | Const (_,m,v) -> Const m v
 *  | App(f,a0,args) -> App (shape f,List.lenght (a0::args))

 * Property:
 * A (strongly normalizing) non weak-head-normal term can only have the form:
 * - (x:A => b) a c_1..c_n, this is a beta-redex potentially with extra arguments.
 * - or c a_1 .. a_n b_1 ..b_n with c a constant and c a'_1 .. a'_n is a gamma-redex
 *   where the (a'_i)s are reducts of (a_i)s.
 *)

(* This function reduces a state to a weak-head-normal form.
 * This means that the term [term_of_state (state_whnf sg state)] is a
 * weak-head-normal reduct of [term_of_state state].
 *
 * Moreover the returned state verifies the following properties:
 * - state.term is not an application
 * - state.term can only be a variable if term.ctx is empty
 *    (and therefore this variable is free in the corresponding term)
 * - when state.term is an AC constant, then state.stack contains no application
 *     of that same constant
 * *)
let rec state_whnf (sg:Signature.t) (st:state) : state =
  match st with
  (* Weak heah beta normal terms *)
  | { term=Type _ }
  | { term=Kind }
  | { term=Pi _ }
  | { term=Lam _; stack=[] } -> st
  (* DeBruijn index: environment lookup *)
  | { ctx; term=DB (l,x,n); stack } ->
    if n < LList.len ctx
    then state_whnf sg { ctx=LList.nil; term=Lazy.force (LList.nth ctx n); stack }
    else { ctx=LList.nil; term=(mk_DB l x (n-LList.len ctx)); stack }
  (* Beta redex *)
  | { ctx; term=Lam (_,_,_,t); stack=p::s } ->
<<<<<<< HEAD
     if not !beta then st
     else state_whnf sg { ctx=LList.cons (lazy (term_of_state p)) ctx; term=t; stack=s }
=======
    if not !beta then st
    else state_whnf sg { ctx=LList.cons (lazy (term_of_state p)) ctx; term=t; stack=s }
>>>>>>> cd00ecde
  (* Application: arguments go on the stack *)
  | { ctx; term=App (f,a,lst); stack=s } ->
    (* rev_map + rev_append to avoid map + append*)
    let tl' = List.rev_map ( fun t -> {ctx;term=t;stack=[]} ) (a::lst) in
    state_whnf sg { ctx; term=f; stack=List.rev_append tl' s }
  (* Potential Gamma redex *)
<<<<<<< HEAD
  | { ctx; term=Const (l,cst); stack } ->
    begin
      match Signature.get_dtree sg !selection l cst with
      | None    -> comb_state_shape_if_AC sg state_whnf are_convertible st
      | Some tr -> begin
          match gamma_head_rw sg are_convertible snf state_whnf st tr with
          | None -> comb_state_shape_if_AC sg state_whnf are_convertible st
          | Some st -> state_whnf sg st
=======
  | { ctx; term=Const (l,n); stack } ->
    begin
      let dtree = Signature.get_dtree sg !selection l n in
      match dtree with
      | None -> st
      | Some (i,g) ->
        begin
          match split_stack i stack with
          | None -> st
          | Some (s1,s2) ->
            ( match gamma_rw sg are_convertible snf state_whnf s1 g with
              | None -> st
              | Some (ctx,term) -> state_whnf sg { ctx; term; stack=s2 }
            )
>>>>>>> cd00ecde
        end
    end

(* ********************* *)

(* Weak Head Normal Form *)
and whnf sg term = term_of_state ( state_whnf sg { ctx=LList.nil; term; stack=[] } )

(* Strong Normal Form *)
and snf sg (t:term) : term =
  match whnf sg t with
  | Kind | Const _
  | DB _ | Type _ as t' -> t'
  | App (f,a,lst) ->
     let res = mk_App (snf sg f) (snf sg a) (List.map (snf sg) lst) in
     comb_term_shape_if_AC sg are_convertible res
  | Pi (_,x,a,b) -> mk_Pi dloc x (snf sg a) (snf sg b)
  | Lam (_,x,a,b) -> mk_Lam dloc x (map_opt (snf sg) a) (snf sg b)

and are_convertible_lst sg : (term*term) list -> bool = function
  | [] -> true
  | (t1,t2)::lst ->
    are_convertible_lst sg
      begin
        if term_eq t1 t2 then lst
        else
          let t1 = whnf sg t1 in
          let t2 = whnf sg t2 in
          match t1, t2 with
          | Kind, Kind | Type _, Type _ -> lst
          | Const (_,n), Const (_,n') when ( name_eq n n' ) -> lst
          | DB (_,_,n), DB (_,_,n') when ( n==n' ) -> lst
          | App (Const(l,cst), _, _),
            App (Const(l',cst'), _, _) when Signature.is_AC sg l cst ->
             (* TODO: Replace this with less hardcore criteria: put all terms in whnf
              * then look at the heads to match arguments with one another. *)
             if name_eq cst cst' then
               match snf sg t1, snf sg t2 with
               | App (Const(l ,cst2 ), a , args ),
                 App (Const(l',cst2'), a', args') ->
                  if name_eq cst2 cst && name_eq cst2' cst &&
                     name_eq cst2 cst' && name_eq cst2' cst'
                  then List.fold_left2 (fun l a b -> (a,b)::l) ((a,a')::lst) args args'
                  else raise Not_convertible
               | _ -> raise Not_convertible
             else raise Not_convertible
          | App (f,a,args), App (f',a',args') ->
            List.fold_left2 (fun l a b -> (a,b)::l) ((f,f')::(a,a')::lst) args args'
          | Lam (_,_,_,b), Lam (_,_,_,b') -> ((b,b')::lst)
          | Pi (_,_,a,b), Pi (_,_,a',b') -> ((a,a')::(b,b')::lst)
          | t1, t2 -> raise Not_convertible
    end

(* Convertibility Test *)
and are_convertible sg t1 t2 =
  try are_convertible_lst sg [(t1,t2)]
  with Not_convertible -> false
     | Invalid_argument _ -> false

(* Head Normal Form *)
let rec hnf sg t =
  match whnf sg t with
  | Kind | Const _ | DB _ | Type _ | Pi (_,_,_,_) | Lam (_,_,_,_) as t' -> t'
  | App (f,a,lst) -> mk_App (hnf sg f) (hnf sg a) (List.map (hnf sg) lst)

let reduction = function
  | Hnf  -> hnf
  | Snf  -> snf
  | Whnf -> whnf

(* n-steps reduction on state *)
let state_nsteps (sg:Signature.t) (strat:red_strategy)
    (steps:int) (state:state) =
  let rec aux (red,st:(int*state)) : int*state =
    if red <= 0 then (0, st)
    else match st with
      (* Normal terms *)
      | { term=Type _ }  | { term=Kind } -> (red, st)
      (* Pi types are head normal terms *)
      | { term=Pi _ } when strat <> Snf  -> (red, st)
      (* Strongly normalizing Pi types *)
      | { ctx=ctx; term=Pi(l,x,a,b) } ->
        let (red, a') = aux (red , {st with term=a} ) in
        let snf_a = term_of_state a' in
        let state_b = {ctx=LList.cons (lazy snf_a) ctx; term=b; stack=[]} in
        let (red, b') = aux (red, state_b) in
        (red, {st with term=mk_Pi l x snf_a (term_of_state b') } )

      (* Beta redex *)
      | { ctx; term=Lam (_,_,_,t); stack=p::s } when !beta ->
        aux (red-1, { ctx=LList.cons (lazy (term_of_state p)) ctx; term=t; stack=s })
      (* Not a beta redex (or beta disabled) *)
      | { term=Lam _ } when strat == Whnf -> (red, st)
      (* Not a beta redex (or beta disabled) but keep looking for normal form *)
      | { ctx; term=Lam(l,x,ty_opt,t); stack } ->
        begin
          match term_of_state st with
          | Lam(_,_,_,t') ->
            let (red, st_t) = aux (red, {ctx=LList.nil; term=t'; stack=[]}) in
            let t' = term_of_state st_t in
            begin
              match strat, ty_opt with
              | Snf, Some ty ->
                let red, ty = aux (red, {ctx; term=ty; stack=[]}) in
                (red, {st with term=mk_Lam l x (Some (term_of_state ty)) t' })
              | _ -> (red, {st with term=mk_Lam l x ty_opt t' })
            end
          | _ -> assert false
        end

<<<<<<< HEAD
(* One-Step Reduction *)
  (* Weak heah beta normal terms *)
let rec state_one_step (sg:Signature.t) : int*state -> int*state = function
  | (0  , st) as s -> s
  | (red, st) -> begin
     match st with
     | { term=Type _ }
     | { term=Kind }
     | { term=Pi _ } -> (red,st)
     | { ctx=ctx; term=Lam(loc,id,ty,t); stack=[] } ->
        let n',state' = state_one_step sg (red,{ctx=ctx;term=t; stack=[]}) in
        (n', {ctx=ctx; term=mk_Lam loc id ty (term_of_state state'); stack = []})
     (* DeBruijn index: environment lookup *)
     | { ctx; term=DB (_,_,n); stack } ->
        if n < LList.len ctx then
          state_one_step sg (red,{ ctx=LList.nil; term=Lazy.force (LList.nth ctx n); stack })
        else
          (red,st)
     (* Beta redex *)
     | { ctx; term=Lam (loc,id,ty,t); stack=p::s } ->
        if !beta then
          (red-1,{ ctx=LList.cons (lazy (term_of_state p)) ctx; term=t; stack=s })
        else
          let (red',state') = state_one_step sg (red,{ctx=ctx;term=t; stack=[]}) in
          (red',{ctx=ctx; term=mk_Lam loc id ty (term_of_state state'); stack = p::s})
     (* Application: arguments go on the stack *)
     | { ctx; term=App (f,a,lst); stack=s } ->
        let aux = ref red in
        (* rev_map + rev_append to avoid map + append*)
        let new_stack =
          List.rev_map
            (fun t ->
              let new_aux,st = state_one_step sg (!aux, {ctx;term=t;stack=[]}) in
              aux := new_aux;
              st)
            (a::lst) in
        state_one_step sg (!aux,{ ctx; term=f; stack=List.rev_append new_stack s })
     (* Potential Gamma redex *)
     | { ctx; term=Const(l,name); stack } ->
        begin
          match Signature.get_dtree sg !selection l name with
          | None    -> (red, comb_state_shape_if_AC sg state_whnf are_convertible st)
          | Some tr -> begin
              match gamma_head_rw sg are_convertible snf state_whnf st tr with
              | None -> (red, comb_state_shape_if_AC sg state_whnf are_convertible st)
              | Some st -> state_one_step sg (red-1,st)
            end
        end
    end

let nsteps sg n t = term_of_state (snd (state_one_step sg (n, state_of_term t)))

let reduction sg strategy te =
  match strategy with
  | Hnf      -> hnf    sg te
  | Snf      -> snf    sg te
  | Whnf     -> whnf   sg te
  | NSteps n when n > 0 -> nsteps sg n te
  | NSteps n -> te
=======
      (* DeBruijn index: environment lookup *)
      | { ctx; term=DB (_,_,n); stack } when n < LList.len ctx ->
        aux (red, { ctx=LList.nil; term=Lazy.force (LList.nth ctx n); stack })
      (* DeBruijn index: out of environment *)
      | { term=DB _ } -> (red, st)

      (* Application: arguments go on the stack *)
      | { ctx; term=App (f,a,lst); stack=s } when strat <> Snf ->
        let tl' = List.rev_map ( fun t -> {ctx;term=t;stack=[]} ) (a::lst) in
        aux (red, { ctx; term=f; stack=List.rev_append tl' s })
      (* Application: arguments are reduced then go on the stack *)
      | { ctx; term=App (f,a,lst); stack=s } ->
        let redc = ref red in
        let reduce t =
          let new_redc, st = aux (!redc, {ctx;term=t;stack=[]}) in
          redc := new_redc;
          st in
        let new_stack = List.rev_append (List.rev_map reduce (a::lst)) s in
        aux (!redc, {ctx; term=f; stack=new_stack })

      (* Potential Gamma redex *)
      | { ctx; term=Const (l,n); stack } ->
        begin
          match Signature.get_dtree sg !selection l n with
          | None -> (red, st)
          | Some (i,g) ->
            begin
              match split_stack i stack with
              | None -> (red, st)
              | Some (s1,s2) ->
                ( match gamma_rw sg are_convertible snf state_whnf s1 g with
                  | None -> (red, st)
                  | Some (ctx,term) -> aux (red-1, { ctx; term; stack=s2 })
                )
            end
        end
  in
  aux (steps,state)

let reduction_steps n strat sg t =
  let st = { ctx=LList.nil; term=t; stack=[] } in
  let (n',st') = state_nsteps sg strat n st in
  term_of_state st'

let reduction strat sg te =
  select strat.select strat.beta;
  let te' =
    match strat with
    | { nb_steps = Some n; _} -> reduction_steps n strat.strategy sg te
    | _ -> reduction strat.strategy sg te
  in
  select default_cfg.select default_cfg.beta;
  te'
>>>>>>> cd00ecde
<|MERGE_RESOLUTION|>--- conflicted
+++ resolved
@@ -294,7 +294,7 @@
         (fun (g,l) -> ( (match l with |[] -> stack | s -> stack@s), g))
         (find_cases (flatten_AC_stack sg strategy convertible) arg_i cases def) in
     gamma_rw_list sg convertible forcing strategy new_cases
-  | Test (problem, cstr, right, def) ->
+  | Test (_, problem, cstr, right, def) ->
     let pb = convert_problem stack problem in (* Convert problem with the stack *)
     begin
       match solve_problem (forcing sg) (convertible sg) (forcing sg) pb with
@@ -315,7 +315,6 @@
         end
     end
 
-<<<<<<< HEAD
 and gamma_head_rw (sg:Signature.t)
                   (convertible:convertibility_test)
                   (forcing:rw_strategy)
@@ -341,43 +340,6 @@
      in
      f cases
   | _ -> assert false
-=======
-(*TODO implement the stack as an array ? (the size is known in advance).*)
-let gamma_rw (sg:Signature.t)
-             (convertible:convertibility_test)
-             (forcing:rw_strategy)
-             (strategy:rw_state_strategy) : stack -> dtree -> (env*term) option =
-  let rec rw stack = function
-    | Switch (i,cases,def) ->
-       begin
-         let arg_i = strategy sg (List.nth stack i) in
-         match find_case arg_i cases def with
-         | Some (g,[]) -> rw stack g
-         | Some (g,s ) -> rw (stack@s) g
-         (* This line highly depends on how the module dtree works.
-         When a column is specialized, new columns are added at the end
-         This is the reason why s is added at the end. *)
-         | None -> None
-       end
-    | Test (_,Syntactic ord, eqs, right, def) ->
-       begin
-         match get_context_syn sg forcing stack ord with
-         | None -> bind_opt (rw stack) def
-         | Some ctx ->
-            if test sg convertible ctx eqs then Some (ctx, right)
-            else bind_opt (rw stack) def
-       end
-    | Test (_,MillerPattern lst, eqs, right, def) ->
-       begin
-         match get_context_mp sg forcing stack lst with
-         | None -> bind_opt (rw stack) def
-         | Some ctx ->
-            if test sg convertible ctx eqs then Some (ctx, right)
-            else bind_opt (rw stack) def
-       end
-  in
-  rw
->>>>>>> cd00ecde
 
 
 (* ********************* *)
@@ -427,44 +389,22 @@
     else { ctx=LList.nil; term=(mk_DB l x (n-LList.len ctx)); stack }
   (* Beta redex *)
   | { ctx; term=Lam (_,_,_,t); stack=p::s } ->
-<<<<<<< HEAD
-     if not !beta then st
-     else state_whnf sg { ctx=LList.cons (lazy (term_of_state p)) ctx; term=t; stack=s }
-=======
     if not !beta then st
     else state_whnf sg { ctx=LList.cons (lazy (term_of_state p)) ctx; term=t; stack=s }
->>>>>>> cd00ecde
   (* Application: arguments go on the stack *)
   | { ctx; term=App (f,a,lst); stack=s } ->
     (* rev_map + rev_append to avoid map + append*)
     let tl' = List.rev_map ( fun t -> {ctx;term=t;stack=[]} ) (a::lst) in
     state_whnf sg { ctx; term=f; stack=List.rev_append tl' s }
   (* Potential Gamma redex *)
-<<<<<<< HEAD
   | { ctx; term=Const (l,cst); stack } ->
     begin
       match Signature.get_dtree sg !selection l cst with
       | None    -> comb_state_shape_if_AC sg state_whnf are_convertible st
-      | Some tr -> begin
-          match gamma_head_rw sg are_convertible snf state_whnf st tr with
+      | Some dtree -> begin
+          match gamma_head_rw sg are_convertible snf state_whnf st dtree with
           | None -> comb_state_shape_if_AC sg state_whnf are_convertible st
           | Some st -> state_whnf sg st
-=======
-  | { ctx; term=Const (l,n); stack } ->
-    begin
-      let dtree = Signature.get_dtree sg !selection l n in
-      match dtree with
-      | None -> st
-      | Some (i,g) ->
-        begin
-          match split_stack i stack with
-          | None -> st
-          | Some (s1,s2) ->
-            ( match gamma_rw sg are_convertible snf state_whnf s1 g with
-              | None -> st
-              | Some (ctx,term) -> state_whnf sg { ctx; term; stack=s2 }
-            )
->>>>>>> cd00ecde
         end
     end
 
@@ -575,67 +515,6 @@
           | _ -> assert false
         end
 
-<<<<<<< HEAD
-(* One-Step Reduction *)
-  (* Weak heah beta normal terms *)
-let rec state_one_step (sg:Signature.t) : int*state -> int*state = function
-  | (0  , st) as s -> s
-  | (red, st) -> begin
-     match st with
-     | { term=Type _ }
-     | { term=Kind }
-     | { term=Pi _ } -> (red,st)
-     | { ctx=ctx; term=Lam(loc,id,ty,t); stack=[] } ->
-        let n',state' = state_one_step sg (red,{ctx=ctx;term=t; stack=[]}) in
-        (n', {ctx=ctx; term=mk_Lam loc id ty (term_of_state state'); stack = []})
-     (* DeBruijn index: environment lookup *)
-     | { ctx; term=DB (_,_,n); stack } ->
-        if n < LList.len ctx then
-          state_one_step sg (red,{ ctx=LList.nil; term=Lazy.force (LList.nth ctx n); stack })
-        else
-          (red,st)
-     (* Beta redex *)
-     | { ctx; term=Lam (loc,id,ty,t); stack=p::s } ->
-        if !beta then
-          (red-1,{ ctx=LList.cons (lazy (term_of_state p)) ctx; term=t; stack=s })
-        else
-          let (red',state') = state_one_step sg (red,{ctx=ctx;term=t; stack=[]}) in
-          (red',{ctx=ctx; term=mk_Lam loc id ty (term_of_state state'); stack = p::s})
-     (* Application: arguments go on the stack *)
-     | { ctx; term=App (f,a,lst); stack=s } ->
-        let aux = ref red in
-        (* rev_map + rev_append to avoid map + append*)
-        let new_stack =
-          List.rev_map
-            (fun t ->
-              let new_aux,st = state_one_step sg (!aux, {ctx;term=t;stack=[]}) in
-              aux := new_aux;
-              st)
-            (a::lst) in
-        state_one_step sg (!aux,{ ctx; term=f; stack=List.rev_append new_stack s })
-     (* Potential Gamma redex *)
-     | { ctx; term=Const(l,name); stack } ->
-        begin
-          match Signature.get_dtree sg !selection l name with
-          | None    -> (red, comb_state_shape_if_AC sg state_whnf are_convertible st)
-          | Some tr -> begin
-              match gamma_head_rw sg are_convertible snf state_whnf st tr with
-              | None -> (red, comb_state_shape_if_AC sg state_whnf are_convertible st)
-              | Some st -> state_one_step sg (red-1,st)
-            end
-        end
-    end
-
-let nsteps sg n t = term_of_state (snd (state_one_step sg (n, state_of_term t)))
-
-let reduction sg strategy te =
-  match strategy with
-  | Hnf      -> hnf    sg te
-  | Snf      -> snf    sg te
-  | Whnf     -> whnf   sg te
-  | NSteps n when n > 0 -> nsteps sg n te
-  | NSteps n -> te
-=======
       (* DeBruijn index: environment lookup *)
       | { ctx; term=DB (_,_,n); stack } when n < LList.len ctx ->
         aux (red, { ctx=LList.nil; term=Lazy.force (LList.nth ctx n); stack })
@@ -657,19 +536,14 @@
         aux (!redc, {ctx; term=f; stack=new_stack })
 
       (* Potential Gamma redex *)
-      | { ctx; term=Const (l,n); stack } ->
+     | { ctx; term=Const(l,name); stack } ->
         begin
-          match Signature.get_dtree sg !selection l n with
-          | None -> (red, st)
-          | Some (i,g) ->
-            begin
-              match split_stack i stack with
-              | None -> (red, st)
-              | Some (s1,s2) ->
-                ( match gamma_rw sg are_convertible snf state_whnf s1 g with
-                  | None -> (red, st)
-                  | Some (ctx,term) -> aux (red-1, { ctx; term; stack=s2 })
-                )
+          match Signature.get_dtree sg !selection l name with
+          | None    -> (red, comb_state_shape_if_AC sg state_whnf are_convertible st)
+          | Some tr -> begin
+              match gamma_head_rw sg are_convertible snf state_whnf st tr with
+              | None -> (red, comb_state_shape_if_AC sg state_whnf are_convertible st)
+              | Some st -> aux (red-1, st)
             end
         end
   in
@@ -688,5 +562,4 @@
     | _ -> reduction strat.strategy sg te
   in
   select default_cfg.select default_cfg.beta;
-  te'
->>>>>>> cd00ecde
+  te'