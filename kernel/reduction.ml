--- conflicted
+++ resolved
@@ -4,7 +4,7 @@
 open Dtree
 open Matching
 open Ac
-
+open Format
 
 type Debug.flag += D_reduce
 let _ = Debug.register_flag D_reduce "Reduce"
@@ -57,7 +57,7 @@
 and stack = state ref list
 (* TODO: implement  constant time random access / in place mutable value.  *)
 
-let rec term_of_state {ctx;term;stack} : term =
+let rec term_of_state {ctx;term;stack;_} : term =
   let t = ( if LList.is_empty ctx then term else Subst.psubst_l ctx term ) in
   mk_App2 t (List.map term_of_state_ref stack)
 
@@ -82,7 +82,7 @@
   st'
 
 (** Creates a (fresh) final state from given state and redirect pointer to it. *)
-let rec set_final st =
+let set_final st =
   assert (snd !(st.reduc) == st);
   st.reduc := (true, st)
 
@@ -92,16 +92,15 @@
 
 (**************** Pretty Printing ****************)
 
-<<<<<<< HEAD
 let pp_env fmt (env:env) = pp_list ", " pp_term fmt (List.map Lazy.force (LList.lst env))
 
 let pp_stack fmt (st:stack) =
   fprintf fmt "[ %a ]\n" (pp_list "\n | " pp_term) (List.map term_of_state_ref st)
 
-let pp_stack_oneline fmt (st:stack) =
-  fprintf fmt "[ %a ]" (pp_list " | " pp_term) (List.map term_of_state_ref st)
-
-let pp_state ?(if_ctx=true) ?(if_stack=true) fmt { ctx; term; stack } =
+(* let pp_stack_oneline fmt (st:stack) =
+ *   fprintf fmt "[ %a ]" (pp_list " | " pp_term) (List.map term_of_state_ref st) *)
+
+let pp_state ?(if_ctx=true) ?(if_stack=true) fmt { ctx; term; stack ; _ } =
   if if_ctx
   then fprintf fmt "{ctx=[%a];@." pp_env ctx
   else fprintf fmt "{ctx=[...](%i);@." (LList.len ctx);
@@ -111,27 +110,6 @@
   else fprintf fmt "stack=[...](%i)}@." (List.length stack)
 
 let pp_state_oneline = pp_state ~if_ctx:true ~if_stack:true
-=======
-(* let pp_env fmt (env:env) = pp_list ", " pp_term fmt (List.map Lazy.force (LList.lst env))
- *
- * let pp_stack fmt (st:stack) =
- *   fprintf fmt "[ %a ]\n" (pp_list "\n | " pp_term) (List.map term_of_state_ref st) *)
->>>>>>> dffd4878
-
-(*let pp_stack_oneline fmt (st:stack) =
-    fprintf fmt "[ %a ]" (pp_list " | " pp_term) (List.map term_of_state_ref st) *)
-
-(* let pp_state ?(if_ctx=true) ?(if_stack=true) fmt { ctx; term; stack } =
- *   if if_ctx
- *   then fprintf fmt "{ctx=[%a];@." pp_env ctx
- *   else fprintf fmt "{ctx=[...](%i);@." (LList.len ctx);
- *   fprintf fmt "term=%a;@." pp_term term;
- *   if if_stack
- *   then fprintf fmt "stack=%a}@." pp_stack stack
- *   else fprintf fmt "stack=[...](%i)}@." (List.length stack);
- *   fprintf fmt "@.%a@." pp_term (term_of_state {ctx; term; stack}) *)
-
-(* let pp_state_oneline = pp_state ~if_ctx:true ~if_stack:true *)
 
 type matching_test = Rule.constr -> Rule.rule_name -> Signature.t -> term -> term -> bool
 type convertibility_test = Signature.t -> term -> term -> bool
@@ -179,13 +157,13 @@
     | [] -> acc
     | st :: tl ->
       match !st with
-      | { term=Const (l',cst'); stack=[st1;st2] } when name_eq cst cst' ->
+      | { term=Const (_,cst'); stack=[st1;st2] ; _ } when name_eq cst cst' ->
         flatten acc (st1 :: st2 :: tl)
       | _ ->
         let whnf = strategy sg !st in
         st := whnf;
         match !st with
-        | { term=Const (l',cst'); stack=[st1;st2] } when name_eq cst cst' ->
+        | { term=Const (_,cst'); stack=[st1;st2] ; _ } when name_eq cst cst' ->
           flatten acc (st1 :: st2 :: tl)
         | _ -> flatten (st::acc) tl
   in
@@ -204,10 +182,9 @@
   in
   f stack
 
-<<<<<<< HEAD
 let comb_state_shape_if_AC sg strategy st =
   match st with
-  | { ctx; term=Const (l,cst); stack=(s1::s2::rstack) } when Signature.is_AC sg l cst ->
+  | { ctx; term=Const (l,cst); stack=(s1::s2::rstack) ; _ } when Signature.is_AC sg l cst ->
     let nstack = flatten_AC_stack sg strategy l cst [s1;s2] in
     let s = to_comb sg l cst ctx nstack in
     let rstack = (match rstack with [] -> s.stack | l -> s.stack@l) in
@@ -227,71 +204,34 @@
   (* mk_App2 (unflatten sg l cst args) remain_args *)
   | t -> t
 
-let rec find_case (flattenner:loc->name->stack->stack)
+let find_case (flattenner:loc->name->stack->stack)
     (st:state) (case:case) : stack option =
   match st, case with
-  (** This case is a bit tricky:
-      [] C (+ f g 1) --> plus (f 1) (g 1).
-      C (h 1) matche avec  +{f,g} ~ +{h}
-      Maybe + is acu, maybe h reduces to (+ i j), who knows...
-      TODO: check that this case is used properly !
+  (* This case is a bit tricky:
+     [] C (+ f g 1) --> plus (f 1) (g 1).
+     C (h 1) matche avec  +{f,g} ~ +{h}
+     Maybe + is acu, maybe h reduces to (+ i j), who knows...
+     TODO: check that this case is used properly !
   *)
-  | { ctx; term=t; stack } , CConst (nargs,cst,true)
+  | { ctx; term=t; stack ; _ } , CConst (nargs,cst,true)
     when List.length stack == nargs - 2 -> (* should we also check for the type of t ? *)
     let new_st = mk_state_ref ctx t [] in
     let new_stack = flattenner dloc cst [new_st] in
     Some ( (mk_state_ref ctx (mk_Const dloc cst) new_stack) :: stack)
 
-  | { ctx; term=Const (l,cst); stack=t1::t2::s } , CConst (nargs,cst',true)
+  | { term=Const (l,cst); stack=t1::t2::s ; _ } , CConst (nargs,cst',true)
     when name_eq cst cst' && nargs == List.length s + 2 ->
     Some ( (mk_state_ref st.ctx st.term (flattenner l cst [t1;t2]))::s)
 
-  | { ctx; term=Const (l,cst); stack } , CConst (nargs,cst',false)
+  | { term=Const (_,cst); stack ; _ } , CConst (nargs,cst',false)
     when name_eq cst cst' && List.length stack == nargs ->
     Some stack
 
-  | { ctx; term=DB (l,x,n); stack }, CDB(nargs,n') ->
+  | { ctx; term=DB (_,_,n); stack ; _ }, CDB(nargs,n') ->
       assert ( ctx = LList.nil ); (* no beta in patterns *)
       if n==n' && List.length stack == nargs then Some stack else None
 
-  | { ctx; term=Lam (_,_,_,_) }, CLam ->
-=======
-and test (rn:Rule.rule_name) (sg:Signature.t)
-         (ctx:env) (constrs: constr list) : bool  =
-  match constrs with
-  | [] -> true
-  | Linearity (i,j)::tl ->
-     let t1 = Lazy.force (LList.nth ctx i) in
-     let t2 = Lazy.force (LList.nth ctx j) in
-     if C.matching_test (Linearity (i,j)) rn sg t1 t2
-     then test rn sg ctx tl
-     else false
-  | Bracket (i,t)::tl ->
-     let t1 = Lazy.force (LList.nth ctx i) in
-     let t2 = term_of_state { ctx; term=t; stack=[] } in
-     if C.matching_test (Bracket (i,t)) rn sg t1 t2
-     then test rn sg ctx tl
-     else raise (Signature.SignatureError(Signature.GuardNotSatisfied(get_loc t1, t1, t2)))
-
-and find_case (st:state) (cases:(case*dtree) list)
-    (default:dtree option) : (dtree * stack) option =
-  match st, cases with
-  | _, [] -> map_opt (fun g -> (g,[])) default
-  | { term=Const (_,cst); stack ; _ } , (CConst (nargs,cst'),tr)::tl ->
-     (* The case doesn't match if the identifiers differ or the stack is not
-      * of the expected size. *)
-     if name_eq cst cst' && List.length stack == nargs
-     then Some (tr,stack)
-     else find_case st tl default
-  | { ctx; term=DB (_,_,n); stack } , (CDB (nargs,n'),tr)::tl ->
-    assert ( ctx = LList.nil ); (* no beta in patterns *)
-    (* The case doesn't match if the DB indices differ or the stack is not
-     * of the expected size. *)
-    if n == n' && List.length stack == nargs
-    then Some (tr,stack)
-    else find_case st tl default
-  | { term=Lam _; _ } , ( CLam , tr )::_ ->
->>>>>>> dffd4878
+  | { term=Lam (_,_,_,_) ; _ }, CLam ->
     begin
       match term_of_state st with (*TODO could be optimized*)
       | Lam (_,_,_,te) -> Some [state_ref_of_term te]
@@ -299,13 +239,13 @@
     end
   | _ -> None
 
-let rec fetch_case sg (flattenner:loc->name->stack->stack)
-                   (state:state ref) (case:case)
-                   (dt_suc:dtree) (dt_def:dtree option) : (dtree*state ref*stack) list =
+let fetch_case (flattenner:loc->name->stack->stack)
+               (state:state ref) (case:case)
+               (dt_suc:dtree) (dt_def:dtree option) : (dtree*state ref*stack) list =
   let def_s = match dt_def with None -> [] | Some g -> [(g,state,[])] in
   let stack = !state.stack in
   match !state.term with
-  | Const(l,_) ->
+  | Const _ ->
      let rec f acc (stack_acc:state ref list)  st = match st, case with
        | [], _ -> acc
        | hd::tl, _ ->
@@ -347,7 +287,7 @@
       begin
         let arg_i = List.nth stack i in
         match !arg_i with
-        | {ctx; term=Const(l,cst'); stack=st} ->
+        | { term=Const _; stack=st ; _ } ->
           List.map (fun s -> lazy (term_of_state_ref s)) st
         | _ -> assert false
       end
@@ -378,13 +318,13 @@
         List.rev_append stack_h
           (new_s :: match s with [] -> stack_t | s  -> stack_t@s), g in
       let cases =  (* Generate all possible pick for the fetch... *)
-        fetch_case sg (flatten_AC_stack sg state_whnf) arg_i case dt_suc dt_def in
+        fetch_case (flatten_AC_stack sg state_whnf) arg_i case dt_suc dt_def in
       let new_cases = List.map process cases in
       rw_list new_cases (* ... try them all *)
     | ACEmpty (i, dt_suc, dt_def) ->
       begin
         match !(List.nth stack i) with
-        | {ctx; term=Const(l,cst); stack=st} ->
+        | { term=Const(l,cst); stack=st ; _ } ->
           begin
             assert (Signature.is_AC sg l cst);
             if st = []
@@ -402,28 +342,35 @@
           (find_cases (flatten_AC_stack sg state_whnf) !arg_i cases def) in
       rw_list new_cases
     | Test (rule_name, problem, cstr, right, def) ->
-      let pb = convert_problem stack problem in (* Convert problem with the stack *)
-      begin
-        match solve_problem (snf sg) (C.are_convertible sg) (snf sg) pb with
-        | None ->
-          bind_opt (rw stack) def
-        | Some subst ->
-          begin
-            let aux e acc = match e with None -> assert false | Some e -> e :: acc in
-            let ctx_list = Array.fold_right aux subst [] in
-            let ctx = LList.of_list ctx_list in
-            List.iter
-              (fun (i,t2) ->
-                 let t1 = Lazy.force (LList.nth ctx i) in
-                 let t2 = term_of_state (mk_state ctx t2 []) in
-                 if not (C.are_convertible sg t1 t2)
-                 then raise (Signature.SignatureError
-                               (Signature.GuardNotSatisfied(get_loc t1, t1, t2))))
-              cstr;
-            Some (rule_name, ctx, right)
-          end
-      end in
-  rw
+      let b =
+        match filter with
+        | None -> true
+        | Some f -> f rule_name
+      in
+      if b then
+        let pb = convert_problem stack problem in (* Convert problem with the stack *)
+        begin
+          match solve_problem (snf sg) (C.are_convertible sg) (snf sg) pb with
+          | None ->
+            bind_opt (rw stack) def
+          | Some subst ->
+            begin
+              let aux e acc = match e with None -> assert false | Some e -> e :: acc in
+              let ctx_list = Array.fold_right aux subst [] in
+              let ctx = LList.of_list ctx_list in
+              List.iter
+                (fun (i,t2) ->
+                   let t1 = Lazy.force (LList.nth ctx i) in
+                   let t2 = term_of_state (mk_state ctx t2 []) in
+                   if not (C.are_convertible sg t1 t2)
+                   then raise (Signature.SignatureError
+                                 (Signature.GuardNotSatisfied(get_loc t1, t1, t2))))
+                cstr;
+              Some (rule_name, ctx, right)
+            end
+        end
+      else bind_opt (rw stack) def
+  in rw
 
 (* ************************************************************** *)
 
@@ -449,30 +396,25 @@
     let rec_call c t s = state_whnf sg (mk_reduc_state st c t s) in
   match st with
   (* Weak heah beta normal terms *)
-<<<<<<< HEAD
-  | { term=Type _ } | { term=Kind }
-  | { term=Pi _   } | { term=Lam _; stack=[] } -> as_final st
-=======
   | { term=Type _ ; _ } | { term=Kind ; _ }
-  | { term=Pi _ ; _  } | { term=Lam _; stack=[] ; _} -> st
->>>>>>> dffd4878
+  | { term=Pi   _ ; _ } | { term=Lam _; stack=[] ; _ } -> as_final st
   (* DeBruijn index: environment lookup *)
-  | { ctx; term=DB (l,x,n); stack } ->
+  | { ctx; term=DB (l,x,n); stack ; _ } ->
     if LList.is_empty ctx then as_final st
     else if n < LList.len ctx
     then rec_call LList.nil (Lazy.force (LList.nth ctx n)) stack
     else as_final (mk_reduc_state st LList.nil (mk_DB l x (n-LList.len ctx)) stack)
   (* Beta redex *)
-  | { ctx; term=Lam (_,_,_,t); stack=p::s } ->
+  | { ctx; term=Lam (_,_,_,t); stack=p::s ; _ } ->
     if not !beta then as_final st
     else rec_call (LList.cons (lazy (term_of_state_ref p)) ctx) t s
   (* Application: arguments go on the stack *)
-  | { ctx; term=App (f,a,lst); stack=s } ->
+  | { ctx; term=App (f,a,lst); stack=s ; _ } ->
     (* rev_map + rev_append to avoid map + append*)
     let tl' = List.rev_map (fun t -> mk_state_ref ctx t []) (a::lst) in
     rec_call ctx f (List.rev_append tl' s)
   (* Potential Gamma redex *)
-  | { term=Const (l,n); stack ; _} ->
+  | { ctx; term=Const (l,n); stack ; _} ->
     let trees = Signature.get_dtree sg l n in
     match find_dtree (List.length stack) trees with
     | None -> as_final (comb_state_shape_if_AC sg state_whnf st)
@@ -506,17 +448,13 @@
   | Pi (_,x,a,b) -> mk_Pi dloc x (snf sg a) (snf sg b)
   | Lam (_,x,a,b) -> mk_Lam dloc x (map_opt (snf sg) a) (snf sg b)
 
-<<<<<<< HEAD
-and conversion_step sg : (term * term) -> (term * term) list -> (term * term) list = fun (l,r) lst ->
-=======
-let conversion_step : (term * term) -> (term * term) list -> (term * term) list =
+and conversion_step sg : (term * term) -> (term * term) list -> (term * term) list =
   fun (l,r) lst ->
->>>>>>> dffd4878
   match l,r with
   | Kind, Kind | Type _, Type _                 -> lst
   | Const (_,n), Const (_,n') when name_eq n n' -> lst
   | DB (_,_,n) , DB (_,_,n')  when n == n'      -> lst
-  | App (Const(lc,cst), _, _), App (Const(lc',cst'), _, _)
+  | App (Const(lc,cst), _, _), App (Const(_,cst'), _, _)
     when Signature.is_AC sg lc cst && name_eq cst cst' ->
     begin
       (* TODO: Eventually replace this with less hardcore criteria: put all terms in whnf
@@ -527,8 +465,8 @@
        * If not all head reduction are exhausted, then comparing AC argument sets is not enough
        *)
       match snf sg l, snf sg r with
-      | App (Const(l ,cst2 ), a , args ),
-        App (Const(l',cst2'), a', args')
+      | App (Const(_, cst2 ), a , args ),
+        App (Const(_, cst2'), a', args')
         when name_eq cst2 cst  && name_eq cst2' cst &&
              name_eq cst2 cst' && name_eq cst2' cst' ->
         (a,a') :: (zip_lists args args' lst)
@@ -574,28 +512,21 @@
       | { term=Type _ ; _ }, _
       | { term=Kind   ; _ }, _ -> st
 
-<<<<<<< HEAD
-      | { term=Pi _ }  , ByName
-      | { term=Pi _ }  , ByValue -> st
-      | { ctx=ctx; term=Pi(l,x,a,b) }, ByStrongValue ->
+      | { term=Pi _ ; _ }  , ByName
+      | { term=Pi _ ; _ }  , ByValue -> st
+      | { ctx=ctx; term=Pi(l,x,a,b) ; _ }, ByStrongValue ->
         let a' = term_of_state (aux (0::pos) (mk_state ctx a[])) in
-=======
-      | { term=Pi _   ; _ }, ByName
-      | { term=Pi _   ; _ }, ByValue -> st
-      | { ctx=ctx; term=Pi(l,x,a,b) ; _ }, ByStrongValue ->
-        let a' = term_of_state (aux (0::pos) {ctx=ctx; term=a; stack=[]}) in
->>>>>>> dffd4878
         (* Should we also reduce b ? *)
         {st with term=mk_Pi l x a' b }
 
       (* Reducing type annotation *)
-      | { ctx; term=Lam (l,x,Some ty,t); stack=[] }, ByStrongValue ->
+      | { ctx; term=Lam (l,x,Some ty,t); stack=[] ; _ }, ByStrongValue ->
         let ty' = term_of_state (aux (0::pos) (mk_state ctx ty [])) in
         {st with term=mk_Lam l x (Some ty') t}
       (* Empty stack *)
       | { term=Lam _; stack=[] ; _ }, _ -> st
       (* Beta redex with type annotation *)
-      | { ctx; term=Lam (l,x,Some ty,t); stack=p::s }, ByStrongValue ->
+      | { ctx; term=Lam (l,x,Some ty,t); stack=p::s ; _ }, ByStrongValue ->
         let ty' = term_of_state (aux (0::pos) (mk_state ctx ty [])) in
         if stop () || not !beta then {st with term=mk_Lam l x (Some ty') t}
         else
@@ -603,7 +534,7 @@
           let _ = log pos Rule.Beta st st' in
           aux pos st'
       (* Beta redex *)
-      | { ctx; term=Lam (_,_,_,t); stack=p::s }, _ ->
+      | { ctx; term=Lam (_,_,_,t); stack=p::s ; _ }, _ ->
         if not !beta then st
         else
           let st' = mk_state (LList.cons (lazy (term_of_state_ref p)) ctx) t s in
@@ -611,24 +542,24 @@
           aux pos st'
 
       (* DeBruijn index: environment lookup *)
-      | { ctx; term=DB (l,x,n); stack }, _ ->
+      | { ctx; term=DB (l,x,n); stack ; _ }, _ ->
         if n < LList.len ctx
         then aux pos (mk_state LList.nil (Lazy.force (LList.nth ctx n)) stack)
         else mk_state LList.nil (mk_DB l x (n-LList.len ctx)) stack
 
       (* Application: arguments go on the stack *)
-      | { ctx; term=App (f,a,lst); stack=s }, ByName ->
+      | { ctx; term=App (f,a,lst); stack; _ }, ByName ->
         (* rev_map + rev_append to avoid map + append *)
         let tl' = List.rev_map (fun t -> mk_state_ref ctx t []) (a::lst) in
-        aux pos (mk_state ctx f (List.rev_append tl' s))
+        aux pos (mk_state ctx f (List.rev_append tl' stack))
 
       (* Application: arguments are reduced to values then go on the stack *)
-      | { ctx; term=App (f,a,lst); stack=s }, _ ->
+      | { ctx; term=App (f,a,lst); stack ; _ }, _ ->
         let tl' = rev_mapi (fun i t -> ref (aux (i::pos) (mk_state ctx t []) )) (a::lst) in
-        aux pos (mk_state ctx f (List.rev_append tl' s))
+        aux pos (mk_state ctx f (List.rev_append tl' stack))
 
       (* Potential Gamma redex *)
-      | { term=Const (l,n); stack ; _ }, _ ->
+      | { ctx; term=Const (l,n); stack ; _ }, _ ->
         let trees = Signature.get_dtree sg l n in
         match find_dtree (List.length stack) trees with
         | None -> as_final (comb_state_shape_if_AC sg state_whnf st)
