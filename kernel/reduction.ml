--- conflicted
+++ resolved
@@ -29,17 +29,6 @@
 
 let default_cfg =
   {select=None; nb_steps=None; target=Snf; strat=ByName; beta=true; logger=fun _ _ _ _ -> () }
-<<<<<<< HEAD
-
-let selection  = ref None
-
-let beta = ref true
-
-let select f b : unit =
-  selection := f;
-  beta := b
-=======
->>>>>>> 3c686083
 
 exception NotConvertible
 
@@ -109,49 +98,31 @@
 module type ConvChecker = sig
   val are_convertible : convertibility_test
   val matching_test   : matching_test
-<<<<<<< HEAD
-=======
   val conversion_step : term * term -> (term * term) list -> (term * term) list
->>>>>>> 3c686083
 end
 
 module type S = sig
   include ConvChecker
-<<<<<<< HEAD
-
-  val reduction : red_cfg -> Signature.t -> term -> term
-  val default_reduction : red_target -> Signature.t -> term -> term
-  val conversion_step : term * term -> (term * term) list -> (term * term) list
-=======
   val reduction       : red_cfg -> Signature.t -> term -> term
->>>>>>> 3c686083
   val whnf            : Signature.t -> term -> term
   val snf             : Signature.t -> term -> term
 end
 
 
-<<<<<<< HEAD
+(* Should eta expansion be allowed at conversion check ? *)
+let eta = ref false
+
+(* Should beta steps be allowed at reduction ? *)
+let beta = ref true
+
+(* Rule filter *)
+let selection  = ref None
+
 module Make(C : ConvChecker) : S =
 struct
 
-let get_context (sg:Signature.t) (forcing:rw_strategy) (stack:stack)
-                (mp:matching_problem) : env option =
-=======
-(* Should eta expansion be allowed at conversion check ? *)
-let eta = ref false
-
-(* Should beta steps be allowed at reduction ? *)
-let beta = ref true
-
-(* Rule filter *)
-let selection  = ref None
-
-module Make(C : ConvChecker) : S =
-struct
-
 let rec get_context (sg:Signature.t) (stack:stack)
                     (mp:matching_problem) : env option =
->>>>>>> 3c686083
   let aux ({pos;depth;args_db}:atomic_problem) : term Lazy.t =
     let st = List.nth stack pos in
     if depth = 0 then lazy (term_of_state st) (* First order matching *)
@@ -165,11 +136,7 @@
   try Some (LList.map aux mp)
   with Matching.NotUnifiable | Subst.UnshiftExn -> None
 
-<<<<<<< HEAD
-let rec test (rn:Rule.rule_name) (sg:Signature.t)
-=======
 and test (rn:Rule.rule_name) (sg:Signature.t)
->>>>>>> 3c686083
              (ctx:env) (constrs: constr list) : bool  =
   match constrs with
   | [] -> true
@@ -214,16 +181,8 @@
 
 
 (* TODO: implement the stack as an array ? (the size is known in advance).*)
-<<<<<<< HEAD
-let gamma_rw (sg:Signature.t)
-             (forcing:rw_strategy)
-             (strategy:rw_state_strategy)
-             (filter:(Rule.rule_name -> bool) option)
-  : stack -> dtree -> (rule_name*env*term) option =
-=======
 and gamma_rw (sg:Signature.t) (filter:(Rule.rule_name -> bool) option)
                   : stack -> dtree -> (rule_name*env*term) option =
->>>>>>> 3c686083
   let rec rw stack = function
     | Switch (i,cases,def) ->
        begin
@@ -244,11 +203,7 @@
         | Some f -> f rn
       in
       if b then
-<<<<<<< HEAD
-        match get_context sg forcing stack matching_pb with
-=======
         match get_context sg stack matching_pb with
->>>>>>> 3c686083
         | None -> bind_opt (rw stack) def
         | Some ctx ->
           if test rn sg ctx eqs then Some (rn, ctx, right)
@@ -295,11 +250,7 @@
     | None -> st
     | Some (ar, tree) ->
       let s1, s2 = split ar stack in
-<<<<<<< HEAD
-      match gamma_rw sg snf state_whnf !selection s1 tree with
-=======
       match gamma_rw sg !selection s1 tree with
->>>>>>> 3c686083
       | None -> st
       | Some (_,ctx,term) -> state_whnf sg { ctx; term; stack=s2 }
 
@@ -347,13 +298,6 @@
   with NotConvertible -> false
 
 let matching_test _ _ = are_convertible
-<<<<<<< HEAD
-
-let default_reduction = function
-  | Snf -> snf
-  | Whnf -> whnf
-=======
->>>>>>> 3c686083
 
 (* ************************************************************** *)
 
@@ -421,11 +365,7 @@
         | None -> st
         | Some (ar, tree) ->
            let s1, s2 = split ar stack in
-<<<<<<< HEAD
-           match gamma_rw sg snf state_whnf !selection s1 tree with
-=======
            match gamma_rw sg !selection s1 tree with
->>>>>>> 3c686083
            | None -> st
            | Some (rn,ctx,term) ->
               let st' = { ctx; term; stack=s2 } in
@@ -462,18 +402,10 @@
   selection := cfg.select;
   beta      := cfg.beta;
   let te' = term_red st_red [] te in
-<<<<<<< HEAD
-  select default_cfg.select default_cfg.beta;
-  te'
-
-  let whnf = default_reduction Whnf
-  let snf  = default_reduction Snf
-=======
   selection := default_cfg.select;
   beta      := default_cfg.beta;
   te'
 
->>>>>>> 3c686083
   let are_convertible = are_convertible
   let matching_test _ _ = are_convertible
 end
