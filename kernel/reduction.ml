open Basic
open Format
open Rule
open Term
open Dtree
open Matching
open Ac


type Debug.flag += D_reduce
let _ = Debug.register_flag D_reduce "Reduce"

type red_target   = Snf | Whnf
type red_strategy = ByName | ByValue | ByStrongValue

type red_cfg = {
  select   : (Rule.rule_name -> bool) option;
  nb_steps : int option; (* [Some 0] for no evaluation, [None] for no bound *)
  target   : red_target;
  strat    : red_strategy;
  beta     : bool;
  logger   : position -> Rule.rule_name -> term Lazy.t -> unit;
}

let pp_red_cfg fmt cfg =
  let args =
    (match cfg.target   with Snf     -> ["SNF"]                             | _ -> []) @
    (match cfg.strat    with ByValue -> ["CBV"] | ByStrongValue -> ["CBSV"] | _ -> []) @
    (match cfg.nb_steps with Some i  -> [string_of_int i]                   | _ -> []) in
  Format.fprintf fmt "[%a]" (pp_list "," Format.pp_print_string) args

let default_cfg =
  {select=None; nb_steps=None; target=Snf; strat=ByName; beta=true; logger=fun _ _ _  -> () }

let selection  = ref None

let beta = ref true

let select f b : unit =
  selection := f;
  beta := b

exception NotConvertible

let rec zip_lists l1 l2 lst =
  match l1, l2 with
  | [], [] -> lst
  | s1::l1, s2::l2 -> zip_lists l1 l2 ((s1,s2)::lst)
  | _,_ -> raise NotConvertible

(* State *)

type env = term Lazy.t LList.t

let pp_env fmt (ctx:env) =
  pp_list ", " pp_term fmt (List.map Lazy.force (LList.lst ctx))


(* A state {ctx; term; stack} is the state of an abstract machine that
represents a term where [ctx] is a ctx that contains the free variables
of [term] and [stack] represents the terms that [term] is applied to. *)
type state =
  {
    ctx   : env;    (* context *)
    term  : term;   (* term to reduce *)
    stack : stack;  (* stack *)
    reduc : (bool * state) ref;
    (* Pointer to a state in a more reduced form representing the same term. *)
  }
and stack = state list

let rec term_of_state {ctx;term;stack} : term =
  let t = ( if LList.is_empty ctx then term else Subst.psubst_l ctx term ) in
  mk_App2 t (List.map term_of_state stack)


(** Creates a fresh state with reduc pointing to itself. *)
let mk_state ctx term stack =
  let rec t = { ctx; term; stack; reduc = ref (false, t) } in t

let state_of_term t = mk_state LList.nil t []

(* Pretty Printing *)

let pp_stack fmt (st:stack) =
  fprintf fmt "[ %a ]\n" (pp_list "\n | " pp_term) (List.map term_of_state st)

let pp_stack_no_endline fmt (st:stack) =
  fprintf fmt "[ %a ]" (pp_list " | " pp_term) (List.map term_of_state st)

let pp_state ?(if_ctx=true) ?(if_stack=true) fmt st =
  let { ctx; term; stack; reduc } = st in
  if if_ctx
  then fprintf fmt "{ctx=[%a]; " pp_env ctx
  else fprintf fmt "{ctx=[...](%i);@ " (LList.len ctx);
  fprintf fmt "term=%a; " pp_term term;
  if if_stack
  then fprintf fmt "stack=%a}" pp_stack_no_endline stack
  else fprintf fmt "stack=[...]}"

let simpl_pp_state = pp_state ~if_ctx:true ~if_stack:true


(** Creates a fresh state using the same reduc pointer as [st].
    This pointer now points to the fresh state. *)
let mk_reduc_state st ctx term stack =
  let st' = { ctx; term; stack; reduc = st.reduc } in
  st.reduc := (false, st');
  st'

(** Creates a (fresh) final state from given state and redirect pointer to it. *)
let rec set_final st =
  assert (snd !(st.reduc) == st);
  st.reduc := (true, st)

let as_final st = set_final st; st


exception Not_convertible


(* ********************* *)

type rw_strategy         = Signature.t -> term -> term
type rw_state_strategy   = Signature.t -> state -> state
type convertibility_test = Signature.t -> term -> term -> bool


(*******      AC manipulating functions   *******)

let filter_neutral conv sg l cst terms =
  match Signature.get_algebra sg l cst with
  | ACU neu ->
    (match List.filter (fun x -> not (conv neu x)) terms with
     | [] -> [neu] | s -> s)
  | _ -> terms

(* Unfolds all occurences of the AC(U) symbol in the stack
 * Removes occurence of neutral element.  *)
let flatten_AC_stack sg strategy convertible
    (l:loc) (cst:name) (stack:stack) : stack =
  let rec flatten acc = function
    | [] -> acc
    | { term=Const (l',cst'); stack=[st1;st2] } :: tl when name_eq cst cst' ->
      flatten acc (st1 :: st2 :: tl)
    | st :: tl ->
      match strategy sg st with
      | { term=Const (l',cst'); stack=[st1;st2] } when name_eq cst cst' ->
        flatten acc (st1 :: st2 :: tl)
      | whnf_st -> flatten (whnf_st::acc) tl
  in
  let stack = flatten [] stack in
  match Signature.get_algebra sg l cst with
  | ACU neu -> List.filter (fun st -> not (convertible sg (term_of_state st) neu)) stack
  | _ -> stack

(** Builds a comb-shaped AC term from a list of arguments. *)
let to_comb sg l cst ctx stack =
  let rec f = function
    | []         -> state_of_term (Signature.get_neutral sg l cst)
    | [t]        -> t
    | t1::t2::tl -> f ((mk_state ctx (mk_Const l cst) [t1;t2]) :: tl)
  in
  f stack

<<<<<<< HEAD
let comb_state_shape_if_AC sg strategy convertible st =
  match st with
  | { ctx; term=Const (l,cst); stack=(s1::s2::rstack) } when Signature.is_AC sg l cst ->
    let nstack = flatten_AC_stack sg strategy convertible l cst [s1;s2] in
    let s = to_comb sg l cst ctx nstack in
    let rstack = (match rstack with [] -> s.stack | l -> s.stack@l) in
    mk_reduc_state st s.ctx s.term rstack
  | st -> st

let comb_term_shape_if_AC sg convertible : term -> term = function
  | App(Const (l,cst), a1, a2::remain_args) when Signature.is_AC sg l cst ->
     let id_comp = Signature.get_id_comparator sg in
     let args = flatten_AC_terms cst [a1;a2] in
     let args = filter_neutral (convertible sg) sg l cst args in
     let args = List.sort (compare_term id_comp) args in
     let _ = assert (List.length args > 0) in
     mk_App2
       (unflatten_AC (cst, Signature.get_algebra sg l cst) args)
       remain_args
  (* mk_App2 (unflatten sg l cst args) remain_args *)
  | t -> t

let rec find_case (flattenner:loc->name->stack->stack)
    (st:state) (case:case) : stack option =
  match st, case with
  (** This case is a bit tricky:
      [] C (+ f g 1) --> plus (f 1) (g 1).
      C (h 1) matche avec  +{f,g} ~ +{h}
      Maybe + is acu, maybe h reduces to (+ i j), who knows...
      TODO: check that this case is used properly !
  *)
  | { ctx; term=t; stack } , CConst (nargs,cst,true)
    when List.length stack == nargs - 2 -> (* should we also check for the type of t ? *)
    let new_st = mk_state ctx t [] in
    let new_stack = flattenner dloc cst [new_st] in
    Some ( (mk_state ctx (mk_Const dloc cst) new_stack) :: stack)
      
  | { ctx; term=Const (l,cst); stack=t1::t2::s } , CConst (nargs,cst',true)
    when name_eq cst cst' && nargs == List.length s + 2 ->
    Some ( (mk_state st.ctx st.term (flattenner l cst [t1;t2]))::s)
      
  | { ctx; term=Const (l,cst); stack } , CConst (nargs,cst',false)
    when name_eq cst cst' && List.length stack == nargs ->
    Some stack
      
  | { ctx; term=DB (l,x,n); stack }, CDB(nargs,n') ->
=======
let rec test (sg:Signature.t) (convertible:convertibility_test)
             (ctx:env) (constrs: constr list) : bool  =
  match constrs with
  | [] -> true
  | Linearity (i,j)::tl ->
     let t1 = Lazy.force (LList.nth ctx i) in
     let t2 = Lazy.force (LList.nth ctx j) in
     if convertible sg t1 t2
     then test sg convertible ctx tl
     else false
  | Bracket (i,t)::tl ->
     let t1 = Lazy.force (LList.nth ctx i) in
     let t2 = term_of_state { ctx; term=t; stack=[] } in
     if convertible sg t1 t2
     then test sg convertible ctx tl
     else raise (Signature.SignatureError(Signature.GuardNotSatisfied(get_loc t1, t1, t2)))

let rec find_case (st:state) (cases:(case * dtree) list)
                  (default:dtree option) : (dtree*state list) option =
  match st, cases with
  | _, [] -> map_opt (fun g -> (g,[])) default
  | { term=Const (_,cst); stack } , (CConst (nargs,cst'),tr)::tl ->
     (* The case doesn't match if the identifiers differ or the stack is not
      * of the expected size. *)
     if name_eq cst cst' && List.length stack == nargs
     then Some (tr,stack)
     else find_case st tl default
  | { ctx; term=DB (l,x,n); stack } , (CDB (nargs,n'),tr)::tl ->
    begin
>>>>>>> c7e76c7f
      assert ( ctx = LList.nil ); (* no beta in patterns *)
      if n==n' && List.length stack == nargs then Some stack else None
        
  | { ctx; term=Lam (_,_,_,_) }, CLam ->
    begin
      match term_of_state st with (*TODO could be optimized*)
      | Lam (_,_,_,te) -> Some [state_of_term te]
      | _ -> assert false
    end
<<<<<<< HEAD
  | _ -> None


let rec fetch_case sg (flattenner:loc->name->stack->stack)
                   (state:state) (case:case)
                   (dt_suc:dtree) (dt_def:dtree option) : (dtree*state*stack) list =
  let def_s = match dt_def with None -> [] | Some g -> [(g,state,[])] in
  let stack = state.stack in
  match state.term with
  | Const(l,_) ->
     let rec f acc stack_acc st = match st, case with
       | [], _ -> acc
       | hd::tl, _ ->
          let new_stack_acc = (hd::stack_acc) in
          let new_acc = match find_case flattenner hd case with
            | None   -> acc
            | Some s ->
              let new_stack = List.rev_append stack_acc tl in (* Remove hd from stack *)
              let new_state = mk_state state.ctx state.term new_stack in
              (dt_suc,new_state,s)::acc
          in
          f new_acc new_stack_acc tl
     in
     List.rev_append (f [] [] stack) def_s
   | _ -> assert false


let find_cases (flattenner:loc->name->stack->stack)
    (st:state) (cases:(case * dtree) list)
    (default:dtree option) : (dtree*stack) list =
  List.fold_left
    (fun acc (case, tr) ->
       match find_case flattenner st case with
       | None -> acc
       | Some stack -> (tr,stack) :: acc
    )
    (match default with None -> [] | Some g -> [(g,[])])
    cases


(* Problem conversion *)

let convert_problem stack problem =
  let lazy_stack = List.map (fun s -> lazy (term_of_state s)) stack in
  let lazy_array = Array.of_list lazy_stack in
  let convert i = lazy_array.(i) in
  let convert_ac_sets = function
    | [i] ->
      begin
        match List.nth stack i with
        | {ctx; term=Const(l,cst'); stack=st} ->
          List.map (fun s -> lazy (term_of_state s)) st
        | _ -> assert false
      end
    | _ -> assert false in
  mk_matching_problem convert convert_ac_sets problem


let rec gamma_rw_list (sg:Signature.t)
                  (convertible:convertibility_test)
                  (forcing:rw_strategy)
                  (strategy:rw_state_strategy) : (stack*dtree) list -> (env*term) option =
  function
  | [] -> None
  | (stack, tree) :: tl ->
     match gamma_rw sg convertible forcing strategy stack tree with
     | None -> gamma_rw_list sg convertible forcing strategy tl
     | Some _ as x -> x

(* TODO implement the stack as an array ? (the size is known in advance). *)
and gamma_rw (sg:Signature.t) (convertible:convertibility_test)
             (forcing:rw_strategy) (strategy:rw_state_strategy)
             (stack:stack) :  dtree -> (env*term) option = function
  | Fetch (i,case,dt_suc,dt_def) -> (* Fetch case from AC-headed i-th state *)
    let rec split_ith acc i l = match i,l with
      | 0, h::t -> (acc,h,t)
      | i, h::t -> split_ith (h::acc) (i-1) t
      | _ -> assert false
    in
    let (stack_h, arg_i, stack_t) = split_ith [] i stack in
    assert (match arg_i.term with Const(l,cst) -> Signature.is_AC sg l cst | _ -> false);
    let process (g, new_s, s) =
      List.rev_append stack_h
        (new_s :: match s with [] -> stack_t | s  -> stack_t@s), g in
    let cases =  (* Generate all possible pick for the fetch... *)
      fetch_case sg (flatten_AC_stack sg strategy convertible) arg_i case dt_suc dt_def in
    let new_cases = List.map process cases in
    gamma_rw_list sg convertible forcing strategy new_cases (* ... try them all *)
  | ACEmpty (i, dt_suc, dt_def) ->
    begin
      match List.nth stack i with
      | {ctx; term=Const(l,cst); stack=st} ->
        begin
          assert (Signature.is_AC sg l cst);
          if st = []
          then gamma_rw sg convertible forcing strategy stack dt_suc
          else bind_opt (gamma_rw sg convertible forcing strategy stack) dt_def
        end
      | _ -> assert false
    end
  | Switch (i,cases,def) ->
    let arg_i = strategy sg (List.nth stack i) in
    let new_cases =
      List.map
        (fun (g,l) -> ( (match l with |[] -> stack | s -> stack@s), g))
        (find_cases (flatten_AC_stack sg strategy convertible) arg_i cases def) in
    gamma_rw_list sg convertible forcing strategy new_cases
  | Test (rule_name, problem, cstr, right, def) ->
    let pb = convert_problem stack problem in (* Convert problem with the stack *)
    begin
      match solve_problem (forcing sg) (convertible sg) (forcing sg) pb with
      | None ->
        bind_opt (gamma_rw sg convertible forcing strategy stack) def
      | Some subst ->
        begin
          let aux e acc = match e with None -> assert false | Some e -> e :: acc in
          let ctx_list = Array.fold_right aux subst [] in
          let ctx = LList.make ~len:(Array.length subst) ctx_list in
          if List.exists
              (fun (i,t2) ->
                 let t1 = mk_DB dloc dmark i in
                 not (convertible sg (term_of_state (mk_state ctx t1 []))
                        (term_of_state (mk_state ctx t2[] ))) )
              cstr
          then failwith "Error while reducing a term: a guard was not satisfied."
          else Some (ctx, right)
        end
    end
=======
  | _, _::tl -> find_case st tl default


(*TODO implement the stack as an array ? (the size is known in advance).*)
let gamma_rw (sg:Signature.t)
             (convertible:convertibility_test)
             (forcing:rw_strategy)
             (strategy:rw_state_strategy) : stack -> dtree -> (rule_name*env*term) option =
  let rec rw stack = function
    | Switch (i,cases,def) ->
       begin
         let arg_i = strategy sg (List.nth stack i) in
         match find_case arg_i cases def with
         | Some (g,[]) -> rw stack g
         | Some (g,s ) -> rw (stack@s) g
         (* This line highly depends on how the module dtree works.
         When a column is specialized, new columns are added at the end
         This is the reason why s is added at the end. *)
         | None -> None
       end
    | Test (rn,Syntactic ord, eqs, right, def) ->
      begin
        match get_context_syn sg forcing stack ord with
        | None -> bind_opt (rw stack) def
        | Some ctx ->
          if test sg convertible ctx eqs then Some (rn, ctx, right)
          else bind_opt (rw stack) def
      end
    | Test (rn,MillerPattern lst, eqs, right, def) ->
      begin
        match get_context_mp sg forcing stack lst with
        | None -> bind_opt (rw stack) def
        | Some ctx ->
          if test sg convertible ctx eqs then Some (rn, ctx, right)
          else bind_opt (rw stack) def
      end
  in
  rw
>>>>>>> c7e76c7f

(* ********************* *)

(* Definition: a term is in weak-head-normal form if all its reducts
 * (including itself) have same 'shape' at the root.
 * The shape of a term could be computed like this:
 *
 * let rec shape = function
 *  | Type -> Type
 *  | Kind -> Kind
 *  | Pi _ -> Pi
 *  | Lam _ -> Lam
 *  | DB (_,_,n) -> DB n
 *  | Const (_,m,v) -> Const m v
 *  | App(f,a0,args) -> App (shape f,List.lenght (a0::args))

 * Property:
 * A (strongly normalizing) non weak-head-normal term can only have the form:
 * - (x:A => b) a c_1..c_n, this is a beta-redex potentially with extra arguments.
 * - or c a_1 .. a_n b_1 ..b_n with c a constant and c a'_1 .. a'_n is a gamma-redex
 *   where the (a'_i)s are reducts of (a_i)s.
 *)

(* This function reduces a state to a weak-head-normal form.
 * This means that the term [term_of_state (state_whnf sg state)] is a
 * weak-head-normal reduct of [term_of_state state].
 *
 * Moreover the returned state verifies the following properties:
 * - state.term is not an application
 * - state.term can only be a variable if term.ctx is empty
 *    (and therefore this variable is free in the corresponding term)
 * - when state.term is an AC constant, then state.stack contains no application
 *     of that same constant
 * *)
let rec state_whnf (sg:Signature.t) (st:state) : state =
  match !(st.reduc) with
  | (true, st') -> st'
  | (false, st') when st' != st ->
    begin
      Debug.(debug d_reduce "Jumping %a ---> %a" simpl_pp_state st simpl_pp_state st');
      state_whnf sg st'
    end
  | _ ->
    let _ = Debug.(debug d_reduce "Reducing %a" simpl_pp_state st) in
    let rec_call c t s = state_whnf sg (mk_reduc_state st c t s) in
  match st with
  (* Weak heah beta normal terms *)
  | { term=Type _ }
  | { term=Kind }
  | { term=Pi _ }
  | { term=Lam _; stack=[] } -> as_final st
  (* DeBruijn index: environment lookup *)
  | { ctx; term=DB (l,x,n); stack } ->
    if LList.is_empty ctx then as_final st
    else if n < LList.len ctx
    then rec_call LList.nil (Lazy.force (LList.nth ctx n)) stack
    else as_final (mk_reduc_state st LList.nil (mk_DB l x (n-LList.len ctx)) stack)
  (* Beta redex *)
  | { ctx; term=Lam (_,_,_,t); stack=p::s } ->
    if not !beta then as_final st
    else rec_call (LList.cons (lazy (term_of_state p)) ctx) t s
  (* Application: arguments go on the stack *)
  | { ctx; term=App (f,a,lst); stack=s } ->
    (* rev_map + rev_append to avoid map + append*)
    let tl' = List.rev_map (fun t -> mk_state ctx t []) (a::lst) in
    rec_call ctx f (List.rev_append tl' s)
  (* Potential Gamma redex *)
  | { ctx; term=Const (l,cst); stack } ->
    let trees = Signature.get_dtree sg !selection l cst in
    match find_dtree (List.length stack) trees with
    | None -> as_final (comb_state_shape_if_AC sg state_whnf are_convertible st)
    | Some (ar, tree) ->
<<<<<<< HEAD
      let s1, s2 = split_list ar stack in
      let s1 =
        if Signature.is_AC sg l cst && ar > 1
        then
          match s1 with
          | t1 :: t2 :: tl ->
            let flat = flatten_AC_stack sg state_whnf are_convertible l cst [t1;t2] in
            (mk_state ctx (mk_Const l cst) flat):: tl
          | _ -> assert false
        else s1 in
      match gamma_rw sg are_convertible snf state_whnf s1 tree with
      | None -> as_final (comb_state_shape_if_AC sg state_whnf are_convertible st)
      | Some (ctx,term) -> rec_call ctx term s2
=======
      let s1, s2 = split ar stack in
      match gamma_rw sg are_convertible snf state_whnf s1 tree with
      | None -> st
      | Some (_,ctx,term) -> state_whnf sg { ctx; term; stack=s2 }
>>>>>>> c7e76c7f

(* ************************************************************** *)

(* Weak Head Normal Form *)
and whnf sg term = term_of_state ( state_whnf sg (state_of_term term) )

(* Strong Normal Form *)
and snf sg (t:term) : term =
  match whnf sg t with
<<<<<<< HEAD
  | Kind | Const _
  | DB _ | Type _ as t' -> t'
  | App (f,a,lst) ->
     let res = mk_App (snf sg f) (snf sg a) (List.map (snf sg) lst) in
     comb_term_shape_if_AC sg are_convertible res
  | Pi (_,x,a,b) -> mk_Pi dloc x (snf sg a) (snf sg b)
=======
  | Kind | Const _ | DB _ | Type _ as t' -> t'
  | App (f,a,lst) -> mk_App (snf sg f) (snf sg a) (List.map (snf sg) lst)
  | Pi  (_,x,a,b) -> mk_Pi dloc x (snf sg a) (snf sg b)
>>>>>>> c7e76c7f
  | Lam (_,x,a,b) -> mk_Lam dloc x (map_opt (snf sg) a) (snf sg b)

and conversion_step : (term * term) -> (term * term) list -> (term * term) list = fun (l,r) lst ->
  match l,r with
  | Kind, Kind | Type _, Type _                 -> lst
  | Const (_,n), Const (_,n') when name_eq n n' -> lst
  | DB (_,_,n) , DB (_,_,n')  when n == n'      -> lst
  | App (f,a,args), App (f',a',args') ->
     (f,f') :: (a,a') :: (zip_lists args args' lst)
  | Lam (_,_,_,b), Lam (_,_,_ ,b') -> (b,b')::lst
  | Pi  (_,_,a,b), Pi  (_,_,a',b') -> (a,a') :: (b,b') :: lst
  | _ -> raise NotConvertible

and are_convertible_lst sg : (term*term) list -> bool = function
  | [] -> true
  | (t1,t2)::lst ->
<<<<<<< HEAD
    are_convertible_lst sg
      begin
        if term_eq t1 t2 then lst
        else
          let t1 = whnf sg t1 in
          let t2 = whnf sg t2 in
          match t1, t2 with
          | Kind, Kind | Type _, Type _ -> lst
          | Const (_,n), Const (_,n') when ( name_eq n n' ) -> lst
          | DB (_,_,n), DB (_,_,n') when ( n==n' ) -> lst
          | App (Const(l,cst), _, _), App (Const(l',cst'), _, _)
            when Signature.is_AC sg l cst && name_eq cst cst' ->
            begin
              (* TODO: Replace this with less hardcore criteria: put all terms in whnf
               * then look at the heads to match arguments with one another. *)
              match snf sg t1, snf sg t2 with
               | App (Const(l ,cst2 ), a , args ),
                 App (Const(l',cst2'), a', args')
                 when name_eq cst2 cst && name_eq cst2' cst &&
                      name_eq cst2 cst' && name_eq cst2' cst' ->
                 List.fold_left2 (fun l a b -> (a,b)::l) ((a,a')::lst) args args'
               | t1', t2' -> (t1',t2') :: lst
            end
          | App (f,a,args), App (f',a',args') ->
            List.fold_left2 (fun l a b -> (a,b)::l) ((f,f')::(a,a')::lst) args args'
          | Lam (_,_,_,b), Lam (_,_,_,b') -> ((b,b')::lst)
          | Pi (_,_,a,b), Pi (_,_,a',b') -> ((a,a')::(b,b')::lst)
          | t1, t2 -> ( Debug.(debug d_rule "Not convertible: %a / %a" pp_term t1 pp_term t2 );
                        raise Not_convertible)
    end
=======
     if term_eq t1 t2 then are_convertible_lst sg lst
     else are_convertible_lst sg (conversion_step (whnf sg t1, whnf sg t2) lst)
>>>>>>> c7e76c7f

(* Convertibility Test *)
and are_convertible sg t1 t2 =
  try are_convertible_lst sg [(t1,t2)]
<<<<<<< HEAD
  with Not_convertible -> false
     | Invalid_argument _ -> false

(* Head Normal Form *)
let rec hnf sg t =
  match whnf sg t with
  | Kind | Const _ | DB _ | Type _ | Pi (_,_,_,_) | Lam (_,_,_,_) as t' -> t'
  | App (f,a,lst) -> mk_App (hnf sg f) (hnf sg a) (List.map (hnf sg) lst)

let reduction = function
  | Hnf  -> hnf
  | Snf  -> snf
  | Whnf -> whnf

(* n-steps reduction on state *)
let state_nsteps (sg:Signature.t) (strat:red_strategy) (steps:int) (state:state) =
  let rec aux (red,st:(int*state)) : int*state =
    if red <= 0 then (0, st)
    else
      match !(st.reduc) with
      | (true, st') -> (red, st')
      | (false, st') when st' != st -> aux (red-1, st')
      | (false, st') ->
      match st with
      (* Normal terms *)
      | { term=Type _ }  | { term=Kind } -> (red, st)
      (* Pi types are head normal terms *)
      | { term=Pi _ } when strat <> Snf  -> (red, st)
      (* Strongly normalizing Pi types *)
      | { ctx=ctx; term=Pi(l,x,a,b) } ->
        let (red, a') = aux (red, mk_state ctx a []) in
        let snf_a = term_of_state a' in
        let state_b = mk_state (LList.cons (lazy snf_a) ctx) b [] in
        let (red, b') = aux (red, state_b) in
        let snf_b = term_of_state b' in
        (red, mk_reduc_state st ctx (mk_Pi l x snf_a snf_b) [])

      (* Beta redex *)
      | { ctx; term=Lam (_,_,_,t); stack=p::s } when !beta ->
        aux (red-1, mk_reduc_state st (LList.cons (lazy (term_of_state p)) ctx) t s)
      (* Not a beta redex (or beta disabled) *)
      | { term=Lam _ } when strat == Whnf -> (red, st)
      (* Not a beta redex (or beta disabled) but keep looking for normal form *)
      | { ctx; term=Lam(l,x,ty_opt,t); stack=[] } ->
        begin
          match term_of_state st with
          | Lam(_,_,_,t') ->
            let (red, st_t) = aux (red, mk_reduc_state st LList.nil t' []) in
            let t' = term_of_state st_t in
            begin
              match strat, ty_opt with
              | Snf, Some ty ->
                let red, ty = aux (red, mk_state ctx ty []) in
                (red, mk_reduc_state st LList.nil
                   (mk_Lam l x (Some (term_of_state ty)) t') [])
              | _ -> (red, mk_reduc_state st ctx (mk_Lam l x ty_opt t') [])
            end
          | _ -> assert false
        end
      | { ctx; term=Lam(l,x,ty_opt,t); stack=a::args } ->
        begin
          match term_of_state st with
          | App(Lam(_,_,_,t'),_,_) ->
            let (red, st_t) = aux (red, mk_reduc_state st LList.nil t' []) in
            let t' = term_of_state st_t in
            begin
              match strat with
              | Snf ->
                let red, args = List.fold_right (fun a (red,args) ->
                  let red, a' = aux (red,a) in
                  red,a::args) (a::args)  (red,[])
                in
                (red, mk_reduc_state st ctx (mk_Lam l x ty_opt t') args)
              | _ -> (red, mk_reduc_state st ctx (mk_Lam l x ty_opt t') (a::args))
            end
          | _ -> assert false
        end
      (* DeBruijn index: environment lookup *)
      | { ctx; term=DB (_,_,n); stack } when n < LList.len ctx ->
        aux (red, mk_reduc_state st LList.nil (Lazy.force (LList.nth ctx n)) stack)
      (* DeBruijn index: out of environment *)
      | { term=DB _ } -> (red, st)
      (* Application: arguments go on the stack *)
      | { ctx; term=App (f,a,lst); stack=s } when strat <> Snf ->
        let tl' = List.rev_map ( fun t -> mk_state ctx t [] ) (a::lst) in
        aux (red, mk_reduc_state st ctx f (List.rev_append tl' s) )
      (* Application: arguments are reduced then go on the stack *)
      | { ctx; term=App (f,a,lst); stack=s } ->
        let redc = ref red in
        let reduce t =
          let new_redc, st = aux (!redc, mk_state ctx t []) in
          redc := new_redc;
          st in
        let new_stack = List.rev_append (List.rev_map reduce (a::lst)) s in
        aux (!redc, mk_reduc_state st ctx f new_stack)
      (* Potential Gamma redex *)
      | { ctx; term=Const(l, cst); stack } ->
        let trees = Signature.get_dtree sg !selection l cst in
        match find_dtree (List.length stack) trees with
        | None -> (red,comb_state_shape_if_AC sg state_whnf are_convertible st)
        | Some (ar, tree) ->
          let s1, s2 = split_list ar stack in
          let s1 =
            if Signature.is_AC sg l cst && ar > 1
            then
              match s1 with
              | t1 :: t2 :: tl ->
                let flat = flatten_AC_stack sg state_whnf are_convertible l cst [t1;t2] in
                (mk_state ctx (mk_Const l cst) flat) :: tl
              | _ -> assert false
            else s1 in
          match gamma_rw sg are_convertible snf state_whnf s1 tree with
          | None -> (red,comb_state_shape_if_AC sg state_whnf are_convertible st)
          | Some (ctx,term) -> aux (red-1, mk_reduc_state st ctx term s2)
  in
  aux (steps,state)

let reduction_steps n strat sg t =
  let st = state_of_term t in
  let (_,st') = state_nsteps sg strat n st in
  term_of_state st'

let reduction strat sg te =
  select strat.select strat.beta;
  let te' =
    match strat with
    | { nb_steps = Some n; _} -> reduction_steps n strat.strategy sg te
    | _ -> reduction strat.strategy sg te
=======
  with NotConvertible -> false

let default_reduction = function Snf  -> snf | Whnf -> whnf

(* ************************************************************** *)

type state_reducer = position -> state -> state
type  term_reducer = position -> term  -> term

let logged_state_whnf log stop (strat:red_strategy) (sg:Signature.t) : state_reducer =
  let rec aux : state_reducer = fun (pos:position) (st:state) ->
    if stop () then st else
      match st, strat with
      (* Weak heah beta normal terms *)
      | { term=Type _ }, _
      | { term=Kind   }, _ -> st

      | { term=Pi _ }  , ByName
      | { term=Pi _ }  , ByValue -> st
      | { ctx=ctx; term=Pi(l,x,a,b) }, ByStrongValue ->
        let a' = term_of_state (aux (0::pos) {ctx=ctx; term=a; stack=[]}) in
        (* Should we also reduce b ? *)
        {st with term=mk_Pi l x a' b }

      (* Reducing type annotation *)
      | { ctx; term=Lam (l,x,Some ty,t); stack=[] }, ByStrongValue ->
        let ty' = term_of_state (aux (0::pos) {ctx=ctx; term=ty; stack=[]}) in
        {st with term=mk_Lam l x (Some ty') t}
      (* Empty stack *)
      | { term=Lam _; stack=[] }, _ -> st
      (* Beta redex with type annotation *)
      | { ctx; term=Lam (l,x,Some ty,t); stack=p::s }, ByStrongValue ->
        let ty' = term_of_state (aux (0::pos) {ctx=ctx; term=ty; stack=[]}) in
        if stop () || not !beta then {st with term=mk_Lam l x (Some ty') t}
        else
          let st' = { ctx=LList.cons (lazy (term_of_state p)) ctx; term=t; stack=s } in
          let _ = log pos Rule.Beta st' in
          aux pos st'
      (* Beta redex *)
      | { ctx; term=Lam (_,_,_,t); stack=p::s }, _ ->
        if not !beta then st
        else
          let st' = { ctx=LList.cons (lazy (term_of_state p)) ctx; term=t; stack=s } in
          let _ = log pos Rule.Beta st' in
          aux pos st'

      (* DeBruijn index: environment lookup *)
      | { ctx; term=DB (l,x,n); stack }, _ ->
        if n < LList.len ctx
        then aux pos { ctx=LList.nil; term=Lazy.force (LList.nth ctx n); stack }
        else { ctx=LList.nil; term=(mk_DB l x (n-LList.len ctx)); stack }

      (* Application: arguments go on the stack *)
      | { ctx; term=App (f,a,lst); stack=s }, ByName ->
        (* rev_map + rev_append to avoid map + append *)
        let tl' = List.rev_map ( fun t -> {ctx;term=t;stack=[]} ) (a::lst) in
        aux pos { ctx; term=f; stack=List.rev_append tl' s }

      (* Application: arguments are reduced to values then go on the stack *)
      | { ctx; term=App (f,a,lst); stack=s }, _ ->
        let tl' = rev_mapi ( fun i t -> aux (i::pos) {ctx;term=t;stack=[]} ) (a::lst) in
        aux pos { ctx; term=f; stack=List.rev_append tl' s }

      (* Potential Gamma redex *)
      | { ctx; term=Const (l,n); stack }, _ ->
        let trees = Signature.get_dtree sg !selection l n in
        match find_dtree (List.length stack) trees with
        | None -> st
        | Some (ar, tree) ->
          let s1, s2 = split ar stack in
          match gamma_rw sg are_convertible snf state_whnf s1 tree with
          | None -> st
          | Some (rn,ctx,term) ->
            let st' = { ctx; term; stack=s2 } in
            log pos rn st';
            aux pos st'
  in aux

let term_whnf (st_reducer:state_reducer) : term_reducer =
  fun pos t -> term_of_state (st_reducer pos { ctx=LList.nil; term=t; stack=[] } )

let term_snf (st_reducer:state_reducer) : term_reducer =
  let rec aux pos t =
    match term_whnf st_reducer pos t with
    | Kind | Const _ | DB _ | Type _ as t' -> t'
    | App (f,a,lst) ->
      mk_App (aux (0::pos) f) (aux (1::pos) a)
        (List.mapi (fun p arg -> aux (p::pos) arg) lst)
    | Pi  (_,x,a,b) -> mk_Pi dloc x (aux (0::pos) a) (aux (1::pos) b)
    | Lam (_,x,a,b) -> mk_Lam dloc x (map_opt (aux (0::pos)) a) (aux (1::pos) b)
  in aux

let reduction cfg sg te =
  let log, stop =
    match cfg.nb_steps with
    | None   -> (fun _ _ _ -> ()), (fun () -> false)
    | Some n ->
      let aux = ref n in
      (fun _ _ _ -> decr aux), (fun () -> !aux <= 0)
>>>>>>> c7e76c7f
  in
  let st_logger = fun p rn st -> log p rn st; cfg.logger p rn (lazy (term_of_state st)) in
  let st_red = logged_state_whnf st_logger stop cfg.strat sg in
  let term_red = match cfg.target with Snf -> term_snf | Whnf -> term_whnf in
  select cfg.select cfg.beta;
  let te' = term_red st_red [] te in
  select default_cfg.select default_cfg.beta;
  te'<|MERGE_RESOLUTION|>--- conflicted
+++ resolved
@@ -5,7 +5,6 @@
 open Dtree
 open Matching
 open Ac
-
 
 type Debug.flag += D_reduce
 let _ = Debug.register_flag D_reduce "Reduce"
@@ -163,7 +162,6 @@
   in
   f stack
 
-<<<<<<< HEAD
 let comb_state_shape_if_AC sg strategy convertible st =
   match st with
   | { ctx; term=Const (l,cst); stack=(s1::s2::rstack) } when Signature.is_AC sg l cst ->
@@ -210,37 +208,6 @@
     Some stack
       
   | { ctx; term=DB (l,x,n); stack }, CDB(nargs,n') ->
-=======
-let rec test (sg:Signature.t) (convertible:convertibility_test)
-             (ctx:env) (constrs: constr list) : bool  =
-  match constrs with
-  | [] -> true
-  | Linearity (i,j)::tl ->
-     let t1 = Lazy.force (LList.nth ctx i) in
-     let t2 = Lazy.force (LList.nth ctx j) in
-     if convertible sg t1 t2
-     then test sg convertible ctx tl
-     else false
-  | Bracket (i,t)::tl ->
-     let t1 = Lazy.force (LList.nth ctx i) in
-     let t2 = term_of_state { ctx; term=t; stack=[] } in
-     if convertible sg t1 t2
-     then test sg convertible ctx tl
-     else raise (Signature.SignatureError(Signature.GuardNotSatisfied(get_loc t1, t1, t2)))
-
-let rec find_case (st:state) (cases:(case * dtree) list)
-                  (default:dtree option) : (dtree*state list) option =
-  match st, cases with
-  | _, [] -> map_opt (fun g -> (g,[])) default
-  | { term=Const (_,cst); stack } , (CConst (nargs,cst'),tr)::tl ->
-     (* The case doesn't match if the identifiers differ or the stack is not
-      * of the expected size. *)
-     if name_eq cst cst' && List.length stack == nargs
-     then Some (tr,stack)
-     else find_case st tl default
-  | { ctx; term=DB (l,x,n); stack } , (CDB (nargs,n'),tr)::tl ->
-    begin
->>>>>>> c7e76c7f
       assert ( ctx = LList.nil ); (* no beta in patterns *)
       if n==n' && List.length stack == nargs then Some stack else None
         
@@ -250,7 +217,6 @@
       | Lam (_,_,_,te) -> Some [state_of_term te]
       | _ -> assert false
     end
-<<<<<<< HEAD
   | _ -> None
 
 
@@ -309,10 +275,9 @@
   mk_matching_problem convert convert_ac_sets problem
 
 
-let rec gamma_rw_list (sg:Signature.t)
-                  (convertible:convertibility_test)
-                  (forcing:rw_strategy)
-                  (strategy:rw_state_strategy) : (stack*dtree) list -> (env*term) option =
+let rec gamma_rw_list (sg     :Signature.t) (convertible:convertibility_test)
+                      (forcing:rw_strategy) (strategy   :rw_state_strategy)
+                      : (stack*dtree) list -> (rule_name*env*term) option =
   function
   | [] -> None
   | (stack, tree) :: tl ->
@@ -323,7 +288,7 @@
 (* TODO implement the stack as an array ? (the size is known in advance). *)
 and gamma_rw (sg:Signature.t) (convertible:convertibility_test)
              (forcing:rw_strategy) (strategy:rw_state_strategy)
-             (stack:stack) :  dtree -> (env*term) option = function
+             (stack:stack) :  dtree -> (rule_name*env*term) option = function
   | Fetch (i,case,dt_suc,dt_def) -> (* Fetch case from AC-headed i-th state *)
     let rec split_ith acc i l = match i,l with
       | 0, h::t -> (acc,h,t)
@@ -369,56 +334,18 @@
           let aux e acc = match e with None -> assert false | Some e -> e :: acc in
           let ctx_list = Array.fold_right aux subst [] in
           let ctx = LList.make ~len:(Array.length subst) ctx_list in
-          if List.exists
-              (fun (i,t2) ->
-                 let t1 = mk_DB dloc dmark i in
-                 not (convertible sg (term_of_state (mk_state ctx t1 []))
-                        (term_of_state (mk_state ctx t2[] ))) )
-              cstr
-          then failwith "Error while reducing a term: a guard was not satisfied."
-          else Some (ctx, right)
+          List.iter
+            (fun (i,t2) ->
+               let t1 = Lazy.force (LList.nth ctx i) in
+               let t2 = term_of_state (mk_state ctx t2 []) in
+               if not (convertible sg t1 t2)
+               then raise (Signature.SignatureError
+                             (Signature.GuardNotSatisfied(get_loc t1, t1, t2))))
+              cstr;
+          Some (rule_name, ctx, right)
         end
     end
-=======
-  | _, _::tl -> find_case st tl default
-
-
-(*TODO implement the stack as an array ? (the size is known in advance).*)
-let gamma_rw (sg:Signature.t)
-             (convertible:convertibility_test)
-             (forcing:rw_strategy)
-             (strategy:rw_state_strategy) : stack -> dtree -> (rule_name*env*term) option =
-  let rec rw stack = function
-    | Switch (i,cases,def) ->
-       begin
-         let arg_i = strategy sg (List.nth stack i) in
-         match find_case arg_i cases def with
-         | Some (g,[]) -> rw stack g
-         | Some (g,s ) -> rw (stack@s) g
-         (* This line highly depends on how the module dtree works.
-         When a column is specialized, new columns are added at the end
-         This is the reason why s is added at the end. *)
-         | None -> None
-       end
-    | Test (rn,Syntactic ord, eqs, right, def) ->
-      begin
-        match get_context_syn sg forcing stack ord with
-        | None -> bind_opt (rw stack) def
-        | Some ctx ->
-          if test sg convertible ctx eqs then Some (rn, ctx, right)
-          else bind_opt (rw stack) def
-      end
-    | Test (rn,MillerPattern lst, eqs, right, def) ->
-      begin
-        match get_context_mp sg forcing stack lst with
-        | None -> bind_opt (rw stack) def
-        | Some ctx ->
-          if test sg convertible ctx eqs then Some (rn, ctx, right)
-          else bind_opt (rw stack) def
-      end
-  in
-  rw
->>>>>>> c7e76c7f
+
 
 (* ********************* *)
 
@@ -458,11 +385,11 @@
   | (true, st') -> st'
   | (false, st') when st' != st ->
     begin
-      Debug.(debug d_reduce "Jumping %a ---> %a" simpl_pp_state st simpl_pp_state st');
+      Debug.(debug D_reduce "Jumping %a ---> %a" simpl_pp_state st simpl_pp_state st');
       state_whnf sg st'
     end
   | _ ->
-    let _ = Debug.(debug d_reduce "Reducing %a" simpl_pp_state st) in
+    let _ = Debug.(debug D_reduce "Reducing %a" simpl_pp_state st) in
     let rec_call c t s = state_whnf sg (mk_reduc_state st c t s) in
   match st with
   (* Weak heah beta normal terms *)
@@ -491,8 +418,7 @@
     match find_dtree (List.length stack) trees with
     | None -> as_final (comb_state_shape_if_AC sg state_whnf are_convertible st)
     | Some (ar, tree) ->
-<<<<<<< HEAD
-      let s1, s2 = split_list ar stack in
+      let s1, s2 = split ar stack in
       let s1 =
         if Signature.is_AC sg l cst && ar > 1
         then
@@ -504,13 +430,7 @@
         else s1 in
       match gamma_rw sg are_convertible snf state_whnf s1 tree with
       | None -> as_final (comb_state_shape_if_AC sg state_whnf are_convertible st)
-      | Some (ctx,term) -> rec_call ctx term s2
-=======
-      let s1, s2 = split ar stack in
-      match gamma_rw sg are_convertible snf state_whnf s1 tree with
-      | None -> st
-      | Some (_,ctx,term) -> state_whnf sg { ctx; term; stack=s2 }
->>>>>>> c7e76c7f
+      | Some (_,ctx,term) -> rec_call ctx term s2
 
 (* ************************************************************** *)
 
@@ -520,18 +440,11 @@
 (* Strong Normal Form *)
 and snf sg (t:term) : term =
   match whnf sg t with
-<<<<<<< HEAD
-  | Kind | Const _
-  | DB _ | Type _ as t' -> t'
+  | Kind | Const _ | DB _ | Type _ as t' -> t'
   | App (f,a,lst) ->
      let res = mk_App (snf sg f) (snf sg a) (List.map (snf sg) lst) in
      comb_term_shape_if_AC sg are_convertible res
   | Pi (_,x,a,b) -> mk_Pi dloc x (snf sg a) (snf sg b)
-=======
-  | Kind | Const _ | DB _ | Type _ as t' -> t'
-  | App (f,a,lst) -> mk_App (snf sg f) (snf sg a) (List.map (snf sg) lst)
-  | Pi  (_,x,a,b) -> mk_Pi dloc x (snf sg a) (snf sg b)
->>>>>>> c7e76c7f
   | Lam (_,x,a,b) -> mk_Lam dloc x (map_opt (snf sg) a) (snf sg b)
 
 and conversion_step : (term * term) -> (term * term) list -> (term * term) list = fun (l,r) lst ->
@@ -548,7 +461,6 @@
 and are_convertible_lst sg : (term*term) list -> bool = function
   | [] -> true
   | (t1,t2)::lst ->
-<<<<<<< HEAD
     are_convertible_lst sg
       begin
         if term_eq t1 t2 then lst
@@ -576,148 +488,16 @@
             List.fold_left2 (fun l a b -> (a,b)::l) ((f,f')::(a,a')::lst) args args'
           | Lam (_,_,_,b), Lam (_,_,_,b') -> ((b,b')::lst)
           | Pi (_,_,a,b), Pi (_,_,a',b') -> ((a,a')::(b,b')::lst)
-          | t1, t2 -> ( Debug.(debug d_rule "Not convertible: %a / %a" pp_term t1 pp_term t2 );
-                        raise Not_convertible)
+          | t1, t2 -> begin
+              Debug.(debug D_reduce "Not convertible: %a / %a" pp_term t1 pp_term t2 );
+              raise Not_convertible end
     end
-=======
-     if term_eq t1 t2 then are_convertible_lst sg lst
-     else are_convertible_lst sg (conversion_step (whnf sg t1, whnf sg t2) lst)
->>>>>>> c7e76c7f
 
 (* Convertibility Test *)
 and are_convertible sg t1 t2 =
   try are_convertible_lst sg [(t1,t2)]
-<<<<<<< HEAD
   with Not_convertible -> false
      | Invalid_argument _ -> false
-
-(* Head Normal Form *)
-let rec hnf sg t =
-  match whnf sg t with
-  | Kind | Const _ | DB _ | Type _ | Pi (_,_,_,_) | Lam (_,_,_,_) as t' -> t'
-  | App (f,a,lst) -> mk_App (hnf sg f) (hnf sg a) (List.map (hnf sg) lst)
-
-let reduction = function
-  | Hnf  -> hnf
-  | Snf  -> snf
-  | Whnf -> whnf
-
-(* n-steps reduction on state *)
-let state_nsteps (sg:Signature.t) (strat:red_strategy) (steps:int) (state:state) =
-  let rec aux (red,st:(int*state)) : int*state =
-    if red <= 0 then (0, st)
-    else
-      match !(st.reduc) with
-      | (true, st') -> (red, st')
-      | (false, st') when st' != st -> aux (red-1, st')
-      | (false, st') ->
-      match st with
-      (* Normal terms *)
-      | { term=Type _ }  | { term=Kind } -> (red, st)
-      (* Pi types are head normal terms *)
-      | { term=Pi _ } when strat <> Snf  -> (red, st)
-      (* Strongly normalizing Pi types *)
-      | { ctx=ctx; term=Pi(l,x,a,b) } ->
-        let (red, a') = aux (red, mk_state ctx a []) in
-        let snf_a = term_of_state a' in
-        let state_b = mk_state (LList.cons (lazy snf_a) ctx) b [] in
-        let (red, b') = aux (red, state_b) in
-        let snf_b = term_of_state b' in
-        (red, mk_reduc_state st ctx (mk_Pi l x snf_a snf_b) [])
-
-      (* Beta redex *)
-      | { ctx; term=Lam (_,_,_,t); stack=p::s } when !beta ->
-        aux (red-1, mk_reduc_state st (LList.cons (lazy (term_of_state p)) ctx) t s)
-      (* Not a beta redex (or beta disabled) *)
-      | { term=Lam _ } when strat == Whnf -> (red, st)
-      (* Not a beta redex (or beta disabled) but keep looking for normal form *)
-      | { ctx; term=Lam(l,x,ty_opt,t); stack=[] } ->
-        begin
-          match term_of_state st with
-          | Lam(_,_,_,t') ->
-            let (red, st_t) = aux (red, mk_reduc_state st LList.nil t' []) in
-            let t' = term_of_state st_t in
-            begin
-              match strat, ty_opt with
-              | Snf, Some ty ->
-                let red, ty = aux (red, mk_state ctx ty []) in
-                (red, mk_reduc_state st LList.nil
-                   (mk_Lam l x (Some (term_of_state ty)) t') [])
-              | _ -> (red, mk_reduc_state st ctx (mk_Lam l x ty_opt t') [])
-            end
-          | _ -> assert false
-        end
-      | { ctx; term=Lam(l,x,ty_opt,t); stack=a::args } ->
-        begin
-          match term_of_state st with
-          | App(Lam(_,_,_,t'),_,_) ->
-            let (red, st_t) = aux (red, mk_reduc_state st LList.nil t' []) in
-            let t' = term_of_state st_t in
-            begin
-              match strat with
-              | Snf ->
-                let red, args = List.fold_right (fun a (red,args) ->
-                  let red, a' = aux (red,a) in
-                  red,a::args) (a::args)  (red,[])
-                in
-                (red, mk_reduc_state st ctx (mk_Lam l x ty_opt t') args)
-              | _ -> (red, mk_reduc_state st ctx (mk_Lam l x ty_opt t') (a::args))
-            end
-          | _ -> assert false
-        end
-      (* DeBruijn index: environment lookup *)
-      | { ctx; term=DB (_,_,n); stack } when n < LList.len ctx ->
-        aux (red, mk_reduc_state st LList.nil (Lazy.force (LList.nth ctx n)) stack)
-      (* DeBruijn index: out of environment *)
-      | { term=DB _ } -> (red, st)
-      (* Application: arguments go on the stack *)
-      | { ctx; term=App (f,a,lst); stack=s } when strat <> Snf ->
-        let tl' = List.rev_map ( fun t -> mk_state ctx t [] ) (a::lst) in
-        aux (red, mk_reduc_state st ctx f (List.rev_append tl' s) )
-      (* Application: arguments are reduced then go on the stack *)
-      | { ctx; term=App (f,a,lst); stack=s } ->
-        let redc = ref red in
-        let reduce t =
-          let new_redc, st = aux (!redc, mk_state ctx t []) in
-          redc := new_redc;
-          st in
-        let new_stack = List.rev_append (List.rev_map reduce (a::lst)) s in
-        aux (!redc, mk_reduc_state st ctx f new_stack)
-      (* Potential Gamma redex *)
-      | { ctx; term=Const(l, cst); stack } ->
-        let trees = Signature.get_dtree sg !selection l cst in
-        match find_dtree (List.length stack) trees with
-        | None -> (red,comb_state_shape_if_AC sg state_whnf are_convertible st)
-        | Some (ar, tree) ->
-          let s1, s2 = split_list ar stack in
-          let s1 =
-            if Signature.is_AC sg l cst && ar > 1
-            then
-              match s1 with
-              | t1 :: t2 :: tl ->
-                let flat = flatten_AC_stack sg state_whnf are_convertible l cst [t1;t2] in
-                (mk_state ctx (mk_Const l cst) flat) :: tl
-              | _ -> assert false
-            else s1 in
-          match gamma_rw sg are_convertible snf state_whnf s1 tree with
-          | None -> (red,comb_state_shape_if_AC sg state_whnf are_convertible st)
-          | Some (ctx,term) -> aux (red-1, mk_reduc_state st ctx term s2)
-  in
-  aux (steps,state)
-
-let reduction_steps n strat sg t =
-  let st = state_of_term t in
-  let (_,st') = state_nsteps sg strat n st in
-  term_of_state st'
-
-let reduction strat sg te =
-  select strat.select strat.beta;
-  let te' =
-    match strat with
-    | { nb_steps = Some n; _} -> reduction_steps n strat.strategy sg te
-    | _ -> reduction strat.strategy sg te
-=======
-  with NotConvertible -> false
 
 let default_reduction = function Snf  -> snf | Whnf -> whnf
 
@@ -737,48 +517,48 @@
       | { term=Pi _ }  , ByName
       | { term=Pi _ }  , ByValue -> st
       | { ctx=ctx; term=Pi(l,x,a,b) }, ByStrongValue ->
-        let a' = term_of_state (aux (0::pos) {ctx=ctx; term=a; stack=[]}) in
+        let a' = term_of_state (aux (0::pos) (mk_state ctx a[])) in
         (* Should we also reduce b ? *)
         {st with term=mk_Pi l x a' b }
 
       (* Reducing type annotation *)
       | { ctx; term=Lam (l,x,Some ty,t); stack=[] }, ByStrongValue ->
-        let ty' = term_of_state (aux (0::pos) {ctx=ctx; term=ty; stack=[]}) in
+        let ty' = term_of_state (aux (0::pos) (mk_state ctx ty [])) in
         {st with term=mk_Lam l x (Some ty') t}
       (* Empty stack *)
       | { term=Lam _; stack=[] }, _ -> st
       (* Beta redex with type annotation *)
       | { ctx; term=Lam (l,x,Some ty,t); stack=p::s }, ByStrongValue ->
-        let ty' = term_of_state (aux (0::pos) {ctx=ctx; term=ty; stack=[]}) in
+        let ty' = term_of_state (aux (0::pos) (mk_state ctx ty [])) in
         if stop () || not !beta then {st with term=mk_Lam l x (Some ty') t}
         else
-          let st' = { ctx=LList.cons (lazy (term_of_state p)) ctx; term=t; stack=s } in
+          let st' = mk_state (LList.cons (lazy (term_of_state p)) ctx) t s in
           let _ = log pos Rule.Beta st' in
           aux pos st'
       (* Beta redex *)
       | { ctx; term=Lam (_,_,_,t); stack=p::s }, _ ->
         if not !beta then st
         else
-          let st' = { ctx=LList.cons (lazy (term_of_state p)) ctx; term=t; stack=s } in
+          let st' = mk_state (LList.cons (lazy (term_of_state p)) ctx) t s in
           let _ = log pos Rule.Beta st' in
           aux pos st'
 
       (* DeBruijn index: environment lookup *)
       | { ctx; term=DB (l,x,n); stack }, _ ->
         if n < LList.len ctx
-        then aux pos { ctx=LList.nil; term=Lazy.force (LList.nth ctx n); stack }
-        else { ctx=LList.nil; term=(mk_DB l x (n-LList.len ctx)); stack }
+        then aux pos (mk_state LList.nil (Lazy.force (LList.nth ctx n)) stack)
+        else mk_state LList.nil (mk_DB l x (n-LList.len ctx)) stack
 
       (* Application: arguments go on the stack *)
       | { ctx; term=App (f,a,lst); stack=s }, ByName ->
         (* rev_map + rev_append to avoid map + append *)
-        let tl' = List.rev_map ( fun t -> {ctx;term=t;stack=[]} ) (a::lst) in
-        aux pos { ctx; term=f; stack=List.rev_append tl' s }
+        let tl' = List.rev_map (fun t -> mk_state ctx t []) (a::lst) in
+        aux pos (mk_state ctx f (List.rev_append tl' s))
 
       (* Application: arguments are reduced to values then go on the stack *)
       | { ctx; term=App (f,a,lst); stack=s }, _ ->
-        let tl' = rev_mapi ( fun i t -> aux (i::pos) {ctx;term=t;stack=[]} ) (a::lst) in
-        aux pos { ctx; term=f; stack=List.rev_append tl' s }
+        let tl' = rev_mapi (fun i t -> aux (i::pos) (mk_state ctx t []) ) (a::lst) in
+        aux pos (mk_state ctx f (List.rev_append tl' s))
 
       (* Potential Gamma redex *)
       | { ctx; term=Const (l,n); stack }, _ ->
@@ -790,13 +570,13 @@
           match gamma_rw sg are_convertible snf state_whnf s1 tree with
           | None -> st
           | Some (rn,ctx,term) ->
-            let st' = { ctx; term; stack=s2 } in
+            let st' = mk_state ctx term s2 in
             log pos rn st';
             aux pos st'
   in aux
 
 let term_whnf (st_reducer:state_reducer) : term_reducer =
-  fun pos t -> term_of_state (st_reducer pos { ctx=LList.nil; term=t; stack=[] } )
+  fun pos t -> term_of_state (st_reducer pos (state_of_term t))
 
 let term_snf (st_reducer:state_reducer) : term_reducer =
   let rec aux pos t =
@@ -816,7 +596,6 @@
     | Some n ->
       let aux = ref n in
       (fun _ _ _ -> decr aux), (fun () -> !aux <= 0)
->>>>>>> c7e76c7f
   in
   let st_logger = fun p rn st -> log p rn st; cfg.logger p rn (lazy (term_of_state st)) in
   let st_red = logged_state_whnf st_logger stop cfg.strat sg in
