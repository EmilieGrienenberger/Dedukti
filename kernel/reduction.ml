open Basic
open Format
open Rule
open Term
open Dtree
open Matching
open Ac


type red_strategy = Hnf | Snf | Whnf

type red_cfg = {
  select : (Rule.rule_name -> bool) option;
  nb_steps : int option; (* [Some 0] for no evaluation, [None] for no bound *)
  strategy : red_strategy;
  beta : bool
}

let pp_red_cfg fmt strat =
  match strat with
  | {strategy=Snf ;nb_steps=None   } -> Format.fprintf fmt "[SNF]"
  | {strategy=Snf ;nb_steps=Some i } -> Format.fprintf fmt "[SNF,%i]" i
  | {strategy=Hnf ;nb_steps=None   } -> Format.fprintf fmt "[HNF]"
  | {strategy=Hnf ;nb_steps=Some i } -> Format.fprintf fmt "[HNF,%i]" i
  | {strategy=Whnf;nb_steps=None   } -> ()
  | {strategy=Whnf;nb_steps=Some i } -> Format.fprintf fmt "[%i]" i

let default_cfg = { select = None ; nb_steps = None ; strategy = Snf ; beta = true }

let selection  = ref None

let beta = ref true

let select f b : unit =
  selection := f;
  beta := b

(* State *)

type env = term Lazy.t LList.t

let pp_env fmt (ctx:env) =
  pp_list ", " pp_term fmt (List.map Lazy.force (LList.lst ctx))


(* A state {ctx; term; stack} is the state of an abstract machine that
represents a term where [ctx] is a ctx that contains the free variables
of [term] and [stack] represents the terms that [term] is applied to. *)
type state =
  {
    ctx   : env;    (* context *)
    term  : term;   (* term to reduce *)
    stack : stack;  (* stack *)
    reduc : state ref option;
    (* Pointer to a state in a more reduced form representing the same term.
       [None] means the term is already in normal form.  *)
  }
and stack = state list

let rec term_of_state {ctx;term;stack} : term =
  let t = ( if LList.is_empty ctx then term else Subst.psubst_l ctx term ) in
  mk_App2 t (List.map term_of_state stack)

let st_cnt = ref 0

(** Creates a fresh state with reduc pointing to itself. *)
let mk_state ctx term stack =
  let rec t = { ctx; term; stack; reduc = Some (ref t)} in
  incr st_cnt;
  Debug.(debug d_debug "States: %i -> %a" !st_cnt pp_term (term_of_state t) );
  t

let mk_final ctx term stack = { ctx; term; stack; reduc=None}

(* Pretty Printing *)

let pp_stack fmt (st:stack) =
  fprintf fmt "[ %a ]\n" (pp_list "\n | " pp_term) (List.map term_of_state st)

let pp_stack_no_endline fmt (st:stack) =
  fprintf fmt "[ %a ]" (pp_list " | " pp_term) (List.map term_of_state st)

let pp_state ?(if_ctx=true) ?(if_stack=true) fmt st =
  let { ctx; term; stack; reduc } = st in
  if if_ctx
  then fprintf fmt "{ctx=[%a]; " pp_env ctx
  else fprintf fmt "{ctx=[...](%i);@ " (LList.len ctx);
  fprintf fmt "term=%a; " pp_term term;
  if if_stack
  then fprintf fmt "stack=%a}" pp_stack_no_endline stack
  else fprintf fmt "stack=[...]}"

let simpl_pp_state = pp_state ~if_ctx:true ~if_stack:true


(** Creates a fresh state using the same reduc pointer as [st].
    This pointer now points to the fresh state. *)
let mk_reduc_state st ctx term stack =
  match st.reduc with
  | None -> assert false
  | Some reduc ->
    let st' = { ctx; term; stack; reduc=Some reduc } in
    reduc := st';
    st'

(** Creates a (fresh) final state from given state and redirect pointer to it. *)
let rec mk_reduc_final st ctx term stack =
  match st.reduc with
    | None   -> assert false
    | Some r ->
      let st' = mk_final ctx term stack in
      r := st';
      st'

(** Sets [st'] as a reduc of [st] and returns it *)
let set_reduc_state st st' =
  if st == st' then st
  else mk_reduc_state st st'.ctx st'.term st'.stack

let rec set_reduc_final st st' = mk_reduc_final st st'.ctx st'.term st'.stack

let state_of_term t = mk_state LList.nil t []

exception Not_convertible




(* ********************* *)

type rw_strategy         = Signature.t -> term -> term
type rw_state_strategy   = Signature.t -> state -> state
type convertibility_test = Signature.t -> term -> term -> bool


(*******      AC manipulating functions   *******)

let filter_neutral conv sg l cst terms =
  match Signature.get_algebra sg l cst with
  | ACU neu ->
    (match List.filter (fun x -> not (conv neu x)) terms with
     | [] -> [neu] | s -> s)
  | _ -> terms

(* Unfolds all occurences of the AC(U) symbol in the stack
 * Removes occurence of neutral element.  *)
let flatten_AC_stack sg strategy convertible
    (l:loc) (cst:name) (stack:stack) : stack =
  let rec flatten acc = function
    | [] -> acc
    | { term=Const (l',cst'); stack=[st1;st2] } :: tl when name_eq cst cst' ->
      flatten acc (st1 :: st2 :: tl)
    | st :: tl ->
      match strategy sg st with
      | { term=Const (l',cst'); stack=[st1;st2] } when name_eq cst cst' ->
        flatten acc (st1 :: st2 :: tl)
      | whnf_st -> flatten (whnf_st::acc) tl
  in
  let stack = flatten [] stack in
  match Signature.get_algebra sg l cst with
  | ACU neu -> List.filter (fun st -> not (convertible sg (term_of_state st) neu)) stack
  | _ -> stack

(** Builds a comb-shaped AC term from a list of arguments. *)
let to_comb sg l cst ctx stack =
  let rec f = function
    | []         -> state_of_term (Signature.get_neutral sg l cst)
    | [t]        -> t
    | t1::t2::tl -> f ((mk_state ctx (mk_Const l cst) [t1;t2]) :: tl)
  in
  f stack

let comb_state_shape_if_AC sg strategy convertible st =
  match st with
  | { ctx; term=Const (l,cst); stack=(s1::s2::rstack) } when Signature.is_AC sg l cst ->
    let nstack = flatten_AC_stack sg strategy convertible l cst [s1;s2] in
    let s = to_comb sg l cst ctx nstack in
    let rstack = (match rstack with [] -> s.stack | l -> s.stack@l) in
    mk_reduc_state st s.ctx s.term rstack
  | st -> st

let comb_term_shape_if_AC (sg:Signature.t)
                          (convertible:convertibility_test) : term -> term = function
  | App(Const (l,cst), a1, a2::remain_args) when Signature.is_AC sg l cst ->
     let id_comp = Signature.get_id_comparator sg in
     let args = flatten_AC_terms cst [a1;a2] in
     let args = filter_neutral (convertible sg) sg l cst args in
     let args = List.sort (compare_term id_comp) args in
     let _ = assert (List.length args > 0) in
     mk_App2
       (unflatten_AC (cst, Signature.get_algebra sg l cst) args)
       remain_args
  (* mk_App2 (unflatten sg l cst args) remain_args *)
  | t -> t

let rec find_case (flattenner:loc->name->stack->stack)
    (st:state) (case:case) : stack option =
  match st, case with
  (** This case is a bit tricky:
      [] C (+ f g 1) --> plus (f 1) (g 1).
      C (h 1) matche avec  +{f,g} ~ +{h}
      Maybe + is acu, maybe h reduces to (+ i j), who knows...
      TODO: check that this case is used properly !
  *)
  | { ctx; term=t; stack } , CConst (nargs,cst,true)
    when List.length stack == nargs - 2 -> (* should we also check for the type of t ? *)
    let new_st = mk_state ctx t [] in
    let new_stack = flattenner dloc cst [new_st] in
    Some ( (mk_state ctx (mk_Const dloc cst) new_stack) :: stack)
      
  | { ctx; term=Const (l,cst); stack=t1::t2::s } , CConst (nargs,cst',true)
    when name_eq cst cst' && nargs == List.length s + 2 ->
    Some ( (mk_state st.ctx st.term (flattenner l cst [t1;t2]))::s)
      
  | { ctx; term=Const (l,cst); stack } , CConst (nargs,cst',false)
    when name_eq cst cst' && List.length stack == nargs ->
    Some stack
      
  | { ctx; term=DB (l,x,n); stack }, CDB(nargs,n') ->
      assert ( ctx = LList.nil ); (* no beta in patterns *)
      if n==n' && List.length stack == nargs then Some stack else None
        
  | { ctx; term=Lam (_,_,_,_) }, CLam ->
    begin
      match term_of_state st with (*TODO could be optimized*)
      | Lam (_,_,_,te) -> Some [state_of_term te]
      | _ -> assert false
    end
  | _ -> None


let rec fetch_case sg (flattenner:loc->name->stack->stack)
                   (state:state) (case:case)
                   (dt_suc:dtree) (dt_def:dtree option) : (dtree*state*stack) list =
  let def_s = match dt_def with None -> [] | Some g -> [(g,state,[])] in
  let stack = state.stack in
  match state.term with
  | Const(l,_) ->
     let rec f acc stack_acc st = match st, case with
       | [], _ -> acc
       | hd::tl, _ ->
          let new_stack_acc = (hd::stack_acc) in
          let new_acc = match find_case flattenner hd case with
            | None   -> acc
            | Some s ->
              let new_stack = List.rev_append stack_acc tl in (* Remove hd from stack *)
              let new_state = mk_state state.ctx state.term new_stack in
              (dt_suc,new_state,s)::acc
          in
          f new_acc new_stack_acc tl
     in
     List.rev_append (f [] [] stack) def_s
   | _ -> assert false


let find_cases (flattenner:loc->name->stack->stack)
    (st:state) (cases:(case * dtree) list)
    (default:dtree option) : (dtree*stack) list =
  List.fold_left
    (fun acc (case, tr) ->
       match find_case flattenner st case with
       | None -> acc
       | Some stack -> (tr,stack) :: acc
    )
    (match default with None -> [] | Some g -> [(g,[])])
    cases


(* Problem conversion *)

let convert_problem stack problem =
  let lazy_stack = List.map (fun s -> lazy (term_of_state s)) stack in
  let lazy_array = Array.of_list lazy_stack in
  let convert i = lazy_array.(i) in
  let convert_ac_sets = function
    | [i] ->
      begin
        match List.nth stack i with
        | {ctx; term=Const(l,cst'); stack=st} ->
          List.map (fun s -> lazy (term_of_state s)) st
        | _ -> assert false
      end
    | _ -> assert false in
  mk_matching_problem convert convert_ac_sets problem


let rec gamma_rw_list (sg:Signature.t)
                  (convertible:convertibility_test)
                  (forcing:rw_strategy)
                  (strategy:rw_state_strategy) : (stack*dtree) list -> (env*term) option =
  function
  | [] -> None
  | (stack, tree) :: tl ->
     match gamma_rw sg convertible forcing strategy stack tree with
     | None -> gamma_rw_list sg convertible forcing strategy tl
     | Some _ as x -> x

(* TODO implement the stack as an array ? (the size is known in advance). *)
and gamma_rw (sg:Signature.t) (convertible:convertibility_test)
             (forcing:rw_strategy) (strategy:rw_state_strategy)
             (stack:stack) :  dtree -> (env*term) option = function
  | Fetch (i,case,dt_suc,dt_def) -> (* Fetch case from AC-headed i-th state *)
    let rec split_ith acc i l = match i,l with
      | 0, h::t -> (acc,h,t)
      | i, h::t -> split_ith (h::acc) (i-1) t
      | _ -> assert false
    in
    let (stack_h, arg_i, stack_t) = split_ith [] i stack in
    assert (match arg_i.term with Const(l,cst) -> Signature.is_AC sg l cst | _ -> false);
    let process (g, new_s, s) =
      List.rev_append stack_h
        (match s with
          | [] -> new_s::stack_t
          | s  -> new_s::stack_t@s), g in
    let cases =  (* Generate all possible pick for the fetch... *)
      fetch_case sg (flatten_AC_stack sg strategy convertible) arg_i case dt_suc dt_def in
    let new_cases = List.map process cases in
    gamma_rw_list sg convertible forcing strategy new_cases (* ... try them all *)
  | ACEmpty (i, dt_suc, dt_def) ->
    begin
      match List.nth stack i with
      | {ctx; term=Const(l,cst); stack=st} ->
        begin
          assert (Signature.is_AC sg l cst);
          if st == []
          then gamma_rw sg convertible forcing strategy stack dt_suc
          else bind_opt (gamma_rw sg convertible forcing strategy stack) dt_def
        end
      | _ -> assert false
    end
  | Switch (i,cases,def) ->
    let arg_i = strategy sg (List.nth stack i) in
    let new_cases =
      List.map
        (fun (g,l) -> ( (match l with |[] -> stack | s -> stack@s), g))
        (find_cases (flatten_AC_stack sg strategy convertible) arg_i cases def) in
    gamma_rw_list sg convertible forcing strategy new_cases
  | Test (rule_name, problem, cstr, right, def) ->
    let pb = convert_problem stack problem in (* Convert problem with the stack *)
    begin
      match solve_problem (forcing sg) (convertible sg) (forcing sg) pb with
      | None ->
        bind_opt (gamma_rw sg convertible forcing strategy stack) def
      | Some subst ->
        begin
          let aux e acc = match e with None -> assert false | Some e -> e :: acc in
          let ctx_list = Array.fold_right aux subst [] in
          let ctx = LList.make ~len:(Array.length subst) ctx_list in
          if List.exists
              (fun (i,t2) ->
                 let t1 = mk_DB dloc dmark i in
                 not (convertible sg (term_of_state (mk_state ctx t1 []))
                        (term_of_state (mk_state ctx t2[] ))) )
              cstr
          then failwith "Error while reducing a term: a guard was not satisfied."
          else Some (ctx, right)
        end
    end


(* ********************* *)

(* Definition: a term is in weak-head-normal form if all its reducts
 * (including itself) have same 'shape' at the root.
 * The shape of a term could be computed like this:
 *
 * let rec shape = function
 *  | Type -> Type
 *  | Kind -> Kind
 *  | Pi _ -> Pi
 *  | Lam _ -> Lam
 *  | DB (_,_,n) -> DB n
 *  | Const (_,m,v) -> Const m v
 *  | App(f,a0,args) -> App (shape f,List.lenght (a0::args))

 * Property:
 * A (strongly normalizing) non weak-head-normal term can only have the form:
 * - (x:A => b) a c_1..c_n, this is a beta-redex potentially with extra arguments.
 * - or c a_1 .. a_n b_1 ..b_n with c a constant and c a'_1 .. a'_n is a gamma-redex
 *   where the (a'_i)s are reducts of (a_i)s.
 *)

(* This function reduces a state to a weak-head-normal form.
 * This means that the term [term_of_state (state_whnf sg state)] is a
 * weak-head-normal reduct of [term_of_state state].
 *
 * Moreover the returned state verifies the following properties:
 * - state.term is not an application
 * - state.term can only be a variable if term.ctx is empty
 *    (and therefore this variable is free in the corresponding term)
 * - when state.term is an AC constant, then state.stack contains no application
 *     of that same constant
 * *)
let rec state_whnf (sg:Signature.t) (st:state) : state =
  match st.reduc with
  | Some reduc when !reduc != st ->
    begin
      Debug.(debug d_reduce "Jumping %a ---> %a" simpl_pp_state st simpl_pp_state !reduc);
      state_whnf sg !reduc
    end
  | None -> st
  | _ ->
    let _ = Debug.(debug d_reduce "Reducing %a" simpl_pp_state st) in
    let rec_call c t s = state_whnf sg (mk_reduc_state st c t s) in
  match st with
  (* Weak heah beta normal terms *)
  | { term=Type _ }
  | { term=Kind }
  | { term=Pi _ }
  | { term=Lam _; stack=[] } -> set_reduc_final st st
  (* DeBruijn index: environment lookup *)
  | { ctx; term=DB (l,x,n); stack } ->
    if n < LList.len ctx
    then rec_call LList.nil (Lazy.force (LList.nth ctx n)) stack
    else mk_reduc_final st LList.nil (mk_DB l x (n-LList.len ctx)) stack
  (* Beta redex *)
  | { ctx; term=Lam (_,_,_,t); stack=p::s } ->
    if not !beta
    then set_reduc_final st st
    else rec_call (LList.cons (lazy (term_of_state p)) ctx) t s
  (* Application: arguments go on the stack *)
  | { ctx; term=App (f,a,lst); stack=s } ->
    (* rev_map + rev_append to avoid map + append*)
    let tl' = List.rev_map (fun t -> mk_state ctx t []) (a::lst) in
    rec_call ctx f (List.rev_append tl' s)
  (* Potential Gamma redex *)
  | { ctx; term=Const (l,cst); stack } ->
    let trees = Signature.get_dtree sg !selection l cst in
    match find_dtree (List.length stack) trees with
    | None -> set_reduc_final st (comb_state_shape_if_AC sg state_whnf are_convertible st)
    | Some (ar, tree) ->
      let s1, s2 = split_list ar stack in
      let s1 =
        if Signature.is_AC sg l cst && ar > 1
        then
          match s1 with
          | t1 :: t2 :: tl ->
            let flat = flatten_AC_stack sg state_whnf are_convertible l cst [t1;t2] in
            (mk_state ctx (mk_Const l cst) flat):: tl
          | _ -> assert false
        else s1 in
      match gamma_rw sg are_convertible snf state_whnf s1 tree with
      | None -> set_reduc_final st (comb_state_shape_if_AC sg state_whnf are_convertible st)
      | Some (ctx,term) -> rec_call ctx term s2

(* ********************* *)

(* Weak Head Normal Form *)
and whnf sg term = term_of_state ( state_whnf sg (state_of_term term) )

(* Strong Normal Form *)
and snf sg (t:term) : term =
  match whnf sg t with
  | Kind | Const _
  | DB _ | Type _ as t' -> t'
  | App (f,a,lst) ->
     let res = mk_App (snf sg f) (snf sg a) (List.map (snf sg) lst) in
     comb_term_shape_if_AC sg are_convertible res
  | Pi (_,x,a,b) -> mk_Pi dloc x (snf sg a) (snf sg b)
  | Lam (_,x,a,b) -> mk_Lam dloc x (map_opt (snf sg) a) (snf sg b)

and are_convertible_lst sg : (term*term) list -> bool =
  function
  | [] -> true
  | (t1,t2)::lst ->
    are_convertible_lst sg
      begin
        if term_eq t1 t2 then lst
        else
          let t1 = whnf sg t1 in
          let t2 = whnf sg t2 in
          match t1, t2 with
          | Kind, Kind | Type _, Type _ -> lst
          | Const (_,n), Const (_,n') when ( name_eq n n' ) -> lst
          | DB (_,_,n), DB (_,_,n') when ( n==n' ) -> lst
          | App (Const(l,cst), _, _), App (Const(l',cst'), _, _)
            when Signature.is_AC sg l cst && name_eq cst cst' ->
            begin
              (* TODO: Replace this with less hardcore criteria: put all terms in whnf
               * then look at the heads to match arguments with one another. *)
              match snf sg t1, snf sg t2 with
               | App (Const(l ,cst2 ), a , args ),
                 App (Const(l',cst2'), a', args')
                 when name_eq cst2 cst && name_eq cst2' cst &&
                      name_eq cst2 cst' && name_eq cst2' cst' ->
                 List.fold_left2 (fun l a b -> (a,b)::l) ((a,a')::lst) args args'
               | t1', t2' -> (t1',t2') :: lst
            end
          | App (f,a,args), App (f',a',args') ->
            List.fold_left2 (fun l a b -> (a,b)::l) ((f,f')::(a,a')::lst) args args'
          | Lam (_,_,_,b), Lam (_,_,_,b') -> ((b,b')::lst)
          | Pi (_,_,a,b), Pi (_,_,a',b') -> ((a,a')::(b,b')::lst)
          | t1, t2 -> ( Debug.(debug d_rule "Not convertible: %a / %a" pp_term t1 pp_term t2 );
                        raise Not_convertible)
    end

(* Convertibility Test *)
and are_convertible sg t1 t2 =
  try are_convertible_lst sg [(t1,t2)]
  with Not_convertible -> false
     | Invalid_argument _ -> false

(* Head Normal Form *)
let rec hnf sg t =
  match whnf sg t with
  | Kind | Const _ | DB _ | Type _ | Pi (_,_,_,_) | Lam (_,_,_,_) as t' -> t'
  | App (f,a,lst) -> mk_App (hnf sg f) (hnf sg a) (List.map (hnf sg) lst)

let reduction = function
  | Hnf  -> hnf
  | Snf  -> snf
  | Whnf -> whnf

(* n-steps reduction on state *)
let state_nsteps (sg:Signature.t) (strat:red_strategy)
    (steps:int) (state:state) =
  let rec aux (red,st:(int*state)) : int*state =
    if red <= 0 then (0, st)
    else
      match st.reduc with
      | None -> (red, st)
      | Some reduc ->
        if !reduc != st then aux (red-1, !reduc)
        else
      match st with
      (* Normal terms *)
      | { term=Type _ }  | { term=Kind } -> (red, st)
      (* Pi types are head normal terms *)
      | { term=Pi _ } when strat <> Snf  -> (red, st)
      (* Strongly normalizing Pi types *)
      | { ctx=ctx; term=Pi(l,x,a,b) } ->
        let (red, a') = aux (red, mk_state ctx a []) in
        let snf_a = term_of_state a' in
        let state_b = mk_state (LList.cons (lazy snf_a) ctx) b [] in
        let (red, b') = aux (red, state_b) in
        let snf_b = term_of_state b' in
        (red, mk_reduc_state st ctx (mk_Pi l x snf_a snf_b) [])

      (* Beta redex *)
      | { ctx; term=Lam (_,_,_,t); stack=p::s } when !beta ->
        aux (red-1, mk_reduc_state st (LList.cons (lazy (term_of_state p)) ctx) t s)
      (* Not a beta redex (or beta disabled) *)
      | { term=Lam _ } when strat == Whnf -> (red, st)
      (* Not a beta redex (or beta disabled) but keep looking for normal form *)
      | { ctx; term=Lam(l,x,ty_opt,t); stack=[] } ->
        begin
          match term_of_state st with
          | Lam(_,_,_,t') ->
            let (red, st_t) = aux (red, mk_reduc_state st LList.nil t' []) in
            let t' = term_of_state st_t in
            begin
              match strat, ty_opt with
              | Snf, Some ty ->
                let red, ty = aux (red, mk_state ctx ty []) in
                (red, mk_reduc_state st LList.nil
                   (mk_Lam l x (Some (term_of_state ty)) t') stack)
              | _ -> (red, mk_reduc_state st ctx (mk_Lam l x ty_opt t') stack)
            end
          | _ -> assert false
        end
      | { ctx; term=Lam(l,x,ty_opt,t); stack=a::args } ->
        begin
          match term_of_state st with
          | App(Lam(_,_,_,t'),_,_) ->
            let (red, st_t) = aux (red, {ctx=LList.nil; term=t'; stack=[]}) in
            let t' = term_of_state st_t in
            begin
              match strat with
              | Snf ->
                let red, args = List.fold_right (fun a (red,args) ->
                  let red, a' = aux (red,a) in
                  red,a::args) (a::args)  (red,[])
                in
                (red, {ctx; term = mk_Lam l x ty_opt t'; stack= args})
              | _ -> (red, {ctx; term = mk_Lam l x ty_opt t'; stack= a::args})
            end
          | _ -> assert false
        end
      (* DeBruijn index: environment lookup *)
      | { ctx; term=DB (_,_,n); stack } when n < LList.len ctx ->
        aux (red, mk_reduc_state st LList.nil (Lazy.force (LList.nth ctx n)) stack)
      (* DeBruijn index: out of environment *)
      | { term=DB _ } -> (red, st)
      (* Application: arguments go on the stack *)
      | { ctx; term=App (f,a,lst); stack=s } when strat <> Snf ->
        let tl' = List.rev_map ( fun t -> mk_state ctx t [] ) (a::lst) in
        aux (red, mk_reduc_state st ctx f (List.rev_append tl' s) )
      (* Application: arguments are reduced then go on the stack *)
      | { ctx; term=App (f,a,lst); stack=s } ->
        let redc = ref red in
        let reduce t =
          let new_redc, st = aux (!redc, mk_state ctx t []) in
          redc := new_redc;
          st in
        let new_stack = List.rev_append (List.rev_map reduce (a::lst)) s in
<<<<<<< HEAD
        aux (!redc, mk_reduc_state st ctx f new_stack)

=======
        aux (!redc, {ctx; term=f; stack=new_stack })
>>>>>>> 78b93d2f
      (* Potential Gamma redex *)
      | { ctx; term=Const(l, cst); stack } ->
        let trees = Signature.get_dtree sg !selection l cst in
        match find_dtree (List.length stack) trees with
        | None -> (red,comb_state_shape_if_AC sg state_whnf are_convertible st)
        | Some (ar, tree) ->
          let s1, s2 = split_list ar stack in
          let s1 =
            if Signature.is_AC sg l cst && ar > 1
            then
              match s1 with
              | t1 :: t2 :: tl ->
                let flat = flatten_AC_stack sg state_whnf are_convertible l cst [t1;t2] in
                (mk_state ctx (mk_Const l cst) flat) :: tl
              | _ -> assert false
            else s1 in
          match gamma_rw sg are_convertible snf state_whnf s1 tree with
          | None -> (red,comb_state_shape_if_AC sg state_whnf are_convertible st)
          | Some (ctx,term) -> aux (red-1, mk_reduc_state st ctx term s2)
  in
  aux (steps,state)

let reduction_steps n strat sg t =
  let st = state_of_term t in
  let (_,st') = state_nsteps sg strat n st in
  term_of_state st'

let reduction strat sg te =
  select strat.select strat.beta;
  let te' =
    match strat with
    | { nb_steps = Some n; _} -> reduction_steps n strat.strategy sg te
    | _ -> reduction strat.strategy sg te
  in
  select default_cfg.select default_cfg.beta;
  te'<|MERGE_RESOLUTION|>--- conflicted
+++ resolved
@@ -512,8 +512,7 @@
   | Whnf -> whnf
 
 (* n-steps reduction on state *)
-let state_nsteps (sg:Signature.t) (strat:red_strategy)
-    (steps:int) (state:state) =
+let state_nsteps (sg:Signature.t) (strat:red_strategy) (steps:int) (state:state) =
   let rec aux (red,st:(int*state)) : int*state =
     if red <= 0 then (0, st)
     else
@@ -553,8 +552,8 @@
               | Snf, Some ty ->
                 let red, ty = aux (red, mk_state ctx ty []) in
                 (red, mk_reduc_state st LList.nil
-                   (mk_Lam l x (Some (term_of_state ty)) t') stack)
-              | _ -> (red, mk_reduc_state st ctx (mk_Lam l x ty_opt t') stack)
+                   (mk_Lam l x (Some (term_of_state ty)) t') [])
+              | _ -> (red, mk_reduc_state st ctx (mk_Lam l x ty_opt t') [])
             end
           | _ -> assert false
         end
@@ -562,7 +561,7 @@
         begin
           match term_of_state st with
           | App(Lam(_,_,_,t'),_,_) ->
-            let (red, st_t) = aux (red, {ctx=LList.nil; term=t'; stack=[]}) in
+            let (red, st_t) = aux (red, mk_reduc_state st LList.nil t' []) in
             let t' = term_of_state st_t in
             begin
               match strat with
@@ -571,8 +570,8 @@
                   let red, a' = aux (red,a) in
                   red,a::args) (a::args)  (red,[])
                 in
-                (red, {ctx; term = mk_Lam l x ty_opt t'; stack= args})
-              | _ -> (red, {ctx; term = mk_Lam l x ty_opt t'; stack= a::args})
+                (red, mk_reduc_state st ctx (mk_Lam l x ty_opt t') args)
+              | _ -> (red, mk_reduc_state st ctx (mk_Lam l x ty_opt t') (a::args))
             end
           | _ -> assert false
         end
@@ -593,12 +592,7 @@
           redc := new_redc;
           st in
         let new_stack = List.rev_append (List.rev_map reduce (a::lst)) s in
-<<<<<<< HEAD
-        aux (!redc, mk_reduc_state st ctx f new_stack)
-
-=======
-        aux (!redc, {ctx; term=f; stack=new_stack })
->>>>>>> 78b93d2f
+        (!redc, mk_reduc_state st ctx f new_stack)
       (* Potential Gamma redex *)
       | { ctx; term=Const(l, cst); stack } ->
         let trees = Signature.get_dtree sg !selection l cst in
