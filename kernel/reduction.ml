open Basic
open Format
open Rule
open Term
open Dtree
open Matching
open Ac

type red = {
  select : (Rule.rule_name -> bool) option;
  beta : bool
}

let default = { select = None ; beta = true }

let selection  = ref None

let beta = ref true

let select (red:red) : unit =
  selection := red.select;
  beta := red.beta

type red_strategy = Hnf | Snf | Whnf | NSteps of int

(* State *)

type env = term Lazy.t LList.t

(* A state {ctx; term; stack} is the state of an abstract machine that
represents a term where [ctx] is a ctx that contains the free variables
of [term] and [stack] represents the terms that [term] is applied to. *)
type state = {
  ctx   : env;    (* context *)
  term  : term;   (* term to reduce *)
  stack : stack;  (* stack *)
}
and stack = state list

let state_of_term t = {ctx=LList.nil;term=t;stack=[]}

let rec term_of_state {ctx;term;stack} : term =
  let t = ( if LList.is_empty ctx then term else Subst.psubst_l ctx term ) in
<<<<<<< HEAD
  mk_App2 t (List.map term_of_state stack)

exception Not_convertible
=======
  match stack with
  | [] -> t
  | a::lst -> mk_App t (term_of_state a) (List.map term_of_state lst)
>>>>>>> a6bb0bab

(* Pretty Printing *)

(* Do we need these ?*)
(*
let pp_state fmt st =
  fprintf fmt "{ctx} {%a} {stack[%i]}\n" pp_term st.term (List.length st.stack)

let pp_stack fmt stck = fprintf fmt "[\n%a]\n" (pp_list "" pp_state) stck
*)

let pp_env fmt (ctx:env) =
  pp_list ", " pp_term fmt (List.map Lazy.force (LList.lst ctx))

let pp_stack fmt (st:stack) =
  fprintf fmt "[ %a ]\n" (pp_list "\n | " pp_term) (List.map term_of_state st)

let pp_state ?(if_ctx=true) ?(if_stack=true) fmt { ctx; term; stack } =
  if if_ctx
  then fprintf fmt "{ctx=[%a];@." pp_env ctx
  else fprintf fmt "{ctx=[...](%i);@." (LList.len ctx);
  fprintf fmt "term=%a;@." pp_term term;
  if if_stack
  then fprintf fmt "stack=%a}@." pp_stack stack
  else fprintf fmt "stack=[...]}@.";
  fprintf fmt "@.%a@." pp_term (term_of_state {ctx; term; stack})

(* Misc *)

let rec split_stack (i:int) : stack -> (stack*stack) option = function
  | l  when i=0 -> Some ([],l)
  | []          -> None
  | x::l        -> map_opt (fun (s1,s2) -> (x::s1,s2) ) (split_stack (i-1) l)

(* ********************* *)

type rw_strategy         = Signature.t -> term -> term
type rw_state_strategy   = Signature.t -> state -> state
type convertibility_test = Signature.t -> term -> term -> bool

(* Problem convertion *)

<<<<<<< HEAD
let convert_problem stack problem =
  let lazy_stack = List.map (fun s -> lazy (term_of_state s)) stack in
  let lazy_array = Array.of_list lazy_stack in
  let convert i = lazy_array.(i) in
  let convert_ac_sets = function
    | [i] ->
       begin
         match List.nth stack i with
         | {ctx; term=Const(l,cst'); stack=st} ->
            List.map (fun s -> lazy (term_of_state s)) st
         | _ -> assert false
       end
    | _ -> assert false in
  Matching.mk_matching_problem convert convert_ac_sets problem

(* AC related operations *)

let filter_neutral conv sg l cst terms =
  match Signature.get_algebra sg l cst with
  | ACU neu ->
     (match List.filter (fun x -> not (conv neu x)) terms with
      | [] -> [neu] | s -> s)
  | _ -> terms

(*
let rec unflatten sg l cst = function
  | []     -> Signature.get_neutral sg l cst
  | [t]    -> t
  | t1::tl -> mk_App (mk_Const dloc cst) t1 [(unflatten sg l cst tl)]
*)
  
(*       AC manipulating functions     *)

(* Unfolds all occurence of the AC(U) symbol in the stack
 * Removes occurence of neutral element.  *)
let flatten_AC_stack sg strategy convertible
                     (l:loc) (cst:name) (stack:stack) : stack =
  let rec flatten acc = function
    | [] -> acc
    | st :: tl ->
       match strategy sg st with
       | { ctx; term=Const (l',cst'); stack=(st1::st2::[]) }
            when name_eq cst cst' ->
          flatten acc (st1 :: st2 :: tl)
       | whnf_st -> flatten (whnf_st::acc) tl
  in
  let stack = flatten [] stack in
  match Signature.get_algebra sg l cst with
  | ACU neu -> List.filter (fun st -> not (convertible sg (term_of_state st) neu)) stack
  | _ -> stack

let to_comb sg l cst ctx stack =
  let rec f = function
    | []     -> {ctx=LList.nil;term=Signature.get_neutral sg l cst;stack=[]}
    | [t]    -> t
    | t1::t2::tl -> f ({ ctx; term=mk_Const l cst; stack=[t1;t2]} :: tl)
  in
  f stack

let comb_state_shape_if_AC sg strategy convertible : state -> state = function
  | { ctx; term=Const (l,cst); stack=(s1::s2::rstack) } when Signature.is_AC sg l cst ->
     let nstack = flatten_AC_stack sg strategy convertible l cst [s1;s2] in
     let s = to_comb sg l cst ctx nstack in
     (match rstack with [] -> s | l ->  {s with stack=(s.stack@l)})
  | st -> st

let comb_term_shape_if_AC (sg:Signature.t)
                          (convertible:convertibility_test) : term -> term = function
  | App(Const (l,cst), a1, a2::remain_args) when Signature.is_AC sg l cst ->
     let id_comp = Signature.get_id_comparator sg in
     let args = flatten_AC_terms cst [a1;a2] in
     let args = filter_neutral (convertible sg) sg l cst args in
     let args = List.sort (compare_term id_comp) args in
     let _ = assert (List.length args > 0) in
     mk_App2
       (unflatten_AC (cst, Signature.get_algebra sg l cst) args)
       remain_args
  (* mk_App2 (unflatten sg l cst args) remain_args *)
  | t -> t

let rec find_case (flattenner:loc->name->stack->stack)
    (st:state) (case:case) : stack option =
  match st, case with
  | { ctx; term=t; stack } , CConst (nargs,cst,true)
    (* TODO: check that this case is used properly !  *)
    (* is_pos (+ 1 i) --> T. #SNF is_pos 1.  *)
    when List.length stack == nargs - 2 (* should we check for type of t ? *) ->
    let new_st = {st with stack=[]} in
    let new_stack = flattenner dloc cst [new_st] in
    Some ({ctx   = ctx;
           term  = mk_Const dloc cst;
           stack = new_stack } :: stack)
      
  | { ctx; term=Const (l,cst); stack=t1::t2::s } , CConst (nargs,cst',true)
    when name_eq cst cst' && nargs == List.length s + 2 ->
    Some ({st with stack = flattenner l cst [t1;t2]}::s)
      
  | { ctx; term=Const (l,cst); stack } , CConst (nargs,cst',false)
    when name_eq cst cst' && List.length stack == nargs ->
    Some stack
      
  | { ctx; term=DB (l,x,n); stack }, CDB(nargs,n') ->
=======
let rec test (sg:Signature.t) (convertible:convertibility_test)
             (ctx:env) (constrs: constr list) : bool  =
  match constrs with
  | [] -> true
  | (Linearity (i,j))::tl ->
    let t1 = mk_DB dloc dmark i in
    let t2 = mk_DB dloc dmark j in
    if convertible sg (term_of_state { ctx; term=t1; stack=[] })
                      (term_of_state { ctx; term=t2; stack=[] })
    then test sg convertible ctx tl
    else false
  | (Bracket (i,t))::tl ->
    let t1 = Lazy.force (LList.nth ctx i) in
    let t2 = term_of_state { ctx; term=t; stack=[] } in
    if convertible sg t1 t2
    then test sg convertible ctx tl
    else
      (*FIXME: if a guard is not satisfied should we fail or only warn the user? *)
      raise (Signature.SignatureError( Signature.GuardNotSatisfied(get_loc t1, t1, t2) ))

let rec find_case (st:state) (cases:(case * dtree) list)
                  (default:dtree option) : (dtree*state list) option =
  match st, cases with
  | _, [] -> map_opt (fun g -> (g,[])) default
  | { term=Const (_,n); stack } , (CConst (nargs,n'),tr)::tl ->
     (* The case doesn't match if the identifiers differ or the stack is not
      * of the expected size. *)
     if name_eq n n' && List.length stack == nargs
     then Some (tr,stack)
     else find_case st tl default
  | { ctx; term=DB (l,x,n); stack } , (CDB (nargs,n'),tr)::tl ->
    begin
>>>>>>> a6bb0bab
      assert ( ctx = LList.nil ); (* no beta in patterns *)
      if n==n' && List.length stack == nargs then Some stack else None
        
  | { ctx; term=Lam (_,_,_,_) }, CLam ->
    begin
      match term_of_state st with (*TODO could be optimized*)
      | Lam (_,_,_,te) -> Some [state_of_term te]
      | _ -> assert false
    end
  | _ -> None


let rec fetch_case sg (flattenner:loc->name->stack->stack)
                   (state:state) (case:case)
                   (dt_suc:dtree) (dt_def:dtree option) : (dtree*state*stack) list =
  let def_s = match dt_def with None -> [] | Some g -> [(g,state,[])] in
  let stack = state.stack in
  match state.term with
  | Const(l,_) ->
     let rec f acc stack_acc st = match st, case with
       | [], _ -> acc
       | hd::tl, _ ->
          let new_stack_acc = (hd::stack_acc) in
          let new_acc = match find_case flattenner hd case with
            | None   -> acc
            | Some s -> let new_stack = List.rev_append stack_acc tl in (* Remove hd from stack *)
                        let new_state = {state with stack=new_stack} in
                        (dt_suc,new_state,s)::acc
          in
          f new_acc new_stack_acc tl
     in
     List.rev_append (f [] [] stack) def_s
   | _ -> assert false


let find_cases (flattenner:loc->name->stack->stack)
    (st:state) (cases:(case * dtree) list)
    (default:dtree option) : (dtree*stack) list =
  List.fold_left
    (fun acc (case, tr) ->
       match find_case flattenner st case with
       | None -> acc
       | Some stack -> (tr,stack) :: acc
    )
    (match default with None -> [] | Some g -> [(g,[])])
    cases


let rec gamma_rw_list (sg:Signature.t)
                  (convertible:convertibility_test)
                  (forcing:rw_strategy)
                  (strategy:rw_state_strategy) : (stack*dtree) list -> (env*term) option =
  function
  | [] -> None
  | (stack, tree) :: tl ->
     match gamma_rw sg convertible forcing strategy stack tree with
     | None -> gamma_rw_list sg convertible forcing strategy tl
     | Some _ as x -> x

(*TODO implement the stack as an array ? (the size is known in advance).*)
and gamma_rw (sg:Signature.t) (convertible:convertibility_test)
             (forcing:rw_strategy) (strategy:rw_state_strategy)
             ?rewrite:(rewrite=true) (stack:stack) :  dtree -> (env*term) option = function
  | Fetch (i,case,dt_suc,dt_def) -> (* Fetch case from AC-headed i-th state *)
    let rec split_ith acc i l = match i,l with
      | 0, h::t -> (acc,h,t)
      | i, h::t -> split_ith (h::acc) (i-1) t
      | _ -> assert false
    in
    let (stack_h, arg_i, stack_t) = split_ith [] i stack in
    assert (match arg_i.term with Const(l,cst) -> Signature.is_AC sg l cst | _ -> false);
    let process (g, new_s, s) =
      List.rev_append stack_h
        (match s with
          | [] -> new_s::stack_t
          | s  -> new_s::stack_t@s), g in
    let cases =  (* Generate all possible pick for the fetch... *)
      fetch_case sg (flatten_AC_stack sg strategy convertible) arg_i case dt_suc dt_def in
    let new_cases = List.map process cases in
    gamma_rw_list sg convertible forcing strategy new_cases (* ... try them all *)
  | ACEmpty (i, dt_suc, dt_def) ->
    begin
      match List.nth stack i with
      | {ctx; term=Const(l,cst); stack=st} ->
        begin
          assert (Signature.is_AC sg l cst);
          if st == []
          then gamma_rw sg convertible forcing strategy stack dt_suc
          else bind_opt (gamma_rw sg convertible forcing strategy stack) dt_def
        end
      | _ -> assert false
    end
  | Switch (i,cases,def) ->
    let arg_i = List.nth stack i in
    let arg_i = if rewrite then strategy sg arg_i else arg_i in
    let new_cases =
      List.map
        (fun (g,l) -> ( (match l with |[] -> stack | s -> stack@s), g))
        (find_cases (flatten_AC_stack sg strategy convertible) arg_i cases def) in
    gamma_rw_list sg convertible forcing strategy new_cases
  | Test (problem, cstr, right, def) ->
    let pb = convert_problem stack problem in (* Convert problem with the stack *)
    begin
      match Matching.solve_problem (forcing sg) (convertible sg) pb with
      | None -> bind_opt (gamma_rw sg convertible forcing strategy stack) def
      | Some subst ->
        begin
          let aux e acc = match e with None -> assert false | Some e -> e :: acc in
          let ctx_list = Array.fold_right aux subst [] in
          let ctx = LList.make ~len:(Array.length subst) ctx_list in
          if List.exists
              (fun (i,t2) ->
                 let t1 = mk_DB dloc dmark i in
                 not (convertible sg (term_of_state { ctx; term=t1; stack=[] })
                        (term_of_state { ctx; term=t2; stack=[] })) )
              cstr
          then failwith "Error while reducing a term: a guard was not satisfied."
          else Some (ctx, right)
        end
    end

and gamma_head_rw (sg:Signature.t)
                  (convertible:convertibility_test)
                  (forcing:rw_strategy)
                  (strategy:rw_state_strategy) (s:state) (t:dtree) : state option =
  match s, t with
  | { ctx; term=Const(l,cst); stack }, Switch (0,cases,None) ->
     let rec f = function
       | []      -> None
       | ((CConst(nargs,_,_),_) as c) :: tl ->
          begin
            match split_stack nargs stack with
            | None -> f tl
            | Some (s1,s2) ->
               begin
                 let s' = {s with stack=s1} in
                 match gamma_rw sg convertible forcing strategy ~rewrite:false [s']
                                (Switch (0,[c],None)) with
                 | None -> f tl
                 | Some (ctx,term) -> Some { ctx; term; stack=s2 }
               end
          end
       | _ -> assert false
     in
     f cases
  | _ -> assert false


(* ********************* *)

(* Definition: a term is in weak-head-normal form if all its reducts
 * (including itself) have same 'shape' at the root.
 * The shape of a term could be computed like this:
 *
 * let rec shape = function
 *  | Type -> Type
 *  | Kind -> Kind
 *  | Pi _ -> Pi
 *  | Lam _ -> Lam
 *  | DB (_,_,n) -> DB n
 *  | Const (_,m,v) -> Const m v
 *  | App(f,a0,args) -> App (shape f,List.lenght (a0::args))

 * Property:
 * A (strongly normalizing) non weak-head-normal term can only have the form:
 * - (x:A => b) a c_1..c_n, this is a beta-redex potentially with extra arguments.
 * - or c a_1 .. a_n b_1 ..b_n with c a constant and c a'_1 .. a'_n is a gamma-redex
 *   where the (a'_i)s are reducts of (a_i)s.
 *)

(* This function reduces a state to a weak-head-normal form.
 * This means that the term [term_of_state (state_whnf sg state)] is a
 * weak-head-normal reduct of [term_of_state state].
 *
 * Moreover the returned state verifies the following properties:
 * - state.term is not an application
 * - state.term can only be a variable if term.ctx is empty
 *    (and therefore this variable is free in the corresponding term)
 * - when state.term is an AC constant, then state.stack contains no application
 *     of that same constant
 * *)
let rec state_whnf (sg:Signature.t) (st:state) : state =
  match st with
  (* Weak heah beta normal terms *)
  | { term=Type _ }
  | { term=Kind }
  | { term=Pi _ }
  | { term=Lam _; stack=[] } -> st
  (* DeBruijn index: environment lookup *)
  | { ctx; term=DB (l,x,n); stack } ->
    if n < LList.len ctx then
      state_whnf sg { ctx=LList.nil; term=Lazy.force (LList.nth ctx n); stack }
    else
      { ctx=LList.nil; term=(mk_DB l x (n-LList.len ctx)); stack }
  (* Beta redex *)
  | { ctx; term=Lam (_,_,_,t); stack=p::s } ->
     if not !beta then st
     else state_whnf sg { ctx=LList.cons (lazy (term_of_state p)) ctx; term=t; stack=s }
  (* Application: arguments go on the stack *)
  | { ctx; term=App (f,a,lst); stack=s } ->
    (* rev_map + rev_append to avoid map + append*)
    let tl' = List.rev_map ( fun t -> {ctx;term=t;stack=[]} ) (a::lst) in
    state_whnf sg { ctx; term=f; stack=List.rev_append tl' s }
  (* Potential Gamma redex *)
  | { ctx; term=Const (l,cst); stack } ->
    begin
<<<<<<< HEAD
      match Signature.get_dtree sg ~select:(!selection) l cst with
      | None    -> comb_state_shape_if_AC sg state_whnf are_convertible st
      | Some tr -> begin
          match gamma_head_rw sg are_convertible snf state_whnf st tr with
          | None -> comb_state_shape_if_AC sg state_whnf are_convertible st
          | Some st -> state_whnf sg st
=======
      let dtree = Signature.get_dtree sg !selection l n in
      match dtree with
      | None -> state
      | Some (i,g) ->
        begin
          match split_stack i stack with
          | None -> state
          | Some (s1,s2) ->
            ( match gamma_rw sg are_convertible snf state_whnf s1 g with
              | None -> state
              | Some (ctx,term) -> state_whnf sg { ctx; term; stack=s2 }
            )
>>>>>>> a6bb0bab
        end
    end

(* ********************* *)

(* Weak Head Normal Form *)
and whnf sg term = term_of_state ( state_whnf sg { ctx=LList.nil; term; stack=[] } )

(* Strong Normal Form *)
and snf sg (t:term) : term =
  match whnf sg t with
  | Kind | Const _
  | DB _ | Type _ as t' -> t'
  | App (f,a,lst) ->
     let res = mk_App (snf sg f) (snf sg a) (List.map (snf sg) lst) in
     comb_term_shape_if_AC sg are_convertible res
  | Pi (_,x,a,b) -> mk_Pi dloc x (snf sg a) (snf sg b)
  | Lam (_,x,a,b) -> mk_Lam dloc x (map_opt (snf sg) a) (snf sg b)

and are_convertible_lst sg : (term*term) list -> bool = function
  | [] -> true
  | (t1,t2)::lst ->
    are_convertible_lst sg
      begin
        if term_eq t1 t2 then lst
        else
          let t1 = whnf sg t1 in
          let t2 = whnf sg t2 in
          match t1, t2 with
          | Kind, Kind | Type _, Type _ -> lst
          | Const (_,n), Const (_,n') when ( name_eq n n' ) -> lst
          | DB (_,_,n), DB (_,_,n') when ( n==n' ) -> lst
          | App (Const(l,cst), _, _),
            App (Const(l',cst'), _, _) when Signature.is_AC sg l cst ->
             (* TODO: Replace this with less hardcore criteria: put all terms in whnf
              * then look at the heads to match arguments with one another. *)
             if name_eq cst cst' then
               match snf sg t1, snf sg t2 with
               | App (Const(l ,cst2 ), a , args ),
                 App (Const(l',cst2'), a', args') ->
                  if name_eq cst2 cst && name_eq cst2' cst &&
                     name_eq cst2 cst' && name_eq cst2' cst'
                  then List.fold_left2 (fun l a b -> (a,b)::l) ((a,a')::lst) args args'
                  else raise Not_convertible
               | _ -> raise Not_convertible
             else raise Not_convertible
          | App (f,a,args), App (f',a',args') ->
            List.fold_left2 (fun l a b -> (a,b)::l) ((f,f')::(a,a')::lst) args args'
          | Lam (_,_,_,b), Lam (_,_,_,b') -> ((b,b')::lst)
          | Pi (_,_,a,b), Pi (_,_,a',b') -> ((a,a')::(b,b')::lst)
          | t1, t2 -> raise Not_convertible
    end

(* Convertibility Test *)
and are_convertible sg t1 t2 =
  try are_convertible_lst sg [(t1,t2)]
  with Not_convertible -> false
     | Invalid_argument _ -> false

(* Head Normal Form *)
let rec hnf sg t =
  match whnf sg t with
  | Kind | Const _ | DB _ | Type _ | Pi (_,_,_,_) | Lam (_,_,_,_) as t' -> t'
  | App (f,a,lst) -> mk_App (hnf sg f) (hnf sg a) (List.map (hnf sg) lst)


(* One-Step Reduction *)
  (* Weak heah beta normal terms *)
let rec state_one_step (sg:Signature.t) : int*state -> int*state = function
  | (0  , st) as s -> s
  | (red, st) -> begin
     match st with
     | { term=Type _ }
     | { term=Kind }
     | { term=Pi _ } -> (red,st)
     | { ctx=ctx; term=Lam(loc,id,ty,t); stack=[] } ->
        let n',state' = state_one_step sg (red,{ctx=ctx;term=t; stack=[]}) in
        (n', {ctx=ctx; term=mk_Lam loc id ty (term_of_state state'); stack = []})
     (* DeBruijn index: environment lookup *)
     | { ctx; term=DB (_,_,n); stack } ->
        if n < LList.len ctx then
          state_one_step sg (red,{ ctx=LList.nil; term=Lazy.force (LList.nth ctx n); stack })
        else
          (red,st)
     (* Beta redex *)
     | { ctx; term=Lam (loc,id,ty,t); stack=p::s } ->
        if !beta then
          (red-1,{ ctx=LList.cons (lazy (term_of_state p)) ctx; term=t; stack=s })
        else
          let (red',state') = state_one_step sg (red,{ctx=ctx;term=t; stack=[]}) in
          (red',{ctx=ctx; term=mk_Lam loc id ty (term_of_state state'); stack = p::s})
     (* Application: arguments go on the stack *)
     | { ctx; term=App (f,a,lst); stack=s } ->
        let aux = ref red in
        (* rev_map + rev_append to avoid map + append*)
        let new_stack =
          List.rev_map
            (fun t ->
              let new_aux,st = state_one_step sg (!aux, {ctx;term=t;stack=[]}) in
              aux := new_aux;
              st)
            (a::lst) in
        state_one_step sg (!aux,{ ctx; term=f; stack=List.rev_append new_stack s })
     (* Potential Gamma redex *)
<<<<<<< HEAD
     | { ctx; term=Const(l,name); stack } ->
=======
     | { ctx; term=Const (l,n); stack } ->
        let dtree = Signature.get_dtree sg !selection l n in
>>>>>>> a6bb0bab
        begin
          match Signature.get_dtree sg ~select:(!selection) l name with
          | None    -> (red, comb_state_shape_if_AC sg state_whnf are_convertible st)
          | Some tr -> begin
              match gamma_head_rw sg are_convertible snf state_whnf st tr with
              | None -> (red, comb_state_shape_if_AC sg state_whnf are_convertible st)
              | Some st -> state_one_step sg (red-1,st)
            end
        end
    end

let nsteps sg n t = term_of_state (snd (state_one_step sg (n, state_of_term t)))

let reduction sg strategy te =
  match strategy with
  | Hnf      -> hnf    sg te
  | Snf      -> snf    sg te
  | Whnf     -> whnf   sg te
  | NSteps n when n > 0 -> nsteps sg n te
  | NSteps n -> te<|MERGE_RESOLUTION|>--- conflicted
+++ resolved
@@ -41,15 +41,9 @@
 
 let rec term_of_state {ctx;term;stack} : term =
   let t = ( if LList.is_empty ctx then term else Subst.psubst_l ctx term ) in
-<<<<<<< HEAD
   mk_App2 t (List.map term_of_state stack)
 
 exception Not_convertible
-=======
-  match stack with
-  | [] -> t
-  | a::lst -> mk_App t (term_of_state a) (List.map term_of_state lst)
->>>>>>> a6bb0bab
 
 (* Pretty Printing *)
 
@@ -92,7 +86,6 @@
 
 (* Problem convertion *)
 
-<<<<<<< HEAD
 let convert_problem stack problem =
   let lazy_stack = List.map (fun s -> lazy (term_of_state s)) stack in
   let lazy_array = Array.of_list lazy_stack in
@@ -195,40 +188,6 @@
     Some stack
       
   | { ctx; term=DB (l,x,n); stack }, CDB(nargs,n') ->
-=======
-let rec test (sg:Signature.t) (convertible:convertibility_test)
-             (ctx:env) (constrs: constr list) : bool  =
-  match constrs with
-  | [] -> true
-  | (Linearity (i,j))::tl ->
-    let t1 = mk_DB dloc dmark i in
-    let t2 = mk_DB dloc dmark j in
-    if convertible sg (term_of_state { ctx; term=t1; stack=[] })
-                      (term_of_state { ctx; term=t2; stack=[] })
-    then test sg convertible ctx tl
-    else false
-  | (Bracket (i,t))::tl ->
-    let t1 = Lazy.force (LList.nth ctx i) in
-    let t2 = term_of_state { ctx; term=t; stack=[] } in
-    if convertible sg t1 t2
-    then test sg convertible ctx tl
-    else
-      (*FIXME: if a guard is not satisfied should we fail or only warn the user? *)
-      raise (Signature.SignatureError( Signature.GuardNotSatisfied(get_loc t1, t1, t2) ))
-
-let rec find_case (st:state) (cases:(case * dtree) list)
-                  (default:dtree option) : (dtree*state list) option =
-  match st, cases with
-  | _, [] -> map_opt (fun g -> (g,[])) default
-  | { term=Const (_,n); stack } , (CConst (nargs,n'),tr)::tl ->
-     (* The case doesn't match if the identifiers differ or the stack is not
-      * of the expected size. *)
-     if name_eq n n' && List.length stack == nargs
-     then Some (tr,stack)
-     else find_case st tl default
-  | { ctx; term=DB (l,x,n); stack } , (CDB (nargs,n'),tr)::tl ->
-    begin
->>>>>>> a6bb0bab
       assert ( ctx = LList.nil ); (* no beta in patterns *)
       if n==n' && List.length stack == nargs then Some stack else None
         
@@ -435,27 +394,12 @@
   (* Potential Gamma redex *)
   | { ctx; term=Const (l,cst); stack } ->
     begin
-<<<<<<< HEAD
-      match Signature.get_dtree sg ~select:(!selection) l cst with
+      match Signature.get_dtree sg !selection l cst with
       | None    -> comb_state_shape_if_AC sg state_whnf are_convertible st
       | Some tr -> begin
           match gamma_head_rw sg are_convertible snf state_whnf st tr with
           | None -> comb_state_shape_if_AC sg state_whnf are_convertible st
           | Some st -> state_whnf sg st
-=======
-      let dtree = Signature.get_dtree sg !selection l n in
-      match dtree with
-      | None -> state
-      | Some (i,g) ->
-        begin
-          match split_stack i stack with
-          | None -> state
-          | Some (s1,s2) ->
-            ( match gamma_rw sg are_convertible snf state_whnf s1 g with
-              | None -> state
-              | Some (ctx,term) -> state_whnf sg { ctx; term; stack=s2 }
-            )
->>>>>>> a6bb0bab
         end
     end
 
@@ -560,14 +504,9 @@
             (a::lst) in
         state_one_step sg (!aux,{ ctx; term=f; stack=List.rev_append new_stack s })
      (* Potential Gamma redex *)
-<<<<<<< HEAD
      | { ctx; term=Const(l,name); stack } ->
-=======
-     | { ctx; term=Const (l,n); stack } ->
-        let dtree = Signature.get_dtree sg !selection l n in
->>>>>>> a6bb0bab
         begin
-          match Signature.get_dtree sg ~select:(!selection) l name with
+          match Signature.get_dtree sg !selection l name with
           | None    -> (red, comb_state_shape_if_AC sg state_whnf are_convertible st)
           | Some tr -> begin
               match gamma_head_rw sg are_convertible snf state_whnf st tr with
