open Basic
open Format
open Rule
open Term
open Dtree

(* State *)

type env = term Lazy.t LList.t

(* A state {ctx; term; stack} is the state of an abstract machine that represents a term where [ctx] is a ctx that contains the free variable of [term] and [stack] represents the terms that [term] is applied to. *)
type state = {
  ctx:env;              (*context*)
  term : term;          (*term to reduce*)
  stack : stack;        (*stack*)
}
and stack = state list

let rec term_of_state {ctx;term;stack} : term =
  let t = ( if LList.is_empty ctx then term else Subst.psubst_l ctx 0 term ) in
    match stack with
      | [] -> t
      | a::lst -> mk_App t (term_of_state a) (List.map term_of_state lst)

(* Pretty Printing *)

let pp_state fmt st =
    fprintf fmt "{ctx} {%a} {stack[%i]}\n" pp_term st.term (List.length st.stack)

let pp_stack fmt stck =
  fprintf fmt "[\n";
  List.iter (pp_state fmt) stck;
  fprintf fmt "]\n"

let pp_env fmt (ctx:env) =
  let pp_lazy_term out lt = pp_term fmt (Lazy.force lt) in
    pp_list ", " pp_lazy_term fmt (LList.lst ctx)

let pp_stack fmt (st:stack) =
  let aux fmt state =
    pp_term fmt (term_of_state state)
  in
    fprintf fmt "[ %a ]\n" (pp_list "\n | " aux) st

let pp_state ?(if_ctx=true) ?(if_stack=true) fmt { ctx; term; stack } =
  begin
    if if_ctx then
      fprintf fmt "{ctx=[%a];@." pp_env ctx
    else
      fprintf fmt "{ctx=[...](%i);@." (LList.len ctx)
  end;
  fprintf fmt "term=%a;@." pp_term term;
  begin
    if if_stack then
      fprintf fmt "stack=%a}@." pp_stack stack
    else
      fprintf fmt "stack=[...]}@."
  end;
  fprintf fmt "@.%a@." pp_term (term_of_state {ctx; term; stack})

(* Misc *)
(* FIXME: only used once in are_convertible_list, should it be declared at top level? *)
let rec add_to_list2 l1 l2 lst =
  match l1, l2 with
    | [], [] -> Some lst
    | s1::l1, s2::l2 -> add_to_list2 l1 l2 ((s1,s2)::lst)
    | _,_ -> None

let rec split_stack (i:int) : stack -> (stack*stack) option = function
  | l  when i=0 -> Some ([],l)
  | []          -> None
  | x::l        -> map_opt (fun (s1,s2) -> (x::s1,s2) ) (split_stack (i-1) l)

let rec safe_find m v = function
  | []                  -> None
  | (_,m',v',tr)::tl       ->
      if ident_eq v v' && ident_eq m m' then Some tr
      else safe_find m v tl

let rec add_to_list lst (s:stack) (s':stack) =
  match s,s' with
    | [] , []           -> Some lst
    | x::s1 , y::s2     -> add_to_list ((x,y)::lst) s1 s2
    | _ ,_              -> None

(* ********************* *)

let rec find_case (st:state) (cases:(case * dtree) list) (default:dtree option) : (dtree*state list) option =
  match st, cases with
  | _, [] -> map_opt (fun g -> (g,[])) default
  | { term=Const (_,m,v); stack } , (CConst (nargs,m',v'),tr)::tl ->
    if ident_eq v v' && ident_eq m m' then
<<<<<<< HEAD
      ( assert (List.length stack >= nargs); Some (tr,stack) )
=======
      begin
        assert (List.length stack >= nargs);
        Some (tr,stack)
      end
>>>>>>> 3e3258de
    else find_case st tl default
  | { ctx; term=DB (l,x,n); stack } , (CDB (nargs,n'),tr)::tl ->
    begin
      assert ( ctx = LList.nil ); (* no beta in patterns *)
      if n==n' && (List.length stack >= nargs) then
        Some (tr,stack)
      else
        find_case st tl default
    end
  | { ctx; term=Lam (_,_,_,_) } , ( CLam , tr )::tl ->
    begin
      match term_of_state st with (*TODO could be optimized*)
      | Lam (_,_,_,te) ->
        Some ( tr , [{ ctx=LList.nil; term=te; stack=[] }] )
      | _ -> assert false
    end
  | _, _::tl -> find_case st tl default

(* ********************* *)

(* Definition: a term is in weak-head-normal form if all its reducts (including itself)
 * have same 'shape' at the root.
 * The shape of a term could be computed like this:
 *
 * let rec shape = function
 *  | Type -> Type
 *  | Kind -> Kind
 *  | Pi _ -> Pi
 *  | Lam _ -> Lam
 *  | DB (_,_,n) -> DB n
 *  | Const (_,m,v) -> Const m v
 *  | App(f,a0,args) -> App (shape f,List.lenght (a0::args))

 * Property:
 * A (strongly normalizing) non weak-head-normal term can only have the form:
 * - (x:A => b) a c_1..c_n, this is a beta-redex potentially with extra arguments.
 * - or c a_1 .. a_n b_1 ..b_n with c a constant and c a'_1 .. a'_n is a gamma-redex
 *   where the (a'_i)s are reducts of (a_i)s.
 *)

(* This function reduces a state to a weak-head-normal form.
 * This means that the term [term_of_state (state_whnf sg state)] is a
 * weak-head-normal reduct of [term_of_state state].
 *
 * Moreover the returned state verifies the following properties:
 * - state.term is not an application
 * - state.term can only be a variable if term.ctx is empty
 *    (and therefore this variable is free in the corresponding term)
 * *)
let rec state_whnf (sg:Signature.t) (st:state) : state =
  match st with
  (* Weak heah beta normal terms *)
  | { term=Type _ }
  | { term=Kind }
  | { term=Pi _ }
  | { term=Lam _; stack=[] } as state -> state
  (* DeBruijn index: environment lookup *)
  | { ctx; term=DB (l,x,n); stack } ->
    if n < LList.len ctx then
      state_whnf sg { ctx=LList.nil; term=Lazy.force (LList.nth ctx n); stack }
    else
      { ctx=LList.nil; term=(mk_DB l x (n-LList.len ctx)); stack }
  (* Beta redex *)
  | { ctx; term=Lam (_,_,_,t); stack=p::s } ->
    state_whnf sg { ctx=LList.cons (lazy (term_of_state p)) ctx; term=t; stack=s }
  (* Application: arguments go on the stack *)
  | { ctx; term=App (f,a,lst); stack=s } ->
    (* rev_map + rev_append to avoid map + append*)
    let tl' = List.rev_map ( fun t -> {ctx;term=t;stack=[]} ) (a::lst) in
    state_whnf sg { ctx; term=f; stack=List.rev_append tl' s }
  (* Potential Gamma redex *)
  | { ctx; term=Const (l,m,v); stack } as state ->
    begin
      match Signature.get_dtree sg l m v with
      | None -> state
      | Some (i,g) ->
        begin
          match split_stack i stack with
          | None -> state
          | Some (s1,s2) ->
            ( match gamma_rw sg state_whnf s1 g with
              | None -> state
              | Some (ctx,term) -> state_whnf sg { ctx; term; stack=s2 }
            )
        end
    end

and test sg ctx = function
  | [] -> true
  | (Linearity (i,j))::tl ->
    let t1 = mk_DB dloc dmark i in
    let t2 = mk_DB dloc dmark j in
    if are_convertible_lst sg [ term_of_state { ctx; term=t1; stack=[] },
                                term_of_state { ctx; term=t2; stack=[] } ]
    then test sg ctx tl
    else false
  | (Bracket (i,t2))::tl ->
    let t1 = mk_DB dloc dmark i in
    if are_convertible_lst sg [ term_of_state { ctx; term=t1; stack=[] },
                                term_of_state { ctx; term=t2; stack=[] } ]
    then test sg ctx tl
    else
      (*FIXME: if a guard is not satisfied should we fail or only warn the user? *)
      failwith "Error while reducing a term: a guard was not satisfied."

(*TODO implement the stack as an array ? (the size is known in advance).*)
and gamma_rw (sg:Signature.t) (strategy: Signature.t -> state -> state) (stack:stack) : dtree -> (env*term) option = function
  | Switch (i,cases,def) ->
    begin
      let arg_i = strategy sg (List.nth stack i) in
      match find_case arg_i cases def with
      | Some (g,[]) -> gamma_rw sg strategy stack g
      | Some (g,s) -> gamma_rw sg strategy (stack@s) g (* this line highly depends on how the module dtree works. When a column is specialized, new columns are added at the end this explains why s is added at the end. *)
      | None -> None
    end
  | Test (Syntactic ord, eqs, right, def) ->
    begin
      match get_context_syn sg stack ord with
      | None -> bind_opt (gamma_rw sg strategy stack) def
      | Some ctx ->
        if test sg ctx eqs then Some (ctx, right)
        else bind_opt (gamma_rw sg strategy stack) def
    end
  | Test (MillerPattern lst, eqs, right, def) ->
    begin
      match get_context_mp sg stack lst with
      | None -> bind_opt (gamma_rw sg strategy stack) def
      | Some ctx ->
        if test sg ctx eqs then Some (ctx, right)
        else bind_opt (gamma_rw sg strategy stack) def
    end

and unshift sg q te =
  try Subst.unshift q te
  with Subst.UnshiftExn ->
    Subst.unshift q (snf sg te)

and get_context_syn (sg:Signature.t) (stack:stack) (ord:arg_pos LList.t) : env option =
  try Some (LList.map (
      fun p ->
        if ( p.depth = 0 ) then
          lazy (term_of_state (List.nth stack p.position) )
        else
          Lazy.from_val
            (unshift sg p.depth (term_of_state (List.nth stack p.position) ))
    ) ord )
  with Subst.UnshiftExn -> ( None )

and solve (sg:Signature.t) (depth:int) (pbs:int LList.t) (te:term) : term =
(*   let res = *)
    try Matching.solve depth pbs te
    with Matching.NotUnifiable ->
      Matching.solve depth pbs (snf sg te)
(*
  in
  let te2 =
    match LList.lst pbs with
    | [] -> res
    | hd::tl -> mk_App res (mk_DB dloc qmark hd) (List.map (mk_DB dloc qmark) tl)
  in
  ( assert (are_convertible_lst sg [(te,te2)]); res )
*)

and get_context_mp (sg:Signature.t) (stack:stack) (pb_lst:abstract_problem LList.t) : env option =
  let aux ((pos,dbs):abstract_problem) : term Lazy.t =
    let res = solve sg pos.depth dbs (term_of_state (List.nth stack pos.position)) in
    Lazy.from_val (Subst.unshift pos.depth res)
  in
  try Some (LList.map aux pb_lst)
  with Matching.NotUnifiable -> None
     | Subst.UnshiftExn -> assert false

(* ********************* *)

(* Weak Head Normal Form *)
and whnf sg term = term_of_state ( state_whnf sg { ctx=LList.nil; term; stack=[] } )

(* Strong Normal Form *)
and snf sg (t:term) : term =
  match whnf sg t with
  | Kind | Const _
  | DB _ | Type _ as t' -> t'
  | App (f,a,lst) -> mk_App (snf sg f) (snf sg a) (List.map (snf sg) lst)
  | Pi (_,x,a,b) -> mk_Pi dloc x (snf sg a) (snf sg b)
  | Lam (_,x,a,b) -> mk_Lam dloc x (map_opt (snf sg) a) (snf sg b)

and are_convertible_lst sg : (term*term) list -> bool = function
  | [] -> true
  | (t1,t2)::lst ->
    begin
      match (
        if term_eq t1 t2 then Some lst
        else
          match whnf sg t1, whnf sg t2 with
          | Kind, Kind | Type _, Type _ -> Some lst
          | Const (_,m,v), Const (_,m',v') when ( ident_eq v v' && ident_eq m m' ) -> Some lst
          | DB (_,_,n), DB (_,_,n') when ( n==n' ) -> Some lst
          | App (f,a,args), App (f',a',args') ->
            add_to_list2 args args' ((f,f')::(a,a')::lst)
          | Lam (_,_,_,b), Lam (_,_,_,b') -> Some ((b,b')::lst)
          | Pi (_,_,a,b), Pi (_,_,a',b') -> Some ((a,a')::(b,b')::lst)
          | t1, t2 -> None
      ) with
      | None -> false
      | Some lst2 -> are_convertible_lst sg lst2
    end

(* Convertibility Test *)
let are_convertible sg t1 t2 = are_convertible_lst sg [(t1,t2)]

(* Head Normal Form *)
let rec hnf sg t =
  match whnf sg t with
  | Kind | Const _ | DB _ | Type _ | Pi (_,_,_,_) | Lam (_,_,_,_) as t' -> t'
  | App (f,a,lst) -> mk_App (hnf sg f) (hnf sg a) (List.map (hnf sg) lst)

(* One-Step Reduction *)
let rec state_one_step (sg:Signature.t) : state -> state option = function
  (* Weak heah beta normal terms *)
  | { term=Type _ }
  | { term=Kind }
  | { term=Pi _ }
  | { term=Lam _; stack=[] } -> None
  (* DeBruijn index: environment lookup *)
  | { ctx; term=DB (_,_,n); stack } ->
    if n < LList.len ctx then
      state_one_step sg { ctx=LList.nil; term=Lazy.force (LList.nth ctx n); stack }
    else
      None
  (* Beta redex *)
  | { ctx; term=Lam (_,_,_,t); stack=p::s } ->
    Some { ctx=LList.cons (lazy (term_of_state p)) ctx; term=t; stack=s }
  (* Application: arguments go on the stack *)
  | { ctx; term=App (f,a,lst); stack=s } ->
    (* rev_map + rev_append to avoid map + append*)
    let tl' = List.rev_map ( fun t -> {ctx;term=t;stack=[]} ) (a::lst) in
    state_one_step sg { ctx; term=f; stack=List.rev_append tl' s }
  (* Potential Gamma redex *)
  | { ctx; term=Const (l,m,v); stack } ->
    begin
      match Signature.get_dtree sg l m v with
      | None -> None
      | Some (i,g) ->
        begin
          match split_stack i stack with
          | None -> None
          | Some (s1,s2) ->
            ( match gamma_rw sg state_whnf s1 g with
              | None -> None
              | Some (ctx,term) -> Some { ctx; term; stack=s2 }
            )
        end
    end

let one_step sg t =
  map_opt term_of_state (state_one_step sg { ctx=LList.nil; term=t; stack=[] })<|MERGE_RESOLUTION|>--- conflicted
+++ resolved
@@ -90,14 +90,10 @@
   | _, [] -> map_opt (fun g -> (g,[])) default
   | { term=Const (_,m,v); stack } , (CConst (nargs,m',v'),tr)::tl ->
     if ident_eq v v' && ident_eq m m' then
-<<<<<<< HEAD
-      ( assert (List.length stack >= nargs); Some (tr,stack) )
-=======
       begin
         assert (List.length stack >= nargs);
         Some (tr,stack)
       end
->>>>>>> 3e3258de
     else find_case st tl default
   | { ctx; term=DB (l,x,n); stack } , (CDB (nargs,n'),tr)::tl ->
     begin
