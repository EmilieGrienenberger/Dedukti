open Basic
open Format
open Rule
open Term


(* State *)

type env = term Lazy.t LList.t

(* A state {ctx; term; stack} is the state of an abstract machine that represents a term where [ctx] is a ctx that contains the free variable of [term] and [stack] represents the terms that [term] is applied to. *)
type state = {
  ctx:env;              (*context*)
  term : term;          (*term to reduce*)
  stack : stack;        (*stack*)
}
and stack = state list

let rec term_of_state {ctx;term;stack} : term =
  let t = ( if LList.is_empty ctx then term else Subst.psubst_l ctx 0 term ) in
    match stack with
      | [] -> t
      | a::lst -> mk_App t (term_of_state a) (List.map term_of_state lst)

(* Pretty Printing *)

let pp_state fmt st =
    fprintf fmt "{ctx} {%a} {stack[%i]}\n" pp_term st.term (List.length st.stack)

let pp_stack fmt stck =
  fprintf fmt "[\n";
  List.iter (pp_state fmt) stck;
  fprintf fmt "]\n"

let pp_env fmt (ctx:env) =
  let pp_lazy_term out lt = pp_term fmt (Lazy.force lt) in
    pp_list ", " pp_lazy_term fmt (LList.lst ctx)

<<<<<<< HEAD
=======
let pp_state fmt { ctx; term; stack } =
   fprintf fmt "[ e=[...](%i) | %a | [...] ] { %a } "
     (LList.len ctx)
     pp_term term
     pp_term (term_of_state { ctx; term; stack })
>>>>>>> 7e585991

let pp_stack fmt (st:stack) =
  let aux fmt state =
    pp_term fmt (term_of_state state)
  in
    fprintf fmt "[ %a ]\n" (pp_list "\n | " aux) st

let pp_state ?(if_ctx=true) ?(if_stack=true) fmt { ctx; term; stack } =
  begin
    if if_ctx then
      fprintf fmt "{ctx=[%a];@." pp_env ctx
    else
      fprintf fmt "{ctx=[...](%i);@." (LList.len ctx)
  end;
  fprintf fmt "term=%a;@." pp_term term;
  begin
    if if_stack then
      fprintf fmt "stack=%a}@." pp_stack stack
    else
      fprintf fmt "stack=[...]}@."
  end;
  fprintf fmt "@.%a@." pp_term (term_of_state {ctx; term; stack})

(* Misc *)
(* FIXME: only used once in are_convertible_list, should it be declared at top level? *)
let rec add_to_list2 l1 l2 lst =
  match l1, l2 with
    | [], [] -> Some lst
    | s1::l1, s2::l2 -> add_to_list2 l1 l2 ((s1,s2)::lst)
    | _,_ -> None

let rec split_stack (i:int) : stack -> (stack*stack) option = function
  | l  when i=0 -> Some ([],l)
  | []          -> None
  | x::l        -> map_opt (fun (s1,s2) -> (x::s1,s2) ) (split_stack (i-1) l)

let rec safe_find m v = function
  | []                  -> None
  | (_,m',v',tr)::tl       ->
      if ident_eq v v' && ident_eq m m' then Some tr
      else safe_find m v tl

let rec add_to_list lst (s:stack) (s':stack) =
  match s,s' with
    | [] , []           -> Some lst
    | x::s1 , y::s2     -> add_to_list ((x,y)::lst) s1 s2
    | _ ,_              -> None

(* ********************* *)

let rec find_case (st:state) (cases:(case * dtree) list) (default:dtree option) : (dtree*state list) option =
  match st, cases with
  | _, [] -> map_opt (fun g -> (g,[])) default
  | { term=Const (_,m,v); stack } , (CConst (nargs,m',v'),tr)::tl ->
    if ident_eq v v' && ident_eq m m' then
      begin
        assert (List.length stack >= nargs);
        Some (tr,stack)
      end
    else find_case st tl default
  | { ctx; term=DB (l,x,n); stack } , (CDB (nargs,n'),tr)::tl ->
    begin
      assert ( ctx = LList.nil );
      if n==n' && (List.length stack == nargs) then
        Some (tr,stack)
      else
        find_case st tl default
    end
  | { ctx; term=Lam (_,_,_,_) } , ( CLam , tr )::tl ->
    begin
      match term_of_state st with (*TODO could be optimized*)
      | Lam (_,_,_,te) ->
        Some ( tr , [{ ctx=LList.nil; term=te; stack=[] }] )
      | _ -> assert false
    end
  | _, _::tl -> find_case st tl default

(* ********************* *)

(* Definition: a term is in weak-head-normal form if all its reducts (including itself)
 * have same 'shape' at the root.
 * The shape of a term could be computed like this:
 *
 * let rec shape = function
 *  | Type -> Type
 *  | Kind -> Kind
 *  | Pi _ -> Pi
 *  | Lam _ -> Lam
 *  | DB (_,_,n) -> DB n
 *  | Const (_,m,v) -> Const m v
 *  | App(f,a0,args) -> App (shape f,List.lenght (a0::args))

 * Property:
 * A (strongly normalizing) non weak-head-normal term can only have the form:
 * - (x:A => b) a c_1..c_n, this is a beta-redex potentially with extra arguments.
 * - or c a_1 .. a_n b_1 ..b_n with c a constant and c a'_1 .. a'_n is a gamma-redex
 *   where the (a'_i)s are reducts of (a_i)s.
 *)

(* This function reduces a state to a weak-head-normal form.
 * This means that the term [term_of_state (state_whnf sg state)] is a
 * weak-head-normal reduct of [term_of_state state].
 *
 * Moreover the returned state verifies the following properties:
 * - state.term is not an application
 * - state.term can only be a variable if term.ctx is empty
 *    (and therefore this variable is free in the corresponding term)
 * *)
let rec state_whnf (sg:Signature.t) (st:state) : state =
  match st with
  (* Weak heah beta normal terms *)
  | { term=Type _ }
  | { term=Kind }
  | { term=Pi _ }
  | { term=Lam _; stack=[] } as state -> state
  (* DeBruijn index: environment lookup *)
  | { ctx; term=DB (l,x,n); stack } ->
    if n < LList.len ctx then
      state_whnf sg { ctx=LList.nil; term=Lazy.force (LList.nth ctx n); stack }
    else
      { ctx=LList.nil; term=(mk_DB l x (n-LList.len ctx)); stack }
  (* Beta redex *)
  | { ctx; term=Lam (_,_,_,t); stack=p::s } ->
    state_whnf sg { ctx=LList.cons (lazy (term_of_state p)) ctx; term=t; stack=s }
  (* Application: arguments go on the stack *)
  | { ctx; term=App (f,a,lst); stack=s } ->
    (* rev_map + rev_append to avoid map + append*)
    let tl' = List.rev_map ( fun t -> {ctx;term=t;stack=[]} ) (a::lst) in
    state_whnf sg { ctx; term=f; stack=List.rev_append tl' s }
  (* Potential Gamma redex *)
  | { ctx; term=Const (l,m,v); stack } as state ->
    begin
      match Signature.get_dtree sg l m v with
      | None -> state
      | Some (i,g) ->
        begin
          match split_stack i stack with
          | None -> state
          | Some (s1,s2) ->
            ( match gamma_rw sg s1 g with
              | None -> state
              | Some (ctx,term) -> state_whnf sg { ctx; term; stack=s2 }
            )
        end
    end

and test sg ctx = function
  | [] -> true
  | (Linearity (i,j))::tl ->
    let t1 = mk_DB dloc dmark i in
    let t2 = mk_DB dloc dmark j in
    if are_convertible_lst sg [ term_of_state { ctx; term=t1; stack=[] },
                                term_of_state { ctx; term=t2; stack=[] } ]
    then test sg ctx tl
    else false
  | (Bracket (i,t2))::tl ->
    let t1 = mk_DB dloc dmark i in
    if are_convertible_lst sg [ term_of_state { ctx; term=t1; stack=[] },
                                term_of_state { ctx; term=t2; stack=[] } ]
    then test sg ctx tl
    else
      (*FIXME: if a guard is not satisfied should we fail or only warn the user? *)
      failwith "Error while reducing a term: a guard was not satisfied."

(*TODO implement the stack as an array ? (the size is known in advance).*)
and gamma_rw (sg:Signature.t) (stack:stack) : dtree -> (env*term) option = function
  | Switch (i,cases,def) ->
    begin
      let arg_i = state_whnf sg (List.nth stack i) in
      match find_case arg_i cases def with
      | Some (g,[]) -> gamma_rw sg stack g
      | Some (g,s) -> gamma_rw sg (stack@s) g
      | None -> None
    end
  | Test (Syntactic ord, eqs, right, def) ->
    begin
      match get_context_syn sg stack ord with
      | None -> bind_opt (gamma_rw sg stack) def
      | Some ctx ->
        if test sg ctx eqs then Some (ctx, right)
        else bind_opt (gamma_rw sg stack) def
    end
  | Test (MillerPattern lst, eqs, right, def) ->
    begin
      match get_context_mp sg stack lst with
      | None -> bind_opt (gamma_rw sg stack) def
      | Some ctx ->
        if test sg ctx eqs then Some (ctx, right)
        else bind_opt (gamma_rw sg stack) def
    end

and unshift sg q te =
  try Subst.unshift q te
  with Subst.UnshiftExn ->
    Subst.unshift q (snf sg te)

and get_context_syn (sg:Signature.t) (stack:stack) (ord:pos LList.t) : env option =
  try Some (LList.map (
      fun p ->
        if ( p.depth = 0 ) then
          lazy (term_of_state (List.nth stack p.position) )
        else
          Lazy.from_val
            (unshift sg p.depth (term_of_state (List.nth stack p.position) ))
    ) ord )
  with Subst.UnshiftExn -> ( None )

and solve (sg:Signature.t) (depth:int) (pbs:int LList.t) (te:term) : term =
(*   let res = *)
    try Matching.solve depth pbs te
    with Matching.NotUnifiable ->
      Matching.solve depth pbs (snf sg te)
(*
  in
  let te2 =
    match LList.lst pbs with
    | [] -> res
    | hd::tl -> mk_App res (mk_DB dloc qmark hd) (List.map (mk_DB dloc qmark) tl)
  in
  ( assert (are_convertible_lst sg [(te,te2)]); res )
*)

and get_context_mp (sg:Signature.t) (stack:stack) (pb_lst:abstract_pb LList.t) : env option =
  let aux (pb:abstract_pb) : term Lazy.t =
    let res = solve sg pb.depth2 pb.dbs (term_of_state (List.nth stack pb.position2)) in
    Lazy.from_val (Subst.unshift pb.depth2 res)
  in
  try Some (LList.map aux pb_lst)
  with Matching.NotUnifiable -> None
     | Subst.UnshiftExn -> assert false

(* ********************* *)

(* Weak Head Normal Form *)
and whnf sg term = term_of_state ( state_whnf sg { ctx=LList.nil; term; stack=[] } )

(* Strong Normal Form *)
and snf sg (t:term) : term =
  match whnf sg t with
  | Kind | Const _
  | DB _ | Type _ as t' -> t'
  | App (f,a,lst) -> mk_App (snf sg f) (snf sg a) (List.map (snf sg) lst)
  | Pi (_,x,a,b) -> mk_Pi dloc x (snf sg a) (snf sg b)
  | Lam (_,x,a,b) -> mk_Lam dloc x (map_opt (snf sg) a) (snf sg b)

and are_convertible_lst sg : (term*term) list -> bool = function
  | [] -> true
  | (t1,t2)::lst ->
    begin
      match (
        if term_eq t1 t2 then Some lst
        else
          match whnf sg t1, whnf sg t2 with
          | Kind, Kind | Type _, Type _ -> Some lst
          | Const (_,m,v), Const (_,m',v') when ( ident_eq v v' && ident_eq m m' ) -> Some lst
          | DB (_,_,n), DB (_,_,n') when ( n==n' ) -> Some lst
          | App (f,a,args), App (f',a',args') ->
            add_to_list2 args args' ((f,f')::(a,a')::lst)
          | Lam (_,_,_,b), Lam (_,_,_,b') -> Some ((b,b')::lst)
          | Pi (_,_,a,b), Pi (_,_,a',b') -> Some ((a,a')::(b,b')::lst)
          | t1, t2 -> None
      ) with
      | None -> false
      | Some lst2 -> are_convertible_lst sg lst2
    end

(* Convertibility Test *)
let are_convertible sg t1 t2 = are_convertible_lst sg [(t1,t2)]

(* Head Normal Form *)
let rec hnf sg t =
  match whnf sg t with
  | Kind | Const _ | DB _ | Type _ | Pi (_,_,_,_) | Lam (_,_,_,_) as t' -> t'
  | App (f,a,lst) -> mk_App (hnf sg f) (hnf sg a) (List.map (hnf sg) lst)

(* One-Step Reduction *)
let rec state_one_step (sg:Signature.t) : state -> state option = function
  (* Weak heah beta normal terms *)
  | { term=Type _ }
  | { term=Kind }
  | { term=Pi _ }
  | { term=Lam _; stack=[] } -> None
  (* DeBruijn index: environment lookup *)
  | { ctx; term=DB (_,_,n); stack } ->
    if n < LList.len ctx then
      state_one_step sg { ctx=LList.nil; term=Lazy.force (LList.nth ctx n); stack }
    else
      None
  (* Beta redex *)
  | { ctx; term=Lam (_,_,_,t); stack=p::s } ->
    Some { ctx=LList.cons (lazy (term_of_state p)) ctx; term=t; stack=s }
  (* Application: arguments go on the stack *)
  | { ctx; term=App (f,a,lst); stack=s } ->
    (* rev_map + rev_append to avoid map + append*)
    let tl' = List.rev_map ( fun t -> {ctx;term=t;stack=[]} ) (a::lst) in
    state_one_step sg { ctx; term=f; stack=List.rev_append tl' s }
  (* Potential Gamma redex *)
  | { ctx; term=Const (l,m,v); stack } ->
    begin
      match Signature.get_dtree sg l m v with
      | None -> None
      | Some (i,g) ->
        begin
          match split_stack i stack with
          | None -> None
          | Some (s1,s2) ->
            ( match gamma_rw sg s1 g with
              | None -> None
              | Some (ctx,term) -> Some { ctx; term; stack=s2 }
            )
        end
    end

let one_step sg t =
  map_opt term_of_state (state_one_step sg { ctx=LList.nil; term=t; stack=[] })<|MERGE_RESOLUTION|>--- conflicted
+++ resolved
@@ -35,15 +35,6 @@
 let pp_env fmt (ctx:env) =
   let pp_lazy_term out lt = pp_term fmt (Lazy.force lt) in
     pp_list ", " pp_lazy_term fmt (LList.lst ctx)
-
-<<<<<<< HEAD
-=======
-let pp_state fmt { ctx; term; stack } =
-   fprintf fmt "[ e=[...](%i) | %a | [...] ] { %a } "
-     (LList.len ctx)
-     pp_term term
-     pp_term (term_of_state { ctx; term; stack })
->>>>>>> 7e585991
 
 let pp_stack fmt (st:stack) =
   let aux fmt state =
