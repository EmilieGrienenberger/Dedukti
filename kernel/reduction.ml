--- conflicted
+++ resolved
@@ -370,7 +370,6 @@
     else state_whnf_nsteps sg
         (red-1, { ctx=LList.cons (lazy (term_of_state p)) ctx; term=t; stack=s })
   (* Application: arguments go on the stack *)
-<<<<<<< HEAD
   | { ctx; term=App (f,a,lst); stack=s } ->
     (* rev_map + rev_append to avoid map + append*)
     let tl' = List.rev_map ( fun t -> {ctx;term=t;stack=[]} ) (a::lst) in
@@ -386,22 +385,6 @@
       match dtree with
       | None -> (red, st)
       | Some (i,g) ->
-=======
-     | { ctx; term=App (f,a,lst); stack=s } ->
-        let aux = ref red in
-        (* rev_map + rev_append to avoid map + append*)
-        let new_stack =
-          List.rev_map
-            (fun t ->
-              let new_aux,st = state_one_step sg (!aux, {ctx;term=t;stack=[]}) in
-              aux := new_aux;
-              st)
-            (a::lst) in
-        state_one_step sg (!aux,{ ctx; term=f; stack=List.rev_append new_stack s })
-     (* Potential Gamma redex *)
-     | { ctx; term=Const (l,n); stack } ->
-        let dtree = Signature.get_dtree sg !selection l n in
->>>>>>> 91009752
         begin
           match split_stack i stack with
           | None -> (red, st)
