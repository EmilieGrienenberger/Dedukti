open Basic
open Format
open Rule
open Term
open Dtree
open Matching
open Ac


type Debug.flag += D_reduce
let _ = Debug.register_flag D_reduce "Reduce"

type red_target   = Snf | Whnf
type red_strategy = ByName | ByValue | ByStrongValue

type red_cfg = {
  select   : (Rule.rule_name -> bool) option;
  nb_steps : int option; (* [Some 0] for no evaluation, [None] for no bound *)
  target   : red_target;
  strat    : red_strategy;
  beta     : bool;
  logger   : position -> Rule.rule_name -> term Lazy.t -> term Lazy.t -> unit;
}

let pp_red_cfg fmt cfg =
  let args =
    (match cfg.target   with Snf     -> ["SNF"]                             | _ -> []) @
    (match cfg.strat    with ByValue -> ["CBV"] | ByStrongValue -> ["CBSV"] | _ -> []) @
    (match cfg.nb_steps with Some i  -> [string_of_int i]                   | _ -> []) in
  Format.fprintf fmt "[%a]" (pp_list "," Format.pp_print_string) args

let default_cfg =
  {select=None; nb_steps=None; target=Snf; strat=ByName; beta=true; logger=fun _ _ _ _ -> () }

exception NotConvertible

let rec zip_lists l1 l2 lst =
  match l1, l2 with
  | [], [] -> lst
  | s1::l1, s2::l2 -> zip_lists l1 l2 ((s1,s2)::lst)
  | _,_ -> raise NotConvertible

(* State *)

type env = term Lazy.t LList.t

(* A state {ctx; term; stack} is the state of an abstract machine that
represents a term where [ctx] is a ctx that contains the free variables
of [term] and [stack] represents the terms that [term] is applied to. *)
type state =
  {
    ctx   : env;    (* context *)
    term  : term;   (* term to reduce *)
    stack : stack;  (* stack *)
<<<<<<< HEAD
    reduc : (bool * state) ref;
    (* Pointer to a state in a more reduced form representing the same term. *)
=======
>>>>>>> f811f99c
  }
and stack = state list

let rec term_of_state {ctx;term;stack} : term =
  let t = ( if LList.is_empty ctx then term else Subst.psubst_l ctx term ) in
  mk_App2 t (List.map term_of_state stack)

<<<<<<< HEAD

(** Creates a fresh state with reduc pointing to itself. *)
let mk_state ctx term stack =
  let rec t = { ctx; term; stack; reduc = ref (false, t) } in t

let state_of_term t = mk_state LList.nil t []

(** Creates a fresh state using the same reduc pointer as [st].
    This pointer now points to the fresh state. *)
let mk_reduc_state st ctx term stack =
  let st' = { ctx; term; stack; reduc = st.reduc } in
  st.reduc := (false, st');
  st'

(** Creates a (fresh) final state from given state and redirect pointer to it. *)
let rec set_final st =
  assert (snd !(st.reduc) == st);
  st.reduc := (true, st)

let as_final st = set_final st; st

exception Not_convertible


(**************** Pretty Printing ****************)

=======

(**************** Pretty Printing ****************)

>>>>>>> f811f99c
let pp_env fmt (env:env) = pp_list ", " pp_term fmt (List.map Lazy.force (LList.lst env))

let pp_stack fmt (st:stack) =
  fprintf fmt "[ %a ]\n" (pp_list "\n | " pp_term) (List.map term_of_state st)

let pp_stack_oneline fmt (st:stack) =
  fprintf fmt "[ %a ]" (pp_list " | " pp_term) (List.map term_of_state st)

let pp_state ?(if_ctx=true) ?(if_stack=true) fmt { ctx; term; stack } =
  if if_ctx
  then fprintf fmt "{ctx=[%a];@." pp_env ctx
  else fprintf fmt "{ctx=[...](%i);@." (LList.len ctx);
  fprintf fmt "term=%a;@." pp_term term;
  if if_stack
  then fprintf fmt "stack=%a}@." pp_stack stack
<<<<<<< HEAD
  else fprintf fmt "stack=[...](%i)}@." (List.length stack)


let pp_state_oneline = pp_state ~if_ctx:true ~if_stack:true

=======
  else fprintf fmt "stack=[...](%i)}@." (List.length stack);
  fprintf fmt "@.%a@." pp_term (term_of_state {ctx; term; stack})
>>>>>>> f811f99c

let pp_state_oneline = pp_state ~if_ctx:true ~if_stack:true


(* ********************* *)

type rw_strategy         = Signature.t -> term -> term
type rw_state_strategy   = Signature.t -> state -> state

type matching_test = Rule.constr -> Rule.rule_name -> Signature.t -> term -> term -> bool
type convertibility_test = Signature.t -> term -> term -> bool


module type ConvChecker = sig
  val are_convertible : convertibility_test
  val matching_test   : matching_test
  val conversion_step : Signature.t -> term * term -> (term * term) list -> (term * term) list
end

module type S = sig
  include ConvChecker
  val reduction       : red_cfg -> Signature.t -> term -> term
  val whnf            : Signature.t -> term -> term
  val snf             : Signature.t -> term -> term
end


(* Should eta expansion be allowed at conversion check ? *)
let eta = ref false

(* Should beta steps be allowed at reduction ? *)
let beta = ref true

(* Rule filter *)
let selection  = ref None

module Make(C : ConvChecker) : S =
struct

(*******      AC manipulating functions   *******)

let filter_neutral conv sg l cst terms =
  match Signature.get_algebra sg l cst with
  | ACU neu ->
    (match List.filter (fun x -> not (conv neu x)) terms with
     | [] -> [neu] | s -> s)
  | _ -> terms

(* Unfolds all occurences of the AC(U) symbol in the stack
 * Removes occurence of neutral element.  *)
let flatten_AC_stack sg strategy
    (l:loc) (cst:name) (stack:stack) : stack =
  let rec flatten acc = function
    | [] -> acc
    | { term=Const (l',cst'); stack=[st1;st2] } :: tl when name_eq cst cst' ->
      flatten acc (st1 :: st2 :: tl)
    | st :: tl ->
      match strategy sg st with
      | { term=Const (l',cst'); stack=[st1;st2] } when name_eq cst cst' ->
        flatten acc (st1 :: st2 :: tl)
      | whnf_st -> flatten (whnf_st::acc) tl
  in
  let stack = flatten [] stack in
  match Signature.get_algebra sg l cst with
  | ACU neu -> List.filter (fun st -> not (C.are_convertible sg (term_of_state st) neu)) stack
  | _ -> stack



(** Builds a comb-shaped AC term from a list of arguments. *)
let to_comb sg l cst ctx stack =
  let rec f = function
    | []         -> state_of_term (Signature.get_neutral sg l cst)
    | [t]        -> t
    | t1::t2::tl -> f ((mk_state ctx (mk_Const l cst) [t1;t2]) :: tl)
  in
  f stack

let comb_state_shape_if_AC sg strategy st =
  match st with
  | { ctx; term=Const (l,cst); stack=(s1::s2::rstack) } when Signature.is_AC sg l cst ->
    let nstack = flatten_AC_stack sg strategy l cst [s1;s2] in
    let s = to_comb sg l cst ctx nstack in
    let rstack = (match rstack with [] -> s.stack | l -> s.stack@l) in
    mk_reduc_state st s.ctx s.term rstack
  | st -> st

let comb_term_shape_if_AC sg : term -> term = function
  | App(Const (l,cst), a1, a2::remain_args) when Signature.is_AC sg l cst ->
     let id_comp = Signature.get_id_comparator sg in
     let args = flatten_AC_terms cst [a1;a2] in
     let args = filter_neutral (C.are_convertible sg) sg l cst args in
     let args = List.sort (compare_term id_comp) args in
     let _ = assert (List.length args > 0) in
     mk_App2
       (unflatten_AC (cst, Signature.get_algebra sg l cst) args)
       remain_args
  (* mk_App2 (unflatten sg l cst args) remain_args *)
  | t -> t

let rec find_case (flattenner:loc->name->stack->stack)
    (st:state) (case:case) : stack option =
  match st, case with
  (** This case is a bit tricky:
      [] C (+ f g 1) --> plus (f 1) (g 1).
      C (h 1) matche avec  +{f,g} ~ +{h}
      Maybe + is acu, maybe h reduces to (+ i j), who knows...
      TODO: check that this case is used properly !
  *)
  | { ctx; term=t; stack } , CConst (nargs,cst,true)
    when List.length stack == nargs - 2 -> (* should we also check for the type of t ? *)
    let new_st = mk_state ctx t [] in
    let new_stack = flattenner dloc cst [new_st] in
    Some ( (mk_state ctx (mk_Const dloc cst) new_stack) :: stack)

  | { ctx; term=Const (l,cst); stack=t1::t2::s } , CConst (nargs,cst',true)
    when name_eq cst cst' && nargs == List.length s + 2 ->
    Some ( (mk_state st.ctx st.term (flattenner l cst [t1;t2]))::s)

  | { ctx; term=Const (l,cst); stack } , CConst (nargs,cst',false)
    when name_eq cst cst' && List.length stack == nargs ->
    Some stack

  | { ctx; term=DB (l,x,n); stack }, CDB(nargs,n') ->
      assert ( ctx = LList.nil ); (* no beta in patterns *)
      if n==n' && List.length stack == nargs then Some stack else None

  | { ctx; term=Lam (_,_,_,_) }, CLam ->
    begin
      match term_of_state st with (*TODO could be optimized*)
      | Lam (_,_,_,te) -> Some [state_of_term te]
      | _ -> assert false
    end
  | _ -> None

let rec fetch_case sg (flattenner:loc->name->stack->stack)
                   (state:state) (case:case)
                   (dt_suc:dtree) (dt_def:dtree option) : (dtree*state*stack) list =
  let def_s = match dt_def with None -> [] | Some g -> [(g,state,[])] in
  let stack = state.stack in
  match state.term with
  | Const(l,_) ->
     let rec f acc stack_acc st = match st, case with
       | [], _ -> acc
       | hd::tl, _ ->
          let new_stack_acc = (hd::stack_acc) in
          let new_acc = match find_case flattenner hd case with
            | None   -> acc
            | Some s ->
              let new_stack = List.rev_append stack_acc tl in (* Remove hd from stack *)
              let new_state = mk_state state.ctx state.term new_stack in
              (dt_suc,new_state,s)::acc
          in
          f new_acc new_stack_acc tl
     in
     List.rev_append (f [] [] stack) def_s
   | _ -> assert false


let find_cases (flattenner:loc->name->stack->stack)
    (st:state) (cases:(case * dtree) list)
    (default:dtree option) : (dtree*stack) list =
  List.fold_left
    (fun acc (case, tr) ->
       match find_case flattenner st case with
       | None -> acc
       | Some stack -> (tr,stack) :: acc
    )
    (match default with None -> [] | Some g -> [(g,[])])
    cases


(* Problem conversion *)

let convert_problem stack problem =
  let lazy_stack = List.map (fun s -> lazy (term_of_state s)) stack in
  let lazy_array = Array.of_list lazy_stack in
  let convert i = lazy_array.(i) in
  let convert_ac_sets = function
    | [i] ->
      begin
        match List.nth stack i with
        | {ctx; term=Const(l,cst'); stack=st} ->
          List.map (fun s -> lazy (term_of_state s)) st
        | _ -> assert false
      end
    | _ -> assert false in
  mk_matching_problem convert convert_ac_sets problem


let rec gamma_rw_list (sg:Signature.t) (filter:(Rule.rule_name -> bool) option)
              : (stack*dtree) list -> (rule_name*env*term) option =
  function
  | [] -> None
  | (stack, tree) :: tl ->
     match gamma_rw sg filter stack tree with
     | None -> gamma_rw_list sg filter tl
     | Some _ as x -> x

(* TODO implement the stack as an array ? (the size is known in advance). *)
and gamma_rw (sg:Signature.t) (filter:(Rule.rule_name -> bool) option)
             (stack:stack) : dtree -> (rule_name*env*term) option =
  function
  | Fetch (i,case,dt_suc,dt_def) -> (* Fetch case from AC-headed i-th state *)
    let rec split_ith acc i l = match i,l with
      | 0, h::t -> (acc,h,t)
      | i, h::t -> split_ith (h::acc) (i-1) t
      | _ -> assert false
    in
    let (stack_h, arg_i, stack_t) = split_ith [] i stack in
    assert (match arg_i.term with Const(l,cst) -> Signature.is_AC sg l cst | _ -> false);
    let process (g, new_s, s) =
      List.rev_append stack_h
        (new_s :: match s with [] -> stack_t | s  -> stack_t@s), g in
    let cases =  (* Generate all possible pick for the fetch... *)
      fetch_case sg (flatten_AC_stack sg state_whnf) arg_i case dt_suc dt_def in
    let new_cases = List.map process cases in
    gamma_rw_list sg filter new_cases (* ... try them all *)
  | ACEmpty (i, dt_suc, dt_def) ->
    begin
      match List.nth stack i with
      | {ctx; term=Const(l,cst); stack=st} ->
        begin
          assert (Signature.is_AC sg l cst);
          if st = []
          then gamma_rw sg filter stack dt_suc
          else bind_opt (gamma_rw sg filter stack) dt_def
        end
      | _ -> assert false
    end
  | Switch (i,cases,def) ->
    let arg_i = state_whnf sg (List.nth stack i) in
    let new_cases =
      List.map
        (fun (g,l) -> ( (match l with |[] -> stack | s -> stack@s), g))
        (find_cases (flatten_AC_stack sg state_whnf) arg_i cases def) in
    gamma_rw_list sg filter new_cases
  | Test (rule_name, problem, cstr, right, def) ->
    let pb = convert_problem stack problem in (* Convert problem with the stack *)
    begin
      match solve_problem (snf sg) (C.are_convertible sg) (snf sg) pb with
      | None ->
        bind_opt (gamma_rw sg filter stack) def
      | Some subst ->
        begin
          let aux e acc = match e with None -> assert false | Some e -> e :: acc in
          let ctx_list = Array.fold_right aux subst [] in
          let ctx = LList.of_list ctx_list in
          List.iter
            (fun (i,t2) ->
               let t1 = Lazy.force (LList.nth ctx i) in
               let t2 = term_of_state (mk_state ctx t2 []) in
               if not (C.are_convertible sg t1 t2)
               then raise (Signature.SignatureError
                             (Signature.GuardNotSatisfied(get_loc t1, t1, t2))))
              cstr;
          Some (rule_name, ctx, right)
        end
    end

(* ************************************************************** *)

(* This function reduces a state to a weak-head-normal form.
 * This means that the term [term_of_state (state_whnf sg state)] is a
 * weak-head-normal reduct of [term_of_state state].
 *
 * Moreover the returned state verifies the following properties:
 * - state.term is not an application
 * - state.term can only be a variable if term.ctx is empty
 *    (and therefore this variable is free in the corresponding term)
 * - when state.term is an AC constant, then state.stack contains no application
 *     of that same constant
 * *)
and state_whnf (sg:Signature.t) (st:state) : state =
  match !(st.reduc) with
  | (true, st') -> st'
  | (false, st') when st' != st ->
    let _ = Debug.(debug D_reduce "Jumping %a ---> %a" pp_state_oneline st pp_state_oneline st') in
    state_whnf sg st'
  | _ ->
    let _ = Debug.(debug D_reduce "Reducing %a" pp_state_oneline st) in
    let rec_call c t s = state_whnf sg (mk_reduc_state st c t s) in
  match st with
  (* Weak heah beta normal terms *)
  | { term=Type _ } | { term=Kind }
  | { term=Pi _   } | { term=Lam _; stack=[] } -> as_final st
  (* DeBruijn index: environment lookup *)
  | { ctx; term=DB (l,x,n); stack } ->
    if LList.is_empty ctx then as_final st
    else if n < LList.len ctx
    then rec_call LList.nil (Lazy.force (LList.nth ctx n)) stack
    else as_final (mk_reduc_state st LList.nil (mk_DB l x (n-LList.len ctx)) stack)
  (* Beta redex *)
  | { ctx; term=Lam (_,_,_,t); stack=p::s } ->
    if not !beta then as_final st
    else rec_call (LList.cons (lazy (term_of_state p)) ctx) t s
  (* Application: arguments go on the stack *)
  | { ctx; term=App (f,a,lst); stack=s } ->
    (* rev_map + rev_append to avoid map + append*)
    let tl' = List.rev_map (fun t -> mk_state ctx t []) (a::lst) in
    rec_call ctx f (List.rev_append tl' s)
  (* Potential Gamma redex *)
  | { ctx; term=Const (l,n); stack } ->
    let trees = Signature.get_dtree sg l n in
    match find_dtree (List.length stack) trees with
    | None -> as_final (comb_state_shape_if_AC sg state_whnf st)
    | Some (ar, tree) ->
      let s1, s2 = split ar stack in
      let s1 =
        if Signature.is_AC sg l n && ar > 1
        then
          match s1 with
          | t1 :: t2 :: tl ->
            let flat = flatten_AC_stack sg state_whnf l n [t1;t2] in
            (mk_state ctx (mk_Const l n) flat):: tl
          | _ -> assert false
        else s1 in
      match gamma_rw sg !selection s1 tree with
      | None -> as_final (comb_state_shape_if_AC sg state_whnf st)
      | Some (_,ctx,term) -> rec_call ctx term s2

(* ************************************************************** *)

(* Weak Head Normal Form *)
and whnf sg term = term_of_state ( state_whnf sg (state_of_term term) )

(* Strong Normal Form *)
and snf sg (t:term) : term =
  match whnf sg t with
  | Kind | Const _ | DB _ | Type _ as t' -> t'
  | App (f,a,lst) ->
     let res = mk_App (snf sg f) (snf sg a) (List.map (snf sg) lst) in
     comb_term_shape_if_AC sg res
  | Pi (_,x,a,b) -> mk_Pi dloc x (snf sg a) (snf sg b)
  | Lam (_,x,a,b) -> mk_Lam dloc x (map_opt (snf sg) a) (snf sg b)

and conversion_step sg : (term * term) -> (term * term) list -> (term * term) list = fun (l,r) lst ->
  match l,r with
  | Kind, Kind | Type _, Type _                 -> lst
  | Const (_,n), Const (_,n') when name_eq n n' -> lst
  | DB (_,_,n) , DB (_,_,n')  when n == n'      -> lst
  | App (Const(lc,cst), _, _), App (Const(lc',cst'), _, _)
    when Signature.is_AC sg lc cst && name_eq cst cst' ->
    begin
      (* TODO: Replace this with less hardcore criteria: put all terms in whnf
               * then look at the heads to match arguments with one another. *)
      match snf sg l, snf sg r with
      | App (Const(l ,cst2 ), a , args ),
        App (Const(l',cst2'), a', args')
        when name_eq cst2 cst  && name_eq cst2' cst &&
             name_eq cst2 cst' && name_eq cst2' cst' ->
        (a,a') :: (zip_lists args args' lst)
      | p -> p :: lst
    end
  | App (f,a,args), App (f',a',args') ->
     (f,f') :: (a,a') :: (zip_lists args args' lst)
  | Lam (_,_,_,b), Lam (_,_,_ ,b') -> (b,b')::lst
  (* Potentially eta-equivalent terms *)
  | Lam (_,i,_,b), a when !eta ->
    let b' = mk_App (Subst.shift 1 a) (mk_DB dloc i 0) [] in
    (b,b')::lst
  | a, Lam (_,i,_,b) when !eta ->
    let b' = mk_App (Subst.shift 1 a) (mk_DB dloc i 0) [] in
    (b,b')::lst
  | Pi  (_,_,a,b), Pi  (_,_,a',b') -> (a,a') :: (b,b') :: lst
  | t1, t2 -> begin
      Debug.(debug D_reduce "Not convertible: %a / %a" pp_term t1 pp_term t2 );
      raise Not_convertible end

let rec are_convertible_lst sg : (term*term) list -> bool =
  function
  | [] -> true
  | (t1,t2)::lst -> are_convertible_lst sg
    (if term_eq t1 t2 then lst
     else conversion_step sg (whnf sg t1, whnf sg t2) lst)

(* Convertibility Test *)
let are_convertible sg t1 t2 =
  try are_convertible_lst sg [(t1,t2)]
  with Not_convertible | Invalid_argument _ -> false

let matching_test _ _ = are_convertible

(* ************************************************************** *)

type state_reducer = position -> state -> state
type  term_reducer = position -> term  -> term

let logged_state_whnf log stop (strat:red_strategy) (sg:Signature.t) : state_reducer =
  let rec aux : state_reducer = fun (pos:position) (st:state) ->
    if stop () then st else
      match st, strat with
      (* Weak heah beta normal terms *)
      | { term=Type _ }, _
      | { term=Kind   }, _ -> st

      | { term=Pi _ }  , ByName
      | { term=Pi _ }  , ByValue -> st
      | { ctx=ctx; term=Pi(l,x,a,b) }, ByStrongValue ->
        let a' = term_of_state (aux (0::pos) (mk_state ctx a[])) in
        (* Should we also reduce b ? *)
        {st with term=mk_Pi l x a' b }

      (* Reducing type annotation *)
      | { ctx; term=Lam (l,x,Some ty,t); stack=[] }, ByStrongValue ->
        let ty' = term_of_state (aux (0::pos) (mk_state ctx ty [])) in
        {st with term=mk_Lam l x (Some ty') t}
      (* Empty stack *)
      | { term=Lam _; stack=[] }, _ -> st
      (* Beta redex with type annotation *)
      | { ctx; term=Lam (l,x,Some ty,t); stack=p::s }, ByStrongValue ->
        let ty' = term_of_state (aux (0::pos) (mk_state ctx ty [])) in
        if stop () || not !beta then {st with term=mk_Lam l x (Some ty') t}
        else
          let st' = mk_state (LList.cons (lazy (term_of_state p)) ctx) t s in
          let _ = log pos Rule.Beta st st' in
          aux pos st'
      (* Beta redex *)
      | { ctx; term=Lam (_,_,_,t); stack=p::s }, _ ->
        if not !beta then st
        else
          let st' = mk_state (LList.cons (lazy (term_of_state p)) ctx) t s in
          let _ = log pos Rule.Beta st st' in
          aux pos st'

      (* DeBruijn index: environment lookup *)
      | { ctx; term=DB (l,x,n); stack }, _ ->
        if n < LList.len ctx
        then aux pos (mk_state LList.nil (Lazy.force (LList.nth ctx n)) stack)
        else mk_state LList.nil (mk_DB l x (n-LList.len ctx)) stack

      (* Application: arguments go on the stack *)
      | { ctx; term=App (f,a,lst); stack=s }, ByName ->
        (* rev_map + rev_append to avoid map + append *)
        let tl' = List.rev_map (fun t -> mk_state ctx t []) (a::lst) in
        aux pos (mk_state ctx f (List.rev_append tl' s))

      (* Application: arguments are reduced to values then go on the stack *)
      | { ctx; term=App (f,a,lst); stack=s }, _ ->
        let tl' = rev_mapi (fun i t -> aux (i::pos) (mk_state ctx t []) ) (a::lst) in
        aux pos (mk_state ctx f (List.rev_append tl' s))

      (* Potential Gamma redex *)
      | { ctx; term=Const (l,n); stack }, _ ->
        let trees = Signature.get_dtree sg l n in
        match find_dtree (List.length stack) trees with
        | None -> st
        | Some (ar, tree) ->
          let s1, s2 = split ar stack in
          match gamma_rw sg !selection s1 tree with
          | None -> st
          | Some (rn,ctx,term) ->
            let st' = mk_state ctx term s2 in
            log pos rn st st';
            aux pos st'
  in aux

let term_whnf (st_reducer:state_reducer) : term_reducer =
  fun pos t -> term_of_state (st_reducer pos (state_of_term t))

let term_snf (st_reducer:state_reducer) : term_reducer =
  let rec aux pos t =
    match term_whnf st_reducer pos t with
    | Kind | Const _ | DB _ | Type _ as t' -> t'
    | App (f,a,lst) ->
      mk_App (aux (0::pos) f) (aux (1::pos) a)
        (List.mapi (fun p arg -> aux (p::pos) arg) lst)
    | Pi  (_,x,a,b) -> mk_Pi dloc x (aux (0::pos) a) (aux (1::pos) b)
    | Lam (_,x,a,b) -> mk_Lam dloc x (map_opt (aux (0::pos)) a) (aux (1::pos) b)
  in aux

let reduction cfg sg te =
  let log, stop =
    match cfg.nb_steps with
    | None   -> (fun _ _ _ _ -> ()), (fun () -> false)
    | Some n ->
      let aux = ref n in
      (fun _ _ _ _-> decr aux), (fun () -> !aux <= 0)
  in
  let st_logger = fun p rn stb sta -> log p rn stb sta;
    cfg.logger p rn (lazy (term_of_state stb)) (lazy (term_of_state sta)) in
  let st_red = logged_state_whnf st_logger stop cfg.strat sg in
  let term_red = match cfg.target with Snf -> term_snf | Whnf -> term_whnf in
  selection := cfg.select;
  beta      := cfg.beta;
  let te' = term_red st_red [] te in
  selection := default_cfg.select;
  beta      := default_cfg.beta;
  te'

  let are_convertible = are_convertible
  let matching_test _ _ = are_convertible
end

module rec Default : S = Make(Default)<|MERGE_RESOLUTION|>--- conflicted
+++ resolved
@@ -52,11 +52,8 @@
     ctx   : env;    (* context *)
     term  : term;   (* term to reduce *)
     stack : stack;  (* stack *)
-<<<<<<< HEAD
     reduc : (bool * state) ref;
     (* Pointer to a state in a more reduced form representing the same term. *)
-=======
->>>>>>> f811f99c
   }
 and stack = state list
 
@@ -64,7 +61,6 @@
   let t = ( if LList.is_empty ctx then term else Subst.psubst_l ctx term ) in
   mk_App2 t (List.map term_of_state stack)
 
-<<<<<<< HEAD
 
 (** Creates a fresh state with reduc pointing to itself. *)
 let mk_state ctx term stack =
@@ -89,13 +85,9 @@
 exception Not_convertible
 
 
+
 (**************** Pretty Printing ****************)
 
-=======
-
-(**************** Pretty Printing ****************)
-
->>>>>>> f811f99c
 let pp_env fmt (env:env) = pp_list ", " pp_term fmt (List.map Lazy.force (LList.lst env))
 
 let pp_stack fmt (st:stack) =
@@ -111,16 +103,7 @@
   fprintf fmt "term=%a;@." pp_term term;
   if if_stack
   then fprintf fmt "stack=%a}@." pp_stack stack
-<<<<<<< HEAD
   else fprintf fmt "stack=[...](%i)}@." (List.length stack)
-
-
-let pp_state_oneline = pp_state ~if_ctx:true ~if_stack:true
-
-=======
-  else fprintf fmt "stack=[...](%i)}@." (List.length stack);
-  fprintf fmt "@.%a@." pp_term (term_of_state {ctx; term; stack})
->>>>>>> f811f99c
 
 let pp_state_oneline = pp_state ~if_ctx:true ~if_stack:true
 
