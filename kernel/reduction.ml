--- conflicted
+++ resolved
@@ -116,15 +116,8 @@
 
 (* ********************* *)
 
-<<<<<<< HEAD
-type rw_strategy = Signature.t -> term -> term
-  
-type rw_state_strategy = Signature.t -> state -> state
-  
-=======
 type rw_strategy         = Signature.t -> term -> term
 type rw_state_strategy   = Signature.t -> state -> state
->>>>>>> 29645ef7
 type convertibility_test = Signature.t -> term -> term -> bool
 
 
