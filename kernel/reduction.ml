--- conflicted
+++ resolved
@@ -165,24 +165,20 @@
                   (default:dtree option) : (dtree*state list) option =
   match st, cases with
   | _, [] -> map_opt (fun g -> (g,[])) default
-<<<<<<< HEAD
-  | { term=Const (_,m,v); stack } , (CConst (nargs,m',v'),tr)::tl ->
-    if ident_eq v v' && ident_eq m m' && List.length stack == nargs then
-=======
   | { term=Const (_,n); stack } , (CConst (nargs,n'),tr)::tl ->
-    if name_eq n n' then
-      begin
-        assert (List.length stack >= nargs);
->>>>>>> f96b7f65
-        Some (tr,stack)
-    else find_case st tl default
+     (* The case doesn't match if the identifiers differ or the stack is not
+      * of the expected size. *)
+     if name_eq n n' && List.length stack == nargs
+     then Some (tr,stack)
+     else find_case st tl default
   | { ctx; term=DB (l,x,n); stack } , (CDB (nargs,n'),tr)::tl ->
     begin
       assert ( ctx = LList.nil ); (* no beta in patterns *)
-      if n == n' && List.length stack == nargs then
-        Some (tr,stack)
-      else
-        find_case st tl default
+     (* The case doesn't match if the DB indices differ or the stack is not
+      * of the expected size. *)
+      if n == n' && List.length stack == nargs
+      then Some (tr,stack)
+      else find_case st tl default
     end
   | { ctx; term=Lam (_,_,_,_) } , ( CLam , tr )::tl ->
     begin
