(** The main functionalities of Dedukti:
 this is essentialy a wrapper around Signature, Typing and Reduction *)
open Basic
open Term
open Signature

type env_error =
  | EnvErrorType of Typing.typing_error
  | EnvErrorSignature of signature_error
  | KindLevelDefinition of loc*ident

(** {2 The Global Environment} *)

val init        : mident -> unit
(** [init name] initializes a new global environement giving it the name [name].
    Every top level declaration will be qualified be this name. *)

val get_name    : unit -> mident
(** [get_name ()] returns the name of the module. *)

val get_type    : loc -> name -> (term,signature_error) error
(** [get_type l md id] returns the type of the constant [md.id]. *)

val get_dtree   : loc -> name -> ((int*Dtree.dtree) option,signature_error) error
(** [get_dtree l md id] returns the decision/matching tree associated with [md.id]. *)

val export      : unit -> bool
(** [export ()] saves the current environment in a [*.dko] file. *)

val import      : loc -> mident -> (unit, signature_error) error
(** [import lc md] the module [md] in the current environment. *)

val declare : loc -> ident -> Signature.staticity -> term -> (unit,env_error) error
(** [declare_constant l id st ty] declares the symbol [id] of type [ty] and
   staticity [st]. *)

val define      : loc -> ident -> term -> term option -> (unit,env_error) error
(** [define l id body ty] defined the symbol [id] of type [ty] to be an alias of [body]. *)

val define_op   : loc -> ident -> term -> term option -> (unit,env_error) error
(** [define_op l id body ty] declares the symbol [id] of type [ty] and checks
    that [body] has this type (but forget it after). *)

val add_rules   : Rule.untyped_rule list -> (Rule.typed_rule list,env_error) error
(** [add_rules rule_lst] adds a list of rule to a symbol. All rules must be on the
    same symbol. *)

(** {2 Type checking/inference} *)

val infer : ?ctx:typed_context -> term         -> (term,env_error) error

val check : ?ctx:typed_context -> term -> term -> (unit,env_error) error

(** {2 Safe Reduction/Conversion} *)
(** terms are typechecked before the reduction/conversion *)

val reduction : ?ctx:typed_context -> ?red:(Reduction.red_cfg) -> term -> (term,env_error) error

val are_convertible : ?ctx:typed_context -> term -> term -> (bool,env_error) error

<<<<<<< HEAD
val unsafe_one_step : ?red:(Reduction.red) -> term -> term

val unsafe_snf : ?red:(Reduction.red) -> term -> term

val sizechange : bool -> bool
=======
val unsafe_reduction : ?red:(Reduction.red_cfg) -> term -> term
>>>>>>> fa6a0641
<|MERGE_RESOLUTION|>--- conflicted
+++ resolved
@@ -58,12 +58,6 @@
 
 val are_convertible : ?ctx:typed_context -> term -> term -> (bool,env_error) error
 
-<<<<<<< HEAD
-val unsafe_one_step : ?red:(Reduction.red) -> term -> term
-
-val unsafe_snf : ?red:(Reduction.red) -> term -> term
-
 val sizechange : bool -> bool
-=======
-val unsafe_reduction : ?red:(Reduction.red_cfg) -> term -> term
->>>>>>> fa6a0641
+  
+val unsafe_reduction : ?red:(Reduction.red_cfg) -> term -> term