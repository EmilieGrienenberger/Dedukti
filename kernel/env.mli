(** The main functionalities of Dedukti:
 this is essentialy a wrapper around Signature, Typing and Reduction *)
open Basic
open Term
open Signature

type env_error =
  | EnvErrorType of Typing.typing_error
  | EnvErrorSignature of signature_error
  | KindLevelDefinition of loc*ident

(** {2 The Global Environment} *)

val init        : mident -> unit
(** [init name] initializes a new global environement giving it the name [name].
    Every top level declaration will be qualified be this name. *)

val get_name    : unit -> mident
(** [get_name ()] returns the name of the module. *)

val get_type    : loc -> name -> (term,signature_error) error
(** [get_type l md id] returns the type of the constant [md.id]. *)

<<<<<<< HEAD
val get_dtree   : loc -> ident -> ident -> (Dtree.dtree option,signature_error) error
=======
val get_dtree   : loc -> name -> ((int*Dtree.dtree) option,signature_error) error
>>>>>>> d3007496
(** [get_dtree l md id] returns the decision/matching tree associated with [md.id]. *)

val export      : unit -> bool
(** [export ()] saves the current environment in a [*.dko] file. *)

val import      : loc -> mident -> (unit, signature_error) error
(** [import lc md] the module [md] in the current environment. *)

val declare : loc -> ident -> Signature.staticity -> term -> (unit,env_error) error
(** [declare_constant l id st ty] declares the symbol [id] of type [ty] and
   staticity [st]. *)

val define      : loc -> ident -> term -> term option -> (unit,env_error) error
(** [define l id body ty] defined the symbol [id] of type [ty] to be an alias of [body]. *)

val define_op   : loc -> ident -> term -> term option -> (unit,env_error) error
(** [define_op l id body ty] declares the symbol [id] of type [ty] and checks
    that [body] has this type (but forget it after). *)

val add_rules   : Rule.untyped_rule list -> (Rule.typed_rule list,env_error) error
(** [add_rules rule_lst] adds a list of rule to a symbol. All rules must be on the
    same symbol. *)

(** {2 Type checking/inference} *)

val infer   : ?ctx:Rule.typed_context -> ?red:Reduction.red ->
              Reduction.red_strategy -> term -> (term,env_error) error

val check       : ?ctx:Rule.typed_context -> term -> term -> (unit,env_error) error

(** {2 Safe Reduction/Conversion} *)
(** terms are typechecked before the reduction/conversion *)

val reduction       : ?red:(Reduction.red) -> Reduction.red_strategy -> term -> (term,env_error) error

val are_convertible : ?red:(Reduction.red) -> term -> term -> (bool,env_error) error

val unsafe_one_step : ?red:(Reduction.red) -> term -> term

val unsafe_snf : ?red:(Reduction.red) -> term -> term<|MERGE_RESOLUTION|>--- conflicted
+++ resolved
@@ -21,11 +21,7 @@
 val get_type    : loc -> name -> (term,signature_error) error
 (** [get_type l md id] returns the type of the constant [md.id]. *)
 
-<<<<<<< HEAD
-val get_dtree   : loc -> ident -> ident -> (Dtree.dtree option,signature_error) error
-=======
-val get_dtree   : loc -> name -> ((int*Dtree.dtree) option,signature_error) error
->>>>>>> d3007496
+val get_dtree   : loc -> name -> (Dtree.dtree option,signature_error) error
 (** [get_dtree l md id] returns the decision/matching tree associated with [md.id]. *)
 
 val export      : unit -> bool
