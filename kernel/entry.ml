--- conflicted
+++ resolved
@@ -26,17 +26,12 @@
   match e with
   | Decl(_,id,Signature.Static,ty) ->
     fprintf fmt "@[<2>%a :@ %a.@]@.@." pp_ident id pp_term ty
-<<<<<<< HEAD
   | Decl(_,id,Signature.Definable Free,ty) ->
     fprintf fmt "@[<2>def %a :@ %a.@]@.@." pp_ident id pp_term ty
   | Decl(_,id,Signature.Definable AC,ty) ->
     fprintf fmt "@[<2>defac %a :@ %a.@]@.@." pp_ident id pp_term ty
   | Decl(_,id,Signature.Definable(ACU(neu)),ty) ->
     fprintf fmt "@[<2>defacu[%a] %a :@ %a.@]@.@." pp_term neu pp_ident id pp_term ty
-=======
-  | Decl(_,id,Signature.Definable,ty) ->
-    fprintf fmt "@[<2>def %a :@ %a.@]@.@." pp_ident id pp_term ty
->>>>>>> e392feb6
   | Def(_,id,opaque,ty,te)  ->
     let key = if opaque then "thm" else "def" in
     begin
