open Term
open Basic
open Rule
open Matching

(** {2 Error} *)

type dtree_error =
  | HeadSymbolMismatch  of loc * name * name
  | ArityInnerMismatch  of loc * ident * ident
<<<<<<< HEAD
  | ArityDBMismatch     of loc * name * int
  | AritySymbolMismatch of loc * name * name
  | ACSymbolRewritten   of loc * name * int
=======
>>>>>>> 028f431e

(** {2 Decision Trees} *)

(** Arguments of a pattern may be the following:
    - a constant
    - a variable
    - a lambda expression *)
type case =
  | CConst of int * name * bool
  (** [size c ac] where [size] is the number of arguments expected for the
      constant [c] and [ac] is true iff the constant is a definable AC(U) symbol. *)
  | CDB of int * int
  (** [size i] where size is the number of *static* arguments expected for the
      bounded variable [i] *)
  | CLam (** A lambda term *)
<<<<<<< HEAD
=======


(** Represent the position of an argument in a pattern *)
type arg_pos =
  {
    position:int; (** position of the argument from left to right of the pattern *)
    depth:int (** depth of the argument regarding absractions *)
  }

(** An abstract problem [arg, \[k_0 ; ... ; k_n \]] corresponds to the following matching problem (modulo beta):
     stck.(arg.position) ~? F( (DB k_0) ... (DB k_n)
     where F is the variable *)
type abstract_problem = arg_pos * int LList.t

(** Infos to build the context from the stack *)
type matching_problem =
  (* FIXME: MillerPattern is stricly more general than Syntactic, are we loosing efficency by removing the Syntactic constructor ? *)
  | Syntactic of arg_pos LList.t
  (** the list of positions in the stack corresponding to the context. *)
  | MillerPattern of abstract_problem LList.t
  (** the list of abstract problem which list of solutions gives the context. *)
>>>>>>> 028f431e

(** Type of decision trees *)
type dtree =
  | Switch of int * (case*dtree) list * dtree option
  (** [Switch i \[(case_0,tree_0) ; ... ; (case_n, tree_n)\] default_tree]
      tests whether the [i]-th argument in the stack matches with one of the given cases.
      If it does then proceed with the corresponding tree
      Otherwise, branch to the given default tree. *)
  | Test of rule_name * pre_matching_problem * constr list * term * dtree option
  (** [Test name pb cstrs rhs default_tree] are the leaves of the tree.
      Checks that each problem can be solved such that constraints are satisfied.
      If it does then return a local context for the term [rhs]. *)
  | Fetch of int * case * dtree * dtree option
  (** [Fetch i case tree_suc tree_def] assumes the [i]-th argument of a pattern is a
   * flattened AC symbols and checks that it contains a term that can be matched with the given
   * case.
   * If so then look at the corresponding tree, otherwise/afterwise, look at the default tree *)
  | ACEmpty of int * dtree * dtree option
  (** [ACEmpty i tree_suc tree_def] assumes the [i]-th argument of a pattern is a
   * flattened AC symbols and checks that it is now empty. *)

type t
(** Type mapping arities to decision trees (also called "forest") *)

val empty : t
(** Empty forest *)

val find_dtree : int -> t -> (int * dtree) option
(** [find_dtree ar forest] returns a pair (arity,dtree) in given forest
    such that arity <= ar. Returns [None] when not found. *)

val pp_dtree : dtree printer
(** Printer for a single decision tree. *)

val pp_dforest : t printer
(** Printer for forests of decision trees. *)


val of_rules : (name -> algebra) -> rule_infos list -> (t, dtree_error) error
(** Compilation of rewrite rules into decision trees.
Returns a list of arities and corresponding decision trees.
Invariant : arities must be sorted in decreasing order.
(see use case in [state_whnf] in [reduction.ml])
*)<|MERGE_RESOLUTION|>--- conflicted
+++ resolved
@@ -8,12 +8,9 @@
 type dtree_error =
   | HeadSymbolMismatch  of loc * name * name
   | ArityInnerMismatch  of loc * ident * ident
-<<<<<<< HEAD
   | ArityDBMismatch     of loc * name * int
   | AritySymbolMismatch of loc * name * name
   | ACSymbolRewritten   of loc * name * int
-=======
->>>>>>> 028f431e
 
 (** {2 Decision Trees} *)
 
@@ -29,8 +26,6 @@
   (** [size i] where size is the number of *static* arguments expected for the
       bounded variable [i] *)
   | CLam (** A lambda term *)
-<<<<<<< HEAD
-=======
 
 
 (** Represent the position of an argument in a pattern *)
@@ -52,7 +47,6 @@
   (** the list of positions in the stack corresponding to the context. *)
   | MillerPattern of abstract_problem LList.t
   (** the list of abstract problem which list of solutions gives the context. *)
->>>>>>> 028f431e
 
 (** Type of decision trees *)
 type dtree =
