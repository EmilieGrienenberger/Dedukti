--- conflicted
+++ resolved
@@ -17,7 +17,6 @@
   | CLam (** Just a lambda term *)
 
 
-<<<<<<< HEAD
 (** Type of decision trees *)
 type dtree =
   | Fetch of int * case * dtree * dtree option
@@ -39,42 +38,6 @@
 
 val pp_dtree : dtree printer
 val pp_case  : case  printer
-=======
-(** Represent the position of an argument in a pattern *)
-type arg_pos =
-  {
-    position:int; (** position of the argument from left to right of the pattern *)
-    depth:int (** depth of the argument regarding absractions *)
-  }
-
-(** An abstract problem [arg, \[k_0 ; ... ; k_n \]] corresponds to the following matching problem (modulo beta):
-     stck.(arg.position) ~? F( (DB k_0) ... (DB k_n)
-     where F is the variable *)
-type abstract_problem = arg_pos * int LList.t
-
-(** Infos to build the context from the stack *)
-type matching_problem =
-  (* FIXME: MillerPattern is stricly more general than Syntactic, are we loosing efficency by removing the Syntactic constructor ? *)
-  | Syntactic of arg_pos LList.t
-  (** the list of positions in the stack corresponding to the context. *)
-  | MillerPattern of abstract_problem LList.t
-  (** the list of abstract problem which list of solutions gives the context. *)
-
-val pp_matching_problem : matching_problem printer
-
-(** Type of decision trees *)
-type dtree =
-  | Switch  of int * (case*dtree) list * dtree option (** Switch [i] [(case_0,tree_0) ; ... ; (case_n, tree_n)] [tree_opt] test if the [i] arg of a pattern can be match with one of the case of the list. if it does then look at the corresponding tree, otherwise, look at the default tree *)
-  | Test    of rule_name * matching_problem * constr list * Term.term * dtree option
-  (** Test [name] [pb] [cstrs] [te] [tree_opt] are the leaves of the tree. Check that each problem can be solves and such that constraints are satisfied. If it does then return a local context for the term [te]. *)
-
-val pp_dtree : dtree printer
-
-(** [md] [v] [i] [tree] is the dtree associated to the constant [md].[v] with [i] arguments *)
-type rw = name * int * dtree
-
-val pp_rw : rw printer
->>>>>>> 295d9e8f
 
 (** {2 Error} *)
 
@@ -84,4 +47,4 @@
   | AritySymbolMismatch of loc * name * name
 
 (** Compilation of rewrite rules into decision trees. *)
-val of_rules : (name->algebra) -> rule_infos list -> (dtree, dtree_error) error+val of_rules : (name -> algebra) -> rule_infos list -> (dtree, dtree_error) error