--- conflicted
+++ resolved
@@ -6,7 +6,9 @@
 (** {2 Error} *)
 
 type dtree_error =
-  | HeadSymbolMismatch of loc * name * name
+  | HeadSymbolMismatch  of loc * name * name
+  | ArityDBMismatch     of loc * name * int
+  | AritySymbolMismatch of loc * name * name
   | ArityInnerMismatch of loc * ident * ident
 
 (** {2 Decision Trees} *)
@@ -16,21 +18,14 @@
     - a variable
     - a lambda expression *)
 type case =
-<<<<<<< HEAD
   | CConst of int * name * bool
-  (** [size] [c] [ac] where [size] is the number of arguments expected for the constant [c] and [ac] is true iff the constant is a definable AC(U) symbol. *)
-  | CDB    of int * int
-  (** [size] [i] where size is the number of *static* arguments expected for the bounded variable [i] *)
-=======
-  | CConst of int * name
-  (** [size c] where [size] is the number of *static* arguments expected for the constant [c] *)
+  (** [size c ac] where [size] is the number of arguments expected for the
+      constant [c] and [ac] is true iff the constant is a definable AC(U) symbol. *)
   | CDB of int * int
-  (** [size i] where size is the number of *static* arguments expected for the bounded variable [i] *)
->>>>>>> 8c181bf1
-  | CLam (** Just a lambda term *)
+  (** [size i] where size is the number of *static* arguments expected for the
+      bounded variable [i] *)
+  | CLam (** A lambda term *)
 
-
-<<<<<<< HEAD
 (** Type of decision trees *)
 type dtree =
   | Fetch of int * case * dtree * dtree option
@@ -42,45 +37,11 @@
   (** [ACEmpty i tree_suc tree_def] assumes the [i]-th argument of a pattern is a
    * flattened AC symbols and checks that it is now empty. *)
   | Switch  of int * (case*dtree) list * dtree option
-  (** [Switch i (case_0,tree_0) ; ... ; (case_n, tree_n) tree_opt] tests
-   * whether the [i]-th argument of a pattern can be matched with one of the cases of the list.
-   * If so then look at the corresponding tree, otherwise, look at the default tree *)
-  | Test    of rule_name * pre_matching_problem * constr list * term * dtree option
-  (** [Test name pb cstrs te tree_opt] are the leaves of the tree.
-    * Checks that each problem can be solved such that constraints are satisfied.
-    * If it does then return a local context for the term [te]. *)
-
-val pp_dtree : dtree printer
-val pp_case  : case  printer
-=======
-(** Represent the position of an argument in a pattern *)
-type arg_pos =
-  {
-    position:int; (** position of the argument from left to right of the pattern *)
-    depth:int (** depth of the argument regarding absractions *)
-  }
-
-(** An abstract problem [arg, \[k_0 ; ... ; k_n \]] corresponds to the following matching problem (modulo beta):
-     stck.(arg.position) ~? F( (DB k_0) ... (DB k_n)
-     where F is the variable *)
-type abstract_problem = arg_pos * int LList.t
-
-(** Infos to build the context from the stack *)
-type matching_problem =
-  (* FIXME: MillerPattern is stricly more general than Syntactic, are we loosing efficency by removing the Syntactic constructor ? *)
-  | Syntactic of arg_pos LList.t
-  (** the list of positions in the stack corresponding to the context. *)
-  | MillerPattern of abstract_problem LList.t
-  (** the list of abstract problem which list of solutions gives the context. *)
-
-(** Type of decision trees *)
-type dtree =
-  | Switch of int * (case*dtree) list * dtree option
   (** [Switch i \[(case_0,tree_0) ; ... ; (case_n, tree_n)\] default_tree]
       tests whether the [i]-th argument in the stack matches with one of the given cases.
       If it does then proceed with the corresponding tree
       Otherwise, branch to the given default tree. *)
-  | Test of rule_name * matching_problem * constr list * Term.term * dtree option
+  | Test    of rule_name * pre_matching_problem * constr list * term * dtree option
   (** [Test name pb cstrs rhs default_tree] are the leaves of the tree.
       Checks that each problem can be solved such that constraints are satisfied.
       If it does then return a local context for the term [rhs]. *)
@@ -94,7 +55,8 @@
 val find_dtree : int -> t -> (int * dtree) option
 (** [find_dtree ar forest] returns a pair (arity,dtree) in given forest
     such that arity <= ar. Returns [None] when not found. *)
->>>>>>> 8c181bf1
+
+val pp_case  : case  printer
 
 val pp_dtree : dtree printer
 (** Printer for a single decision tree. *)
@@ -102,20 +64,10 @@
 val pp_dforest : t printer
 (** Printer for forests of decision trees. *)
 
-<<<<<<< HEAD
-type dtree_error =
-  | HeadSymbolMismatch  of loc * name * name
-  | ArityDBMismatch     of loc * name * int
-  | AritySymbolMismatch of loc * name * name
 
-(** Compilation of rewrite rules into decision trees. *)
-val of_rules : (name -> algebra) -> rule_infos list -> (dtree, dtree_error) error
-=======
-
-val of_rules : rule_infos list -> (t, dtree_error) error
+val of_rules : (name -> algebra) -> rule_infos list -> (t, dtree_error) error
 (** Compilation of rewrite rules into decision trees.
 Returns a list of arities and corresponding decision trees.
 Invariant : arities must be sorted in decreasing order.
 (see use case in [state_whnf] in [reduction.ml])
-*)
->>>>>>> 8c181bf1
+*)