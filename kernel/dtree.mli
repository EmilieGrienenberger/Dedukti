--- conflicted
+++ resolved
@@ -1,10 +1,7 @@
 open Term
 open Basic
 open Rule
-<<<<<<< HEAD
 open Ac
-=======
->>>>>>> 56b63114
 
 (** {2 Error} *)
 
