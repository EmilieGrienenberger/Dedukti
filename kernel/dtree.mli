open Term
open Basic
open Rule
open Matching

(** {2 Decision Trees} *)

(** Arguments of a pattern may be the following:
    - a constant
    - a variable
    - a lambda expression *)
type case =
<<<<<<< HEAD
  | CConst of int*ident*ident*bool
  (** [size] [m] [v] [ac] where [size] is the number of arguments expected for the constant [m.v] and [ac] is true iif the constant is a definable AC(U) symbol. *)
=======
  | CConst of int*name
  (** [size] [c] where [size] is the number of *static* arguments expected for the constant [c] *)
>>>>>>> d3007496
  | CDB    of int*int
  (** [size] [i] where size is the number of *static* arguments expected for the bounded variable [i] *)
  | CLam (** Just a lambda term *)


(** Type of decision trees *)
type dtree =
  | Fetch of int * case * dtree * dtree option
  (** Fetch [i] [case] [tree_suc] [tree_def] assumes the [i]-th argument of a pattern is a
   * flattened AC symbols and checks that it contains a term that can be matched with the given
   * case.
   * If so then look at the corresponding tree, otherwise/afterwise, look at the default tree *)
  | ACEmpty of int * dtree * dtree option
  (** ACEmpty [i] [tree_suc] [tree_def] assumes the [i]-th argument of a pattern is a
   * flattened AC symbols and checks that it is now empty. *)
  | Switch  of int * (case*dtree) list * dtree option
  (** Switch [i] [(case_0,tree_0) ; ... ; (case_n, tree_n)] [tree_opt] tests
   * whether the [i]-th argument of a pattern can be matched with one of the cases of the list.
   * If so then look at the corresponding tree, otherwise, look at the default tree *)
  | Test    of int matching_problem * constr list * term * dtree option
  (** Test [pb] [cstrs] [te] [tree_opt] are the leaves of the tree.
    * Checks that each problem can be solved such that constraints are satisfied.
    * If it does then return a local context for the term [te]. *)

val pp_dtree : Format.formatter -> dtree -> unit
val pp_case : Format.formatter -> case -> unit

<<<<<<< HEAD
(** [md] [v] [tree] is the dtree associated to the constant [md].[v] *)
type rw = ident * ident * dtree
=======
(** [md] [v] [i] [tree] is the dtree associated to the constant [md].[v] with [i] arguments *)
type rw = name * int * dtree
>>>>>>> d3007496

val pp_rw : Format.formatter -> rw -> unit

(** {2 Error} *)

type dtree_error =
  | HeadSymbolMismatch of loc * name * name
  | ArityMismatch of loc * name
  | ArityInnerMismatch of loc * ident * ident

(** Compilation of rewrite rules into decision trees. *)
val of_rules : (ident->ident->algebra) -> rule_infos list -> (dtree, dtree_error) error<|MERGE_RESOLUTION|>--- conflicted
+++ resolved
@@ -10,14 +10,9 @@
     - a variable
     - a lambda expression *)
 type case =
-<<<<<<< HEAD
-  | CConst of int*ident*ident*bool
-  (** [size] [m] [v] [ac] where [size] is the number of arguments expected for the constant [m.v] and [ac] is true iif the constant is a definable AC(U) symbol. *)
-=======
-  | CConst of int*name
-  (** [size] [c] where [size] is the number of *static* arguments expected for the constant [c] *)
->>>>>>> d3007496
-  | CDB    of int*int
+  | CConst of int * name * bool
+  (** [size] [c] [ac] where [size] is the number of arguments expected for the constant [c] and [ac] is true iff the constant is a definable AC(U) symbol. *)
+  | CDB    of int * int
   (** [size] [i] where size is the number of *static* arguments expected for the bounded variable [i] *)
   | CLam (** Just a lambda term *)
 
@@ -44,22 +39,12 @@
 val pp_dtree : Format.formatter -> dtree -> unit
 val pp_case : Format.formatter -> case -> unit
 
-<<<<<<< HEAD
-(** [md] [v] [tree] is the dtree associated to the constant [md].[v] *)
-type rw = ident * ident * dtree
-=======
-(** [md] [v] [i] [tree] is the dtree associated to the constant [md].[v] with [i] arguments *)
-type rw = name * int * dtree
->>>>>>> d3007496
-
-val pp_rw : Format.formatter -> rw -> unit
-
 (** {2 Error} *)
 
 type dtree_error =
-  | HeadSymbolMismatch of loc * name * name
-  | ArityMismatch of loc * name
-  | ArityInnerMismatch of loc * ident * ident
+  | HeadSymbolMismatch  of loc * name * name
+  | ArityDBMismatch     of loc * name * int
+  | AritySymbolMismatch of loc * name * name
 
 (** Compilation of rewrite rules into decision trees. *)
-val of_rules : (ident->ident->algebra) -> rule_infos list -> (dtree, dtree_error) error+val of_rules : (name->algebra) -> rule_infos list -> (dtree, dtree_error) error