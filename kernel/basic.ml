--- conflicted
+++ resolved
@@ -70,17 +70,6 @@
 let mk_loc l c = (l,c)
 let of_loc l = l
 
-<<<<<<< HEAD
-=======
-exception Not_directory of string
-let path = ref []
-let get_path () = !path
-let add_path s =
-  if not (Sys.is_directory s)
-  then raise (Not_directory s)
-  else path := s :: !path
-
->>>>>>> dc614fbe
 (** {2 Debugging} *)
 
 module Debug = struct
