--- conflicted
+++ resolved
@@ -97,61 +97,6 @@
 (** {2 Debugging} *)
 
 module Debug = struct
-<<<<<<< HEAD
-  
-  type flag = int
-  let d_warn         : flag = 0
-  let d_notice       : flag = 1
-  let d_module       : flag = 2
-  let d_confluence   : flag = 3
-  let d_rule         : flag = 4
-  let d_typeChecking : flag = 5
-  let d_reduce       : flag = 6
-  let d_matching     : flag = 7
-  let d_debug        : flag = 8
-
-  let nb_flags = 9
-
-  (* Default mode is to debug only [d_std] messages. *)
-  let default_flags = [d_warn]
-
-  (* Headers for debugging messages *)
-  let headers =
-    [| "Warning"
-     ; "Notice"
-     ; "Module"
-     ; "Confluence"
-     ; "Rule"
-     ; "TypeChecking"
-     ; "Reduce"
-     ; "Matching"
-     ; "Debug"
-    |]
-
-  (* Array of activated flags. Initialized with [false]s except at [default_flags] indices. *)
-  let active = Array.init nb_flags (fun f -> List.mem f default_flags)
-
-  let  enable_flag f = active.(f) <- true
-  let disable_flag f = active.(f) <- false
-      
-  exception DebugFlagNotRecognized of char
-      
-  let set_debug_mode =
-    String.iter (function
-        | 'q' -> disable_flag d_warn
-        | 'n' -> enable_flag  d_notice
-        | 'o' -> enable_flag  d_module
-        | 'c' -> enable_flag  d_confluence
-        | 'u' -> enable_flag  d_rule
-        | 't' -> enable_flag  d_typeChecking
-        | 'r' -> enable_flag  d_reduce
-        | 'm' -> enable_flag  d_matching
-        | 'd' -> enable_flag  d_debug
-        | c -> raise (DebugFlagNotRecognized c)
-      )
-      
-=======
-
   type flag  = ..
   type flag += D_warn | D_notice
 
@@ -176,7 +121,6 @@
     set D_warn   ("Warning", true );
     set D_notice ("Notice" , false)
 
->>>>>>> c7e76c7f
   let do_debug fmt =
     Format.(kfprintf (fun _ -> pp_print_newline err_formatter ()) err_formatter fmt)
 
@@ -220,21 +164,12 @@
     else aux ((List.hd l) :: acc) (n-1) (List.tl l) in
   aux [] x
 
-<<<<<<< HEAD
-let split_list i =
-  let rec aux acc i = function
-    | l when i = 0 -> (List.rev acc, l)
-    | x :: l -> aux (x::acc) (i-1) l
-    | _ -> assert false
-  in aux [] i
-=======
 let rev_mapi f l =
   let rec rmap_f i accu = function
     | [] -> accu
     | a::l -> rmap_f (i+1) (f i a :: accu) l
   in
   rmap_f 0 [] l
->>>>>>> c7e76c7f
 
 
 (** {2 Printing functions} *)
