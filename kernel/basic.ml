--- conflicted
+++ resolved
@@ -6,17 +6,10 @@
 type ident = string
 
 let string_of_ident s = s
-<<<<<<< HEAD
 
 let ident_eq s1 s2 = s1==s2 || s1=s2
 
 
-=======
-
-let ident_eq s1 s2 = s1==s2 || s1=s2
-
-
->>>>>>> 295d9e8f
 type mident = string
 
 let string_of_mident s = s
@@ -170,16 +163,6 @@
 
 type 'a printer = Format.formatter -> 'a -> unit
 
-<<<<<<< HEAD
-let pp_ident  fmt id = Format.fprintf fmt "%s" id
-let pp_mident fmt md = Format.fprintf fmt "%s" md
-let pp_name   fmt (md,id) = Format.fprintf fmt "%a.%a" pp_mident md pp_ident id
-let pp_loc    fmt (l,c) = Format.fprintf fmt "line:%i column:%i" l c
-
-
-let string_of fp = Format.asprintf "%a" fp
-
-=======
 let string_of fp = Format.asprintf "%a" fp
 
 let pp_ident  fmt id      = Format.fprintf fmt "%s" id
@@ -187,16 +170,11 @@
 let pp_name   fmt (md,id) = Format.fprintf fmt "%a.%a" pp_mident md pp_ident id
 let pp_loc    fmt (l,c)   = Format.fprintf fmt "line:%i column:%i" l c
 
->>>>>>> 295d9e8f
 let format_of_sep str fmt () : unit = Format.fprintf fmt "%s" str
 
 let pp_list sep pp fmt l = Format.pp_print_list ~pp_sep:(format_of_sep sep) pp fmt l
 let pp_arr  sep pp fmt a = pp_list sep pp fmt (Array.to_list a)
 
 let pp_option def pp fmt = function
-<<<<<<< HEAD
-  | None -> Format.fprintf fmt "%s" def
-=======
   | None   -> Format.fprintf fmt "%s" def
->>>>>>> 295d9e8f
   | Some a -> Format.fprintf fmt "%a" pp a