--- conflicted
+++ resolved
@@ -130,22 +130,15 @@
 
 let set_debug_mode i = debug_mode := i
 
-<<<<<<< HEAD
-let debug i fmt =
-  Format.(if !debug_mode >= i
-          then kfprintf (fun _ -> pp_print_newline err_formatter ()) err_formatter fmt
-          else ifprintf err_formatter fmt )
-
-(** {2 Misc functions} *)
-=======
 let debug i fmt = Format.(
     if !debug_mode >= i
     then kfprintf (fun _ -> pp_print_newline err_formatter ()) err_formatter fmt
     else ifprintf err_formatter fmt
   )
->>>>>>> cd00ecde
 
 let warn fmt = debug 0 ("[Warning] " ^^ fmt)
+
+(** {2 Misc functions} *)
 
 let bind_opt f = function
   | None -> None
