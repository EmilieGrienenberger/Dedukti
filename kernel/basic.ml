--- conflicted
+++ resolved
@@ -101,20 +101,6 @@
 module Debug = struct
 
   type flag = int
-<<<<<<< HEAD
-  let d_warn             : flag = 0
-  let d_notice           : flag = 1
-  let d_module           : flag = 2
-  let d_confluence       : flag = 3
-  let d_rule             : flag = 4
-  let d_typeChecking     : flag = 5
-  let d_reduce           : flag = 6
-  let d_matching         : flag = 7
-  let d_sizechange       : flag = 8
-  let d_termination_stat : flag = 9
-
-  let nb_flags = 10
-=======
   let d_warn         : flag = 0
   let d_notice       : flag = 1
   let d_module       : flag = 2
@@ -125,7 +111,6 @@
   let d_matching     : flag = 7
 
   let nb_flags = 8
->>>>>>> 61f0b75b
 
   (* Default mode is to debug only [d_std] messages. *)
   let default_flags = [d_warn]
@@ -162,8 +147,6 @@
         | 't' -> enable_flag  d_typeChecking
         | 'r' -> enable_flag  d_reduce
         | 'm' -> enable_flag  d_matching
-        | 'z' -> enable_flag  d_sizechange
-        | 's' -> enable_flag  d_termination_stat
         | c -> raise (DebugFlagNotRecognized c)
       )
 
