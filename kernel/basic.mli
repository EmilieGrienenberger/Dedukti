--- conflicted
+++ resolved
@@ -95,24 +95,9 @@
 
 module Debug : sig
 
-<<<<<<< HEAD
-  type flag
-  val d_warn             : flag (** Warnings *)
-  val d_notice           : flag (** Notices *)
-  val d_module           : flag (** Modules *)
-  val d_confluence       : flag (** Confluence *)
-  val d_rule             : flag (** Rule type checking *)
-  val d_typeChecking     : flag (** Type checking *)
-  val d_reduce           : flag (** Reduction *)
-  val d_matching         : flag (** Pattern matching *)
-
-  val  enable_flag : flag -> unit (** Activates given flag's debugging *)
-  val disable_flag : flag -> unit (** Deactivates given flag's debugging *)
-=======
   type flag  = ..
   type flag += D_warn | D_notice | D_module | D_confluence | D_typeChecking
             | D_rule | D_reduce | D_matching
->>>>>>> ad27f811
 
   (** Sets multiple debugging flags from a string:
       q : disables d_Warn
