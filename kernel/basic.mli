(** Basic Datatypes *)

(** {2 Identifiers (hashconsed strings)} *)
(** Internal representation of identifiers as hashconsed strings. *)

(** Type of identifiers (hash-consing) *)
type ident

(** [mkd_ident str] casts a string [str] to an identifier *)
val mk_ident : string -> ident

(** [ident_eq id id'] checks if the two identifiers [id] and [id'] are equals *)
val ident_eq : ident -> ident -> bool

(** [string_of_ident id] returns a string of the identifier [id] *)
val string_of_ident : ident -> string

(** type of module identifers *)
type mident

(** [mk_ident str] casts a string [str] to an module identifier *)
val mk_mident : string -> mident

(** [mident_eq md md'] checks if the two modules identifiers [mid] and [mid'] are equals *)
val mident_eq : mident -> mident -> bool

(** [string_of_ident id] returns a string of the identifier [id] *)
val string_of_mident : mident -> string

(** type for constant names such as [foo.bar] *)
type name

(** [md foo.bar] returns foo *)
val md : name -> mident

(** [id foo.bar] returns bar *)
val id : name -> ident

(** [mk_name foo bar] returns the identifier foo.bar *)
val mk_name : mident -> ident -> name

(** [name_eq n n'] checks if the two names [n] and [n'] are equals *)
val name_eq : name -> name -> bool

(** qmark is a special identifier for unification variables *)
val dmark : ident

(** The kernel may introduce such identifiers when creating new de Bruijn indices *)


(** {2 Lists with Length} *)

module LList : sig
  type +'a t = private {
    len : int;
    lst : 'a list;
  }

  val cons : 'a -> 'a t -> 'a t
  val nil : 'a t
  val make : len:int -> 'a list -> 'a t
  val of_list : 'a list -> 'a t
  val of_array : 'a array -> 'a t

  val is_empty : _ t -> bool
  val len : _ t -> int
  val lst : 'a t -> 'a list

  val map : ('a -> 'b) -> 'a t -> 'b t
  val append_l : 'a t -> 'a list -> 'a t
  val nth : 'a t -> int -> 'a
  val remove : int -> 'a t -> 'a t
end

(** {2 Localization} *)

(** type of locations *)
type loc

(** a dummy location *)
val dloc : loc

(** [mk_loc l c] builds the location where [l] is the line and [c] the column *)
val mk_loc : int -> int -> loc

val of_loc : loc -> (int*int)

val add_path : string -> unit
val get_path : unit -> string list

(** {2 Error Datatype} *)

type ('a,'b) error =
  | OK of 'a
  | Err of 'b

val map_error : ('a -> 'b) -> ('a,'c) error -> ('b,'c) error
val bind_error : ('a -> ('b,'c) error) -> ('a,'c) error -> ('b,'c) error
val map_error_list : ('a -> ('b,'c) error) -> 'a list -> ('b list,'c) error

(** {2 Debug} *)

(** Sets the level of information printing on the standard error channel
   <0 is quiet mode (no printing)
   0 is warning level (default)
   1 is verbose mode
   >1 is debugging mode  *)
val set_debug_mode : int -> unit

(** [debug i] prints information on the standard error channel
    if the selected debugging level is at least [i]. *)
val debug : int -> ('a, Format.formatter, unit, unit) format4 -> 'a

(** Prints a warning when debugging level is at least 0. *)
val warn : ('a, Format.formatter, unit, unit) format4 -> 'a

(** {2 Misc} *)

val fold_map : ('b->'a-> ('c*'b)) -> 'b -> 'a list -> ('c list*'b)

val bind_opt : ('a -> 'b option) -> 'a option -> 'b option

val map_opt : ('a -> 'b) -> 'a option -> 'b option

<<<<<<< HEAD
val array_for_all : ('a -> bool) -> 'a array -> bool
=======
val split_list : int -> 'a list -> 'a list * 'a list

val add_to_list2 : 'a list -> 'b list -> ('a * 'b) list -> ('a * 'b) list option
>>>>>>> 8c181bf1

(** Functions printing objects on the given formatter. *)
type 'a printer = Format.formatter -> 'a -> unit

(** Prints to a string *)
val string_of : 'a printer -> 'a -> string

(** Printing identifiers and names *)
val pp_ident  : ident  printer
val pp_mident : mident printer
val pp_name   : name   printer
val pp_loc    : loc    printer

(** Printing each elements of arrays / lists using the separator [sep] between elements. *)
val pp_list   : string -> 'a printer -> 'a list printer
val pp_arr    : string -> 'a printer -> 'a array printer

(** Printing object with printer or default string when None. *)
val pp_option : string -> 'a printer -> 'a option printer<|MERGE_RESOLUTION|>--- conflicted
+++ resolved
@@ -122,13 +122,11 @@
 
 val map_opt : ('a -> 'b) -> 'a option -> 'b option
 
-<<<<<<< HEAD
 val array_for_all : ('a -> bool) -> 'a array -> bool
-=======
+
 val split_list : int -> 'a list -> 'a list * 'a list
 
 val add_to_list2 : 'a list -> 'b list -> ('a * 'b) list -> ('a * 'b) list option
->>>>>>> 8c181bf1
 
 (** Functions printing objects on the given formatter. *)
 type 'a printer = Format.formatter -> 'a -> unit
