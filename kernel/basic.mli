(** Basic Datatypes *)

(** {2 Identifiers (hashconsed strings)} *)
(** Internal representation of identifiers as hashconsed strings. *)

(** Type of identifiers (hash-consing) *)
type ident

(** [mkd_ident str] casts a string [str] to an identifier *)
val mk_ident : string -> ident

(** [ident_eq id id'] checks if the two identifiers [id] and [id'] are equals *)
val ident_eq : ident -> ident -> bool

(** [string_of_ident id] returns a string of the identifier [id] *)
val string_of_ident : ident -> string

(** type of module identifers *)
type mident

(** [mk_ident str] casts a string [str] to an module identifier *)
val mk_mident : string -> mident

(** [mident_eq md md'] checks if the two modules identifiers [mid] and [mid'] are equals *)
val mident_eq : mident -> mident -> bool

(** [string_of_ident id] returns a string of the identifier [id] *)
val string_of_mident : mident -> string

(** type for constant names such as [foo.bar] *)
type name

(** [md foo.bar] returns foo *)
val md : name -> mident

(** [id foo.bar] returns bar *)
val id : name -> ident

(** [mk_name foo bar] returns the identifier foo.bar *)
val mk_name : mident -> ident -> name

(** [name_eq n n'] checks if the two names [n] and [n'] are equals *)
val name_eq : name -> name -> bool

(** [dmark] is a special identifier for unification variables *)
val dmark : ident

(** The kernel may introduce such identifiers when creating new de Bruijn indices *)


(** {2 Lists with Length} *)

module LList : sig
  type +'a t = private {
    len : int;
    lst : 'a list;
  }

  val cons : 'a -> 'a t -> 'a t
  val nil : 'a t
  val make : len:int -> 'a list -> 'a t
  val of_list : 'a list -> 'a t
  val of_array : 'a array -> 'a t

  val is_empty : _ t -> bool
  val len : _ t -> int
  val lst : 'a t -> 'a list

  val map : ('a -> 'b) -> 'a t -> 'b t
  val append_l : 'a t -> 'a list -> 'a t
  val nth : 'a t -> int -> 'a
  val remove : int -> 'a t -> 'a t
end

(** {2 Localization} *)

(** type of locations *)
type loc

(** a dummy location *)
val dloc : loc

(** [mk_loc l c] builds the location where [l] is the line and [c] the column *)
val mk_loc : int -> int -> loc

val of_loc : loc -> int * int

val add_path : string -> unit
val get_path : unit -> string list

(** {2 Debug} *)

module Debug : sig

  type flag  = ..
  type flag += D_warn | D_notice

  (** [register_flag fl m] set the header of error messages tagged by [f] to be [m] *)
  val register_flag : flag -> string -> unit

  (** Activates error messages associated to a flag *)
  val enable_flag : flag -> unit

  (** Desactivates error messages associated to a flag *)
  val disable_flag : flag -> unit
      
  (** [debug f] prints information on the standard error channel
      if the given flag [f] is currently active. *)
  val debug : flag -> ('a, Format.formatter, unit, unit) format4 -> 'a

  (** [debug_eval f (fun () -> body] evaluates [body]
      if the given flag [f] is currently active. *)
  val debug_eval : flag -> (unit -> unit) -> unit
end


(** {2 Misc} *)

val fold_map : ('b->'a-> ('c*'b)) -> 'b -> 'a list -> ('c list*'b)

val bind_opt : ('a -> 'b option) -> 'a option -> 'b option

val map_opt : ('a -> 'b) -> 'a option -> 'b option

val split : int -> 'a list -> 'a list * 'a list

<<<<<<< HEAD
val rev_mapi : (int -> 'a -> 'b) -> 'a list -> 'b list

(** Functions printing objects on the given formatter. *)
=======
>>>>>>> 168ac609
type 'a printer = Format.formatter -> 'a -> unit
(** Functions printing objects on the given formatter. *)

val string_of : 'a printer -> 'a -> string
(** Prints to a string *)

(* Printing identifiers and names *)
val pp_ident  : ident  printer
val pp_mident : mident printer
val pp_name   : name   printer
val pp_loc    : loc    printer

(* Printing each elements of arrays / lists using the separator [sep] between elements. *)
val pp_list   : string -> 'a printer -> 'a list printer
val pp_llist  : string -> 'a printer -> 'a LList.t printer
val pp_arr    : string -> 'a printer -> 'a array printer

val pp_option : string -> 'a printer -> 'a option printer
(** Printing object with printer or default string when None. *)

(* Printing basic structures *)
val pp_lazy   : 'a printer -> 'a Lazy.t printer
val pp_pair   : 'a printer -> 'b printer -> ('a * 'b) printer
val pp_triple : 'a printer -> 'b printer -> 'c printer -> ('a * 'b * 'c) printer<|MERGE_RESOLUTION|>--- conflicted
+++ resolved
@@ -124,12 +124,8 @@
 
 val split : int -> 'a list -> 'a list * 'a list
 
-<<<<<<< HEAD
 val rev_mapi : (int -> 'a -> 'b) -> 'a list -> 'b list
 
-(** Functions printing objects on the given formatter. *)
-=======
->>>>>>> 168ac609
 type 'a printer = Format.formatter -> 'a -> unit
 (** Functions printing objects on the given formatter. *)
 
