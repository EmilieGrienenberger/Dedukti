--- conflicted
+++ resolved
@@ -98,38 +98,8 @@
   (** [register_flag fl m] set the header of error messages tagged by [f] to be [m] *)
   val register_flag : flag -> string -> unit
 
-<<<<<<< HEAD
-module Debug : sig
-  
-  type flag
-  val d_warn         : flag (** Warnings *)
-  val d_notice       : flag (** Notices *)
-  val d_module       : flag (** Modules *)
-  val d_confluence   : flag (** Confluence *)
-  val d_rule         : flag (** Rule type checking *)
-  val d_typeChecking : flag (** Type checking *)
-  val d_reduce       : flag (** Reduction *)
-  val d_matching     : flag (** Pattern matching *)
-  val d_debug        : flag (** Debugging *)
-
-  val  enable_flag : flag -> unit (** Activates given flag's debugging *)
-  val disable_flag : flag -> unit (** Deactivates given flag's debugging *)
-
-  (** Sets multiple debugging flags from a string: 
-      q : disables d_Warn
-      n : enables  d_Notice
-      o : enables  d_Module
-      c : enables  d_Confluence
-      u : enables  d_Rule
-      t : enables  d_TypeChecking
-      r : enables  d_Reduce
-      m : enables  d_Matching
-  *)
-  val set_debug_mode : string -> unit
-=======
   (** Activates error messages associated to a flag *)
   val enable_flag : flag -> unit
->>>>>>> c7e76c7f
 
   (** Desactivates error messages associated to a flag *)
   val disable_flag : flag -> unit
@@ -152,13 +122,9 @@
 
 val map_opt : ('a -> 'b) -> 'a option -> 'b option
 
-<<<<<<< HEAD
 val array_for_all : ('a -> bool) -> 'a array -> bool
 
-val split_list : int -> 'a list -> 'a list * 'a list
-=======
 val split : int -> 'a list -> 'a list * 'a list
->>>>>>> c7e76c7f
 
 val rev_mapi : (int -> 'a -> 'b) -> 'a list -> 'b list
 
