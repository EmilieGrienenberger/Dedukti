(** Term reduction and conversion test. *)

open Term

type red = {
  select : (Rule.rule_name -> bool) option;
  beta : bool
}
(** [beta] flag enables/disables beta reductions.
    [select] = [Some f] restreins rules according to the given filter on names.
    [select] = [None] is the default behaviour (all rules allowed). *)

val default : red

val select : red -> unit
<<<<<<< HEAD
(** [select red] restreins reduction using the given filter. *)

type red_strategy = Hnf | Snf | Whnf

val reduction : red_strategy -> Signature.t -> term -> term
(** [reduction sg red te] reduces the term [te] following the strategy [red]
    and using the signature [sg]. *)

val reduction_steps : int -> red_strategy -> Signature.t -> term -> term
(** [reduction sg red n te] performs [n] reduction steps on the term [te]
    following the strategy [red] using the signature [sg]. *)

val are_convertible : Signature.t -> term -> term -> bool
(** [are_convertible sg t1 t2] check if [t1] and [t2] are convertible using the
    signature [sg]. *)
=======
(** [select filter] restrains the rules used during the reduction
    allowing only those whose name is accepted by the given [filter] function.
    [select None] is the default behaviour. *)

val reduction : Signature.t -> red_strategy -> term -> term
(** [hnf sg red te] reduces the term [te] according to the strategy [red]
    using the signature [sg]. *)

val are_convertible : Signature.t -> term -> term -> bool
(** [are_convertible sg t1 t2] checks whether [t1] and [t2] are convertible
    in the signature [sg]. *)
>>>>>>> 36104cd4
<|MERGE_RESOLUTION|>--- conflicted
+++ resolved
@@ -13,8 +13,9 @@
 val default : red
 
 val select : red -> unit
-<<<<<<< HEAD
-(** [select red] restreins reduction using the given filter. *)
+(** [select filter] restrains the rules used during the reduction
+    allowing only those whose name is accepted by the given [filter] function.
+    [select None] is the default behaviour. *)
 
 type red_strategy = Hnf | Snf | Whnf
 
@@ -28,17 +29,4 @@
 
 val are_convertible : Signature.t -> term -> term -> bool
 (** [are_convertible sg t1 t2] check if [t1] and [t2] are convertible using the
-    signature [sg]. *)
-=======
-(** [select filter] restrains the rules used during the reduction
-    allowing only those whose name is accepted by the given [filter] function.
-    [select None] is the default behaviour. *)
-
-val reduction : Signature.t -> red_strategy -> term -> term
-(** [hnf sg red te] reduces the term [te] according to the strategy [red]
-    using the signature [sg]. *)
-
-val are_convertible : Signature.t -> term -> term -> bool
-(** [are_convertible sg t1 t2] checks whether [t1] and [t2] are convertible
-    in the signature [sg]. *)
->>>>>>> 36104cd4
+    signature [sg]. *)