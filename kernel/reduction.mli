(** Term reduction and conversion test. *)
open Basic
open Term

val d_reduce : Debug.flag

type red_target   = Snf | Whnf
type red_strategy = ByName | ByValue | ByStrongValue

type red_cfg = {
  select   : (Rule.rule_name -> bool) option;
  nb_steps : int option; (* [Some 0] for no evaluation, [None] for no bound *)
  target   : red_target;
  strat    : red_strategy;
  beta     : bool;
  logger   : position -> Rule.rule_name -> term Lazy.t -> term Lazy.t -> unit
}
(** Configuration for reduction.
    [select] = [Some f] restreins rules according to the given filter on names.
    [select] = [None] is the default behaviour (all rules allowed).
    [nb_steps] = [Some n] Allows only [n] reduction steps.
    [nb_steps] = [None] is the default behaviour.
    [target] is the normal form to compute.
    [strat] is the reduction strategy.
    [beta] flag enables/disables beta reductions.
    [logger] is the function to call upon applying a reduction rule.
*)

val pp_red_cfg : red_cfg printer

val default_cfg : red_cfg
(** default configuration where:
    - [select]   = [None]
    - [nb_steps] = [None]
    - [strategy] = [ByName]
    - [target]   = [Snf]
    - [beta]     = [true]
    - [logger]   = [fun _ _ _ -> ()]
*)




val eta : bool ref
(** Set to [true] to allow eta expansion at conversion check *)

<<<<<<< HEAD
exception Not_convertible

type convertibility_test = Signature.t -> term -> term -> bool
=======
val selection : (Rule.rule_name -> bool) option ref
(** This predicate restrict the rules which can be used by the rewrite engine. Default is None meaning that every rules in Signature are used *)
>>>>>>> 2af6dd56

module type ConvChecker = sig
  val are_convertible  : convertibility_test
  (** [are_convertible sg t1 t2] checks whether [t1] and [t2] are convertible
      or not in the signature [sg]. *)

  val constraint_convertibility : Rule.constr -> Rule.rule_name -> convertibility_test
  (** [constraint_convertibility cstr r sg [t1] [t2] checks wehther the [cstr] of the rule [r]
      is satisfiable. Because constraints are checked once a term has matched the pattern,
      satisfying a constraint comes back to check that two terms are convertible *)

  val conversion_step : Signature.t -> term * term -> (term * term) list -> (term * term) list
  (** [conversion_step sg (l,r) lst] returns a list [lst'] containing
      new convertibility obligations.
      Raise [NotConvertible] if the two terms are not convertible. *)
end

module type S = sig
  include ConvChecker

  val reduction : red_cfg -> Signature.t -> term -> term
  (** [reduction cfg sg te] reduces the term [te] following the configuration [cfg]
      and using the signature [sg]. *)

  val whnf : Signature.t -> term -> term
  (** [whnf sg t] returns the Weak Head Normal Form of [t].

      Definition: a term is in weak-head-normal form if there is a
      reduction strategy such that all its reducts following this strategy
      (including itself) have the same 'shape' at the root.

      The shape of a term could be computed like this:

      let rec shape = function
       | Type -> Type
       | Kind -> Kind
       | Pi _ -> Pi
       | Lam _ -> Lam
       | DB (_,_,n) -> DB n
       | Const (_,m,v) -> Const m v
       | App(f,a0,args) -> App (shape f,List.length (a0::args))

      Property:
      A (strongly normalizing) non weak-head-normal term can only have the form:
      - (x:A => b) a c_1..c_n, this is a beta-redex potentially with extra arguments.
      - or c a_1 .. a_n b_1 ..b_n with c a constant and c a'_1 .. a'_n is a gamma-redex
   where the (a'_i)s are reducts of (a_i)s. *)

  val snf  : Signature.t -> term -> term
  (** [sng sg t] returns the Strong Normal Form of [t].
      This may loop whenever [t] is not strongly normalizing. *)
end

module Make(C : ConvChecker) (M:Matching.Matcher) : S

module Default : S<|MERGE_RESOLUTION|>--- conflicted
+++ resolved
@@ -44,14 +44,13 @@
 val eta : bool ref
 (** Set to [true] to allow eta expansion at conversion check *)
 
-<<<<<<< HEAD
+
 exception Not_convertible
 
 type convertibility_test = Signature.t -> term -> term -> bool
-=======
+
 val selection : (Rule.rule_name -> bool) option ref
 (** This predicate restrict the rules which can be used by the rewrite engine. Default is None meaning that every rules in Signature are used *)
->>>>>>> 2af6dd56
 
 module type ConvChecker = sig
   val are_convertible  : convertibility_test
