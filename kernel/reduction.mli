(** Term reduction and conversion test. *)

open Term

type red_strategy = Hnf | Snf | Whnf

type red_cfg = {
  select : (Rule.rule_name -> bool) option;
  nb_steps : int option; (* [Some 0] for no evaluation, [None] for no bound *)
  strategy : red_strategy;
  beta : bool
}

val pp_red_cfg : Format.formatter -> red_cfg -> unit

(** [beta] flag enables/disables beta reductions.
    [select] = [Some f] restreins rules according to the given filter on names.
    [select] = [None] is the default behaviour (all rules allowed). *)

val default_cfg : red_cfg

val reduction : red_cfg -> Signature.t -> term -> term
(** [reduction sg red te] reduces the term [te] following the strategy [red]
    and using the signature [sg]. *)

val are_convertible : Signature.t -> term -> term -> bool
<<<<<<< HEAD
(** [are_convertible sg t1 t2] check if [t1] and [t2] are convertible using the signature [sg]. *)
=======
(** [are_convertible sg t1 t2] check if [t1] and [t2] are convertible using the
    signature [sg]. *)
>>>>>>> cd00ecde
<|MERGE_RESOLUTION|>--- conflicted
+++ resolved
@@ -1,5 +1,6 @@
 (** Term reduction and conversion test. *)
 
+open Basic
 open Term
 
 type red_strategy = Hnf | Snf | Whnf
@@ -11,7 +12,7 @@
   beta : bool
 }
 
-val pp_red_cfg : Format.formatter -> red_cfg -> unit
+val pp_red_cfg : red_cfg printer
 
 (** [beta] flag enables/disables beta reductions.
     [select] = [Some f] restreins rules according to the given filter on names.
@@ -24,9 +25,5 @@
     and using the signature [sg]. *)
 
 val are_convertible : Signature.t -> term -> term -> bool
-<<<<<<< HEAD
-(** [are_convertible sg t1 t2] check if [t1] and [t2] are convertible using the signature [sg]. *)
-=======
-(** [are_convertible sg t1 t2] check if [t1] and [t2] are convertible using the
-    signature [sg]. *)
->>>>>>> cd00ecde
+(** [are_convertible sg t1 t2] checks whether [t1] and [t2] are convertible
+    or not in the signature [sg]. *)