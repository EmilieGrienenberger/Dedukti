--- conflicted
+++ resolved
@@ -39,44 +39,6 @@
 *)
 
 type convertibility_test = Signature.t -> term -> term -> bool
-<<<<<<< HEAD
-type matching_test = Rule.constr -> Rule.rule_name -> Signature.t -> term -> term -> bool
-
-exception NotConvertible
-
-
-module type ConvChecker = sig
-  val are_convertible  : convertibility_test
-  (** [are_convertible sg t1 t2] checks whether [t1] and [t2] are convertible
-      or not in the signature [sg]. *)
-
-  val matching_test : matching_test
-end
-
-module type S = sig
-  include ConvChecker
-
-  val reduction : red_cfg -> Signature.t -> term -> term
-  (** [reduction cfg sg te] reduces the term [te] following the configuration [cfg]
-      and using the signature [sg]. *)
-
-  val default_reduction :
-    red_target -> Signature.t -> term -> term
-  (** [default_reduction tar sg te] reduces the term [te] to its [tar] normal form
-      using the signature [sg]. This is the fastest implementation used for typing. *)
-
-  val conversion_step : term * term -> (term * term) list -> (term * term) list
-  (** [conversion_step (l,r) lst] returns a list [lst'] containing
-      new convertibility obligations.
-      Raise [NotConvertible] if the two terms cannot be convertible. *)
-
-  val whnf             : Signature.t -> term -> term
-  val snf              : Signature.t -> term -> term
-end
-
-module Make(C : ConvChecker) : S
-
-=======
 type matching_test = Rule.constr -> Rule.rule_name -> convertibility_test
 
 exception NotConvertible
@@ -135,5 +97,4 @@
 
 module Make(C : ConvChecker) : S
 
->>>>>>> 3c686083
 module Default : S