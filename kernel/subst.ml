open Basic
open Format
open Term

exception UnshiftExn

type substitution = loc -> ident -> int -> int -> term

let apply_subst (subst:substitution) : int -> term -> term =
  let ct = ref 0 in
  let rec aux k t = match t with  (* k counts the number of local lambda abstractions *)
    | DB (l,x,n) when n >= k ->  (* a free variable *)
       ( try let res = subst l x n k in incr ct; res with Not_found -> t)
    | App (f,a,args) ->
      let ct' = !ct in
      let f',a',args' = aux k f, aux k a, List.map (aux k) args in
      if !ct = ct' then t else mk_App f' a' args'
    | Lam (l,x,a,f)  ->
      let ct' = !ct in
      let a',f' = map_opt (aux k) a, aux (k+1) f in
      if !ct = ct' then t else mk_Lam l x a' f'
    | Pi  (l,x,a,b)  ->
      let ct' = !ct in
      let a',b' = aux k a, aux (k+1) b in
      if !ct = ct' then t else mk_Pi  l x a' b'
    | _ -> t
  in aux

let rec shift_rec (r:int) (k:int) : term -> term =
  apply_subst (fun l x n _ -> mk_DB l x (n+r)) 0

let shift r t = if r = 0 then t else shift_rec r 0 t

(* All free variables are shifted down by [q]. If their index is less than [q], raises UnshiftExn. *)
let unshift q =
  apply_subst (fun l x n k -> if (n-k) < q then raise UnshiftExn else mk_DB l x (n-q)) 0

<<<<<<< HEAD
let psubst_l (args:(term Lazy.t) LList.t) : term -> term =
  let nargs = args.LList.len in
=======
let psubst_l (args:(term Lazy.t) LList.t) (te:term) : term =
  let nargs = LList.len args in
>>>>>>> 86ef9d76
  let tab = Array.make nargs [] in
  let rec get i k =
    let l = tab.(i) in
    try List.assoc k l
    with Not_found ->
      if k == 0 then Lazy.force (LList.nth args i)
      else
        let res = shift k (get i 0) in
        tab.(i) <- (k,res) :: l;
        res
  in
  let subst l x n k =
    if n >= k + nargs then mk_DB l x (n-nargs)
    else get (n-k) k
  in
  apply_subst subst 0

let subst (te:term) (u:term) =
  apply_subst (fun l x n k -> if n = k then shift k u else mk_DB l x (n-1)) 0 te

let subst_n m y =
  apply_subst (fun l x n k -> if n-k = m then mk_DB l y k else mk_DB l x (n+1)) 0

module IntMap = Map.Make(
  struct
    type t = int
    let compare = compare
  end)


let occurs (n:int) (te:term) : bool =
  let rec aux depth = function
    | Kind | Type _ | Const _ -> false
    | DB (_,_,k) -> k = n + depth
    | App (f,a,args) -> List.exists (aux depth) (f::a::args)
    | Lam (_,_,None,te) -> aux (depth+1) te
    | Lam (_,_,Some ty,te) -> aux depth ty || aux (depth+1) te
    | Pi (_,_,a,b) -> aux depth a || aux (depth+1) b
  in aux 0 te

module Subst =
struct
  type t = term IntMap.t
  let identity = IntMap.empty

  let is_identity = IntMap.is_empty

  let subst (sigma:t) = fun _ _ n k -> shift k (IntMap.find (n-k) sigma)
  let subst2 (sigma:t) (i:int) = fun _ _ n k -> shift k (unshift (i+1) (IntMap.find (n+i+1-k) sigma))

  let apply (sigma:t) : int -> term -> term =
    if is_identity sigma then (fun _ t -> t) else apply_subst (subst sigma)

  let add (sigma:t) (n:int) (t:term) : t =
    assert ( not (IntMap.mem n sigma) );
    IntMap.add n t sigma

  let rec mk_idempotent (sigma:t) : t =
    let sigma2:t = IntMap.map (apply sigma 0) sigma in
    if IntMap.equal term_eq sigma sigma2 then sigma
    else mk_idempotent sigma2

  let pp (name:(int->ident)) (fmt:formatter) (sigma:t) : unit =
    let pp_aux i t = fprintf fmt "  %a[%i] -> %a\n" pp_ident (name i) i pp_term t in
    IntMap.iter pp_aux sigma

end<|MERGE_RESOLUTION|>--- conflicted
+++ resolved
@@ -35,13 +35,8 @@
 let unshift q =
   apply_subst (fun l x n k -> if (n-k) < q then raise UnshiftExn else mk_DB l x (n-q)) 0
 
-<<<<<<< HEAD
 let psubst_l (args:(term Lazy.t) LList.t) : term -> term =
-  let nargs = args.LList.len in
-=======
-let psubst_l (args:(term Lazy.t) LList.t) (te:term) : term =
   let nargs = LList.len args in
->>>>>>> 86ef9d76
   let tab = Array.make nargs [] in
   let rec get i k =
     let l = tab.(i) in
