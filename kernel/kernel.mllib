# OASIS_START
# DO NOT EDIT (digest: 460fd6b992b21400a16aa877ccad5a15)
Basic
Term
<<<<<<< HEAD
Ac
=======
Typing
>>>>>>> 9b93edbb
Env
Signature
Reduction
Rule
Confluence
Cmd
Errors
Pp
Version
Dtree
Subst
Matching
# OASIS_STOP<|MERGE_RESOLUTION|>--- conflicted
+++ resolved
@@ -2,11 +2,8 @@
 # DO NOT EDIT (digest: 460fd6b992b21400a16aa877ccad5a15)
 Basic
 Term
-<<<<<<< HEAD
 Ac
-=======
 Typing
->>>>>>> 9b93edbb
 Env
 Signature
 Reduction
