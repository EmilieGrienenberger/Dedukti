--- conflicted
+++ resolved
@@ -63,10 +63,8 @@
 (** type checking rules implies to give a type to the variables of the context *)
 type typed_context = ( loc * ident * term ) list
 
-<<<<<<< HEAD
+val rename_vars_with_typed_context : typed_context -> term -> term
+
 (** ([n], [t]) represents the term represented by [t]
   * (whichever its representation) under [n] lambda abstractions. *)
-type 'a depthed = int * 'a
-=======
-val rename_vars_with_typed_context : typed_context -> term -> term
->>>>>>> 8c181bf1
+type 'a depthed = int * 'a