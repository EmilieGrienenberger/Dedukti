--- conflicted
+++ resolved
@@ -30,7 +30,6 @@
 
 val term_eq : term -> term -> bool
 (** term_eq [t] [t'] is true if [t]=[t'] (up to alpha equivalence) *)
-<<<<<<< HEAD
 
 type ident_comparator = name -> name -> int
 (** Type of ident comparison functions *)
@@ -55,8 +54,6 @@
 
 val is_AC : algebra -> bool
 (** Return true iff given algebra is AC or ACU. *)
-=======
-val term_eq : term -> term -> bool
 
 (** {2 Contexts} *)
 
@@ -64,5 +61,4 @@
 type untyped_context = (loc * ident) list
 
 (** type checking rules implies to give a type to the variables of the context *)
-type typed_context = ( loc * ident * term ) list
->>>>>>> 9b93edbb
+type typed_context = ( loc * ident * term ) list