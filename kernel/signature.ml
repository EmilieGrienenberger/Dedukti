(** Global Environment *)

open Basic
open Term
open Rule

let d_module = Debug.register_flag "Module"

let fail_on_symbol_not_found = ref true

type signature_error =
  | UnmarshalBadVersionNumber of loc * string
  | UnmarshalSysError     of loc * string * string
  | UnmarshalUnknown      of loc * string
  | SymbolNotFound        of loc * name
  | AlreadyDefinedSymbol  of loc * name
  | CannotMakeRuleInfos   of Rule.rule_error
  | CannotBuildDtree      of Dtree.dtree_error
  | CannotAddRewriteRules of loc * name
  | ConfluenceErrorImport of loc * mident * Confluence.confluence_error
  | ConfluenceErrorRules  of loc * rule_infos list * Confluence.confluence_error
  | GuardNotSatisfied     of loc * term * term
  | ExpectedACUSymbol     of loc * name
  | CouldNotExportModule  of mident * string

exception Signature_error of signature_error

module HMd = Hashtbl.Make(
  struct
    type t    = mident
    let equal = mident_eq
    let hash  = Hashtbl.hash
  end )

module HId = Hashtbl.Make(
  struct
    type t    = ident
    let equal = ident_eq
    let hash  = Hashtbl.hash
  end )

type staticity = Static | Definable of algebra

let algebra_of_staticity = function
  | Static -> Free
  | Definable a -> a

(** The pretty printer for the type [staticity] *)
let pp_staticity fmt s =
  Format.fprintf fmt "%s" (if s=Static then "Static" else "Definable")

type rw_infos =
  {
    stat          : staticity;
    ty            : term;
    rules         : rule_infos list;
    decision_tree : Dtree.t option
  }

type t =
  {
    name   : mident;
    file   : string;
    (** [tables] maps module ident to the hastable of their symbols.
        It should only contain a single entry for each module.
        Each module's hashtable should only contain a single entry
        for each of its symbols. *)
    tables : (rw_infos HId.t) HMd.t;

    mutable external_rules:rule_infos list list;
  }

let make file =
  let name = mk_mident file in
  let tables = HMd.create 19 in
  HMd.replace tables name (HId.create 251);
  { name; file; tables; external_rules=[]; }

let get_name sg = sg.name

(******************************************************************************)

let marshal (file:string) (deps:string list) (env:rw_infos HId.t) (ext:rule_infos list list) : bool =
  try
    let file = (try Filename.chop_extension file with _ -> file) ^ ".dko" in
    let oc = open_out file in
    Marshal.to_channel oc Version.version [];
    Marshal.to_channel oc deps [];
    Marshal.to_channel oc env [];
    Marshal.to_channel oc ext [];
    close_out oc; true
  with _ -> false

let file_exists = Sys.file_exists

let rec find_dko_in_path name = function
  | [] -> failwith "find_dko"  (* Captured by the unmarshal function *)
  | dir :: path ->
      let filename = dir ^ "/" ^ name ^ ".dko" in
      if file_exists filename
      then open_in filename
      else find_dko_in_path name path

let find_dko name =
  let filename = name ^ ".dko" in
  if file_exists filename (* First check in the current directory *)
  then open_in filename
  else find_dko_in_path name (get_path())
  (* If not found in the current directory, search in load-path *)

let unmarshal (lc:loc) (m:string) : string list * rw_infos HId.t * rule_infos list list =
  try
    let chan = find_dko m in
    let ver:string = Marshal.from_channel chan in
    if String.compare ver Version.version <> 0
    then raise (Signature_error (UnmarshalBadVersionNumber (lc,m)));
    let deps:string list         = Marshal.from_channel chan in
    let ctx:rw_infos HId.t       = Marshal.from_channel chan in
    let ext:rule_infos list list = Marshal.from_channel chan in
    close_in chan; (deps,ctx,ext)
  with
  | Sys_error s -> raise (Signature_error (UnmarshalSysError (lc,m,s)))
  | Signature_error s -> raise (Signature_error s)
  | _ -> raise (Signature_error (UnmarshalUnknown (lc,m)))


let fold_symbols f sg =
  HMd.fold (fun md table t -> HId.fold (f md) table t) sg.tables

let iter_symbols f sg =
  fold_symbols (fun md id rw () -> f md id rw) sg ()



(******************************************************************************)

(* let get_type_from_AC (ty:term) =
 *   match ty with
 *   | Pi(_,_,t,_) -> t
 *   | _ -> assert false *)

let to_rule_infos_aux (r:unit rule) =
  try Rule.to_rule_infos r
  with RuleError e -> raise (SignatureError (CannotMakeRuleInfos e))

let comm_rule (name:name) =
  to_rule_infos_aux
    { name=Gamma(true,mk_name (md name) (mk_ident ("comm_" ^ (string_of_ident (id name)))));
      ctx=[(dloc,mk_ident "x",()); (dloc,mk_ident "y",())];
      pat=Pattern (dloc, name,
                   [ Var (dloc,mk_ident "x",0,[]);
                     Var (dloc,mk_ident "y",1,[]) ]);
      rhs=mk_App (mk_Const dloc name)
                 (mk_DB dloc (mk_ident "y") 1)
                 [mk_DB dloc (mk_ident "x") 0]
    }

let asso_rule (name:name) =
  to_rule_infos_aux
    { name=Gamma(true,mk_name (md name) (mk_ident ("asso_" ^ (string_of_ident (id name)))));
      ctx=[ (dloc, (mk_ident "x"),());
            (dloc, (mk_ident "y"),());
            (dloc, (mk_ident "z"),()) ];
      pat=Pattern (dloc, name,
                   [ Pattern (dloc, name,
                              [ Var (dloc,mk_ident "x",0,[]);
                                Var (dloc,mk_ident "y",1,[]) ] );
                     Var (dloc,(mk_ident "z"),2,[]) ] );
      rhs=mk_App (mk_Const dloc name)
                 (mk_DB dloc (mk_ident "x") 0)
                 [mk_App (mk_Const dloc name)
                         (mk_DB dloc (mk_ident "y") 1)
                         [(mk_DB dloc (mk_ident "z") 2)] ]
    }

let neu1_rule (name:name) (_:term) =
  to_rule_infos_aux
    { name=Gamma(true,mk_name (md name) (mk_ident ("neut_" ^ (string_of_ident (id name)))));
      ctx=[(dloc, (mk_ident "x"),())];
      pat=Pattern (dloc, name,
                   [ Var (dloc,mk_ident "x",0,[]);
                     (* FIXME: Translate term argument to pattern here  *) ]);
      rhs=mk_App (mk_Const dloc name)
                 (mk_DB dloc (mk_ident "x") 0)
                 []
    }

let neu2_rule (name:name) (neu:term) =
  to_rule_infos_aux
    { name=Gamma(true,mk_name (md name) (mk_ident ("neut_" ^ (string_of_ident (id name)))));
      ctx=[(dloc, (mk_ident "x"), ())];
      pat=Pattern (dloc, name,
                   [ Var (dloc,(mk_ident "x"),0,[]) ]);
      rhs=mk_App (mk_Const dloc name)
                 (mk_DB dloc (mk_ident "x") 0)
                 [neu]
    }

let check_confluence_on_import lc (md:mident) (ctx:rw_infos HId.t) : unit =
  let open Confluence in
  let aux id infos =
    let cst = mk_name md id in
    add_constant cst;
    add_rules infos.rules;
    match infos.stat with
    | Definable AC -> add_rules [ comm_rule cst; asso_rule cst ]
    | Definable(ACU neu) ->
      add_rules [ comm_rule cst    ; asso_rule cst;
                  neu1_rule cst neu; neu2_rule cst neu ]
    | _ -> ()
  in
  HId.iter aux ctx;
<<<<<<< HEAD
  Debug.debug d_confluence
    "Checking confluence after loading module '%a'..." pp_mident md;
  try check ()
  with ConfluenceError e -> raise (SignatureError (ConfluenceErrorImport (lc,md,e)))
=======
  Debug.debug Confluence.d_confluence
    "Checking confluence after loading module '%a'..." pp_mident md;
  try Confluence.check () with
  | Confluence.Confluence_error e -> raise (Signature_error (ConfluenceErrorImport (lc,md,e)))
>>>>>>> 56b63114

let add_external_declaration sg lc cst st ty =
  try
    let env = HMd.find sg.tables (md cst) in
    if HId.mem env (id cst)
    then raise (Signature_error (AlreadyDefinedSymbol (lc, cst)))
    else HId.replace env (id cst) {stat=st; ty=ty; rules=[]; decision_tree=None}
  with Not_found ->
    HMd.replace sg.tables (md cst) (HId.create 11);
    let env = HMd.find sg.tables (md cst) in
    HId.replace env (id cst) {stat=st; ty=ty; rules=[]; decision_tree=None}

(* Recursively load a module and its dependencies*)
let rec import sg lc m =
  if HMd.mem sg.tables m
  then Debug.(debug d_warn "Trying to import the already loaded module %s." (string_of_mident m))
  else
    let (deps,ctx,ext) = unmarshal lc (string_of_mident m) in
    HMd.replace sg.tables m ctx;
    List.iter ( fun dep0 ->
        let dep = mk_mident dep0 in
        if not (HMd.mem sg.tables dep) then import sg lc dep
      ) deps ;
    Debug.(debug d_module "Loading module '%a'..." pp_mident m);
    List.iter (fun rs -> add_rule_infos sg rs) ext;
    check_confluence_on_import lc m ctx

and add_rule_infos sg (lst:rule_infos list) : unit =
  match lst with
  | [] -> ()
  | (r::_ as rs) ->
    let infos, env =
      try get_info_env sg r.l r.cst
      with
<<<<<<< HEAD
      | SignatureError (SymbolNotFound _)
      | SignatureError (UnmarshalUnknown _) when not !fail_on_symbol_not_found ->
        add_external_declaration sg r.l r.cst (Definable Free) mk_Kind;
=======
      | Signature_error (SymbolNotFound _)
      | Signature_error (UnmarshalUnknown _) when not !fail_on_symbol_not_found ->
        add_external_declaration sg r.l r.cst Definable (mk_Kind);
>>>>>>> 56b63114
        get_info_env sg r.l r.cst
    in
    if infos.stat = Static && !fail_on_symbol_not_found
    then raise (Signature_error (CannotAddRewriteRules (r.l,r.cst)));
    HId.replace env (id r.cst) {infos with rules = infos.rules @ rs; decision_tree= None}

and compute_dtree sg (lc:Basic.loc) (cst:Basic.name) : Dtree.t =
  let infos, env = get_info_env sg lc cst in
  match infos.decision_tree, infos.rules with
  (* Non-empty set of rule but decision trees not computed *)
  | None, rules ->
    let trees =
<<<<<<< HEAD
      try Dtree.of_rules cst (get_algebra sg dloc) rules
      with Dtree.DtreeError e -> raise (SignatureError (CannotBuildDtree e))
=======
      try Dtree.of_rules rules
      with Dtree.Dtree_error e -> raise (Signature_error (CannotBuildDtree e))
>>>>>>> 56b63114
    in
    HId.replace env (id cst) {infos with decision_tree=Some trees};
    trees
  | Some t, _ -> t

and get_info_env sg lc cst =
  let md = md cst in
  let env =  (* Fetch module, import it if it's missing *)
    try HMd.find sg.tables md
    with Not_found -> import sg lc md; HMd.find sg.tables md
  in
  try (HId.find env (id cst), env)
  with Not_found -> raise (Signature_error (SymbolNotFound (lc,cst)))

and get_infos sg lc cst = fst (get_info_env sg lc cst)

(* and get_type sg lc name = (get_infos sg lc name).ty *)

and get_staticity sg lc name = (get_infos sg lc name).stat

and get_algebra sg lc name = algebra_of_staticity (get_staticity sg lc name)

and is_AC sg lc name = Term.is_AC (get_algebra sg lc name)

(******************************************************************************)

let get_md_deps (lc:loc) (md:mident) =
  let (deps,_,_) = unmarshal lc (string_of_mident md) in
  List.map mk_mident deps

let get_deps sg : string list = (*only direct dependencies*)
  HMd.fold (
    fun md _ lst ->
      if mident_eq md sg.name then lst
      else (string_of_mident md)::lst
    ) sg.tables []


let import_signature sg sg_ext =
  HMd.iter (fun m hid ->
      if not (HMd.mem sg.tables m) then
        HMd.replace sg.tables m (HId.copy hid)) sg_ext.tables;
  List.iter (fun rs -> add_rule_infos sg rs) sg_ext.external_rules

let export sg =
  let mod_table = HMd.find sg.tables sg.name in
  if not (marshal sg.file (get_deps sg) mod_table sg.external_rules)
  then raise (Signature_error (CouldNotExportModule (sg.name, sg.file)))

(******************************************************************************)

let stat_code = function
  | Static            -> 0
  | Definable Free    -> 1
  | Definable AC      -> 2
  | Definable (ACU _) -> 3

let get_id_comparator sg cst cst' =
  compare (stat_code (get_staticity sg dloc cst ), cst )
          (stat_code (get_staticity sg dloc cst'), cst')

let is_injective sg lc cst = (get_staticity sg lc cst) == Static

let get_neutral sg lc cst =
  match get_algebra sg lc cst with
    | ACU neu -> neu
    | _ -> raise (SignatureError (ExpectedACUSymbol(lc,cst)))

let get_env sg lc cst =
  let md = md cst in
  try HMd.find sg.tables md
  with Not_found -> import sg lc md; HMd.find sg.tables md

let get_infos sg lc cst =
  try HId.find (get_env sg lc cst) (id cst)
  with Not_found -> raise (SignatureError (SymbolNotFound (lc,cst)))

let is_static sg lc cst =
  match (get_infos sg lc cst).stat with
  | Static      -> true
  | Definable _ -> false

let get_type sg lc cst = (get_infos sg lc cst).ty

let get_rules sg lc cst = (get_infos sg lc cst).rules

let get_dtree sg lc cst =
  try compute_dtree sg lc cst
  with e -> if not !fail_on_symbol_not_found then Dtree.empty else raise e

(******************************************************************************)

let add_declaration sg lc v st ty =
  let cst = mk_name sg.name v in
  add_external_declaration sg lc cst st ty

let add_rules sg = function
  | [] -> ()
  | r :: _ as rs ->
    try
      add_rule_infos sg rs;
      if not (mident_eq sg.name (md r.cst)) then
        sg.external_rules <- rs::sg.external_rules;
      Confluence.add_rules rs;
      Debug.(debug Confluence.d_confluence
               "Checking confluence after adding rewrite rules on symbol '%a'"
               pp_name r.cst);
      try Confluence.check ()
      with Confluence.Confluence_error e -> raise (Signature_error (ConfluenceErrorRules (r.l,rs,e)))
    with Rule_error e -> raise (Signature_error (CannotMakeRuleInfos e))<|MERGE_RESOLUTION|>--- conflicted
+++ resolved
@@ -141,7 +141,7 @@
 
 let to_rule_infos_aux (r:unit rule) =
   try Rule.to_rule_infos r
-  with RuleError e -> raise (SignatureError (CannotMakeRuleInfos e))
+  with Rule_error e -> raise (Signature_error (CannotMakeRuleInfos e))
 
 let comm_rule (name:name) =
   to_rule_infos_aux
@@ -210,17 +210,10 @@
     | _ -> ()
   in
   HId.iter aux ctx;
-<<<<<<< HEAD
   Debug.debug d_confluence
     "Checking confluence after loading module '%a'..." pp_mident md;
   try check ()
-  with ConfluenceError e -> raise (SignatureError (ConfluenceErrorImport (lc,md,e)))
-=======
-  Debug.debug Confluence.d_confluence
-    "Checking confluence after loading module '%a'..." pp_mident md;
-  try Confluence.check () with
-  | Confluence.Confluence_error e -> raise (Signature_error (ConfluenceErrorImport (lc,md,e)))
->>>>>>> 56b63114
+  with Confluence_error e -> raise (Signature_error (ConfluenceErrorImport (lc,md,e)))
 
 let add_external_declaration sg lc cst st ty =
   try
@@ -255,15 +248,9 @@
     let infos, env =
       try get_info_env sg r.l r.cst
       with
-<<<<<<< HEAD
-      | SignatureError (SymbolNotFound _)
-      | SignatureError (UnmarshalUnknown _) when not !fail_on_symbol_not_found ->
-        add_external_declaration sg r.l r.cst (Definable Free) mk_Kind;
-=======
       | Signature_error (SymbolNotFound _)
       | Signature_error (UnmarshalUnknown _) when not !fail_on_symbol_not_found ->
-        add_external_declaration sg r.l r.cst Definable (mk_Kind);
->>>>>>> 56b63114
+        add_external_declaration sg r.l r.cst (Definable Free) mk_Kind;
         get_info_env sg r.l r.cst
     in
     if infos.stat = Static && !fail_on_symbol_not_found
@@ -276,13 +263,8 @@
   (* Non-empty set of rule but decision trees not computed *)
   | None, rules ->
     let trees =
-<<<<<<< HEAD
       try Dtree.of_rules cst (get_algebra sg dloc) rules
-      with Dtree.DtreeError e -> raise (SignatureError (CannotBuildDtree e))
-=======
-      try Dtree.of_rules rules
       with Dtree.Dtree_error e -> raise (Signature_error (CannotBuildDtree e))
->>>>>>> 56b63114
     in
     HId.replace env (id cst) {infos with decision_tree=Some trees};
     trees
@@ -349,7 +331,7 @@
 let get_neutral sg lc cst =
   match get_algebra sg lc cst with
     | ACU neu -> neu
-    | _ -> raise (SignatureError (ExpectedACUSymbol(lc,cst)))
+    | _ -> raise (Signature_error (ExpectedACUSymbol(lc,cst)))
 
 let get_env sg lc cst =
   let md = md cst in
@@ -358,7 +340,7 @@
 
 let get_infos sg lc cst =
   try HId.find (get_env sg lc cst) (id cst)
-  with Not_found -> raise (SignatureError (SymbolNotFound (lc,cst)))
+  with Not_found -> raise (Signature_error (SymbolNotFound (lc,cst)))
 
 let is_static sg lc cst =
   match (get_infos sg lc cst).stat with
