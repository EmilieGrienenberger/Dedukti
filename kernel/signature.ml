(** Global Environment *)

open Basic
open Term
open Rule

type Debug.flag += D_module
let _ = Debug.register_flag D_module "Module"

let fail_on_symbol_not_found = ref true

type signature_error =
  | UnmarshalBadVersionNumber of loc * string
  | UnmarshalSysError     of loc * string * string
  | UnmarshalUnknown      of loc * string
  | SymbolNotFound        of loc * name
  | AlreadyDefinedSymbol  of loc * name
  | CannotMakeRuleInfos   of Rule.rule_error
  | CannotBuildDtree      of Dtree.dtree_error
  | CannotAddRewriteRules of loc * name
  | ConfluenceErrorImport of loc * mident * Confluence.confluence_error
  | ConfluenceErrorRules  of loc * rule_infos list * Confluence.confluence_error
  | GuardNotSatisfied     of loc * term * term
<<<<<<< HEAD
  | FailToCompileModule   of loc * mident
  | ExpectedACUSymbol     of loc * name
  | CouldNotExportModule  of string
=======
  | CouldNotExportModule  of mident * string
>>>>>>> bc600b3b

exception SignatureError of signature_error

module HMd = Hashtbl.Make(
  struct
    type t    = mident
    let equal = mident_eq
    let hash  = Hashtbl.hash
  end )

module HId = Hashtbl.Make(
  struct
    type t    = ident
    let equal = ident_eq
    let hash  = Hashtbl.hash
  end )

type staticity = Static | Definable of algebra

(** The pretty printer for the type [staticity] *)
let pp_staticity fmt s =
  Format.fprintf fmt "%s" (if s=Static then "Static" else "Definable")

type rw_infos =
  {
    stat          : staticity;
    ty            : term;
    rules         : rule_infos list;
    decision_tree : Dtree.t option
  }

type t =
  {
    name   : mident;
    file   : string;
    (** [tables] maps module ident to the hastable of their symbols.
        It should only contain a single entry for each module.
        Each module's hashtable should only contain a single entry
        for each of its symbols. *)
    tables : (rw_infos HId.t) HMd.t;

    mutable external_rules:rule_infos list list;
  }

let make file =
  let name = mk_mident file in
  let tables = HMd.create 19 in
  HMd.replace tables name (HId.create 251);
  { name; file; tables; external_rules=[]; }

let get_name sg = sg.name

(******************************************************************************)

let marshal (file:string) (deps:string list) (env:rw_infos HId.t) (ext:rule_infos list list) : bool =
  try
    let file = (try Filename.chop_extension file with _ -> file) ^ ".dko" in
    let oc = open_out file in
    Marshal.to_channel oc Version.version [];
    Marshal.to_channel oc deps [];
    Marshal.to_channel oc env [];
    Marshal.to_channel oc ext [];
    close_out oc; true
  with _ -> false

let file_exists = Sys.file_exists

let rec find_dko_in_path name = function
  | [] -> failwith "find_dko"  (* Captured by the unmarshal function *)
  | dir :: path ->
      let filename = dir ^ "/" ^ name ^ ".dko" in
      if file_exists filename
      then open_in filename
      else find_dko_in_path name path

let find_dko name =
  let filename = name ^ ".dko" in
  if file_exists filename (* First check in the current directory *)
  then open_in filename
  else find_dko_in_path name (get_path())
  (* If not found in the current directory, search in load-path *)

let unmarshal (lc:loc) (m:string) : string list * rw_infos HId.t * rule_infos list list =
  try
    let chan = find_dko m in
    let ver:string = Marshal.from_channel chan in
    if String.compare ver Version.version <> 0
    then raise (SignatureError (UnmarshalBadVersionNumber (lc,m)));
    let deps:string list         = Marshal.from_channel chan in
    let ctx:rw_infos HId.t       = Marshal.from_channel chan in
    let ext:rule_infos list list = Marshal.from_channel chan in
    close_in chan; (deps,ctx,ext)
  with
  | Sys_error s -> raise (SignatureError (UnmarshalSysError (lc,m,s)))
  | SignatureError s -> raise (SignatureError s)
  | _ -> raise (SignatureError (UnmarshalUnknown (lc,m)))


let fold_symbols f sg =
  HMd.fold (fun md table t -> HId.fold (f md) table t) sg.tables

let iter_symbols f sg =
  fold_symbols (fun md id rw () -> f md id rw) sg ()



(******************************************************************************)

let get_type_from_AC (ty:term) =
  match ty with
  | Pi(_,_,t,_) -> t
  | _ -> assert false

let to_rule_infos_aux (r:untyped_rule) =
  try Rule.to_rule_infos r
  with RuleError e -> raise (SignatureError (CannotMakeRuleInfos e))

let comm_rule (name:name) =
  to_rule_infos_aux
    { name=Gamma(true,mk_name (md name) (mk_ident ("comm_" ^ (string_of_ident (id name)))));
      ctx=[(dloc,mk_ident "x"); (dloc,mk_ident "y")];
      pat=Pattern (dloc, name,
                   [ Var (dloc,mk_ident "x",0,[]);
                     Var (dloc,mk_ident "y",1,[]) ]);
      rhs=mk_App (mk_Const dloc name)
                 (mk_DB dloc (mk_ident "y") 1)
                 [mk_DB dloc (mk_ident "x") 0]
    }

let asso_rule (name:name) =
  to_rule_infos_aux
    { name=Gamma(true,mk_name (md name) (mk_ident ("asso_" ^ (string_of_ident (id name)))));
      ctx=[ (dloc, (mk_ident "x"));
            (dloc, (mk_ident "y"));
            (dloc, (mk_ident "z")) ];
      pat=Pattern (dloc, name,
                   [ Pattern (dloc, name,
                              [ Var (dloc,mk_ident "x",0,[]);
                                Var (dloc,mk_ident "y",1,[]) ] );
                     Var (dloc,(mk_ident "z"),2,[]) ] );
      rhs=mk_App (mk_Const dloc name)
                 (mk_DB dloc (mk_ident "x") 0)
                 [mk_App (mk_Const dloc name)
                         (mk_DB dloc (mk_ident "y") 1)
                         [(mk_DB dloc (mk_ident "z") 2)] ]
    }

let neu1_rule (name:name) (neu:term) =
  to_rule_infos_aux
    { name=Gamma(true,mk_name (md name) (mk_ident ("neut_" ^ (string_of_ident (id name)))));
      ctx=[(dloc, (mk_ident "x"))];
      pat=Pattern (dloc, name,
                   [ Var (dloc,mk_ident "x",0,[]);
                     (* FIXME: Translate term neu to pattern here  *) ]);
      rhs=mk_App (mk_Const dloc name)
                 (mk_DB dloc (mk_ident "x") 0)
                 []
    }

let neu2_rule (name:name) (neu:term) =
  to_rule_infos_aux
    { name=Gamma(true,mk_name (md name) (mk_ident ("neut_" ^ (string_of_ident (id name)))));
      ctx=[(dloc, (mk_ident "x"))];
      pat=Pattern (dloc, name,
                   [ Var (dloc,(mk_ident "x"),0,[]) ]);
      rhs=mk_App (mk_Const dloc name)
                 (mk_DB dloc (mk_ident "x") 0)
                 [neu]
    }

let check_confluence_on_import lc (md:mident) (ctx:rw_infos HId.t) : unit =
  let aux id infos =
    let cst = mk_name md id in
    Confluence.add_constant cst;
    match infos.rules with
    | [] -> ()
    | rs -> Confluence.add_rules rs;
      match infos.stat with
      | Definable AC -> Confluence.add_rules [ comm_rule cst; asso_rule cst ]
      | Definable(ACU neu) -> Confluence.add_rules [ comm_rule cst    ; asso_rule cst;
                                                     neu1_rule cst neu; neu2_rule cst neu ]
      | _ -> ()
  in
  HId.iter aux ctx;
  Debug.debug Confluence.D_confluence
    "Checking confluence after loading module '%a'..." pp_mident md;
  try Confluence.check () with
  | Confluence.ConfluenceError e -> raise (SignatureError (ConfluenceErrorImport (lc,md,e)))

let add_external_declaration sg lc cst st ty =
  try
    let env = HMd.find sg.tables (md cst) in
    if HId.mem env (id cst)
    then raise (SignatureError (AlreadyDefinedSymbol (lc, cst)))
    else HId.replace env (id cst) {stat=st; ty=ty; rules=[]; decision_tree=None}
  with Not_found ->
    HMd.replace sg.tables (md cst) (HId.create 11);
    let env = HMd.find sg.tables (md cst) in
    HId.replace env (id cst) {stat=st; ty=ty; rules=[]; decision_tree=None}

(* Recursively load a module and its dependencies*)
let rec import sg lc m =
  if HMd.mem sg.tables m
  then Debug.(debug D_warn "Trying to import the already loaded module %s." (string_of_mident m))
  else
    let (deps,ctx,ext) = unmarshal lc (string_of_mident m) in
    HMd.replace sg.tables m ctx;
    List.iter ( fun dep0 ->
        let dep = mk_mident dep0 in
        if not (HMd.mem sg.tables dep) then import sg lc dep
      ) deps ;
    Debug.(debug D_module "Loading module '%a'..." pp_mident m);
    List.iter (fun rs -> add_rule_infos sg rs) ext;
    check_confluence_on_import lc m ctx

and add_rule_infos sg (lst:rule_infos list) : unit =
  match lst with
  | [] -> ()
  | (r::_ as rs) ->
    let infos, env =
      try get_info_env sg r.l r.cst
      with
      | SignatureError (SymbolNotFound _)
      | SignatureError (UnmarshalUnknown _) when not !fail_on_symbol_not_found ->
        add_external_declaration sg r.l r.cst (Definable Free) mk_Kind;
        get_info_env sg r.l r.cst
    in
    if infos.stat = Static && !fail_on_symbol_not_found
    then raise (SignatureError (CannotAddRewriteRules (r.l,r.cst)));
    HId.replace env (id r.cst) {infos with rules = infos.rules @ rs; decision_tree= None}

and compute_dtree sg (lc:Basic.loc) (cst:Basic.name) : Dtree.t option =
  let infos, env = get_info_env sg lc cst in
  match infos.decision_tree, infos.rules with
  (* Non-empty set of rule but decision trees not computed *)
  | None, (_::_ as rules) ->
    let trees =
      try Dtree.of_rules (get_algebra sg dloc) rules
      with Dtree.DtreeError e -> raise (SignatureError (CannotBuildDtree e))
    in
    HId.replace env (id cst) {infos with decision_tree=Some trees};
    Some trees
| t, _ -> t

and get_info_env sg lc cst =
  let md = md cst in
  let env =  (* Fetch module, import it if it's missing *)
    try HMd.find sg.tables md
    with Not_found -> import sg lc md; HMd.find sg.tables md
  in
  try (HId.find env (id cst), env)
  with Not_found -> raise (SignatureError (SymbolNotFound (lc,cst)))

and get_infos sg lc cst = fst (get_info_env sg lc cst)

and get_type sg lc name = (get_infos sg lc name).ty

and get_staticity sg lc name = (get_infos sg lc name).stat

and get_algebra sg lc name =
  match get_staticity sg lc name with
  | Definable a -> a | Static -> Free

and is_AC sg lc name = Term.is_AC (get_algebra sg lc name)

(******************************************************************************)

let get_md_deps (lc:loc) (md:mident) =
  let (deps,_,_) = unmarshal lc (string_of_mident md) in
  List.map mk_mident deps

let get_deps sg : string list = (*only direct dependencies*)
  HMd.fold (
    fun md _ lst ->
      if mident_eq md sg.name then lst
      else (string_of_mident md)::lst
    ) sg.tables []


let rec import_signature sg sg_ext =
  HMd.iter (fun m hid ->
      if not (HMd.mem sg.tables m) then
        HMd.replace sg.tables m (HId.copy hid)) sg_ext.tables;
  List.iter (fun rs -> add_rule_infos sg rs) sg_ext.external_rules

let export sg =
  let mod_table = HMd.find sg.tables sg.name in
  if not (marshal sg.file (get_deps sg) mod_table sg.external_rules)
  then raise (SignatureError (CouldNotExportModule (sg.name, sg.file)))

(******************************************************************************)

let stat_code = function
  | Static            -> 0
  | Definable Free    -> 1
  | Definable AC      -> 2
  | Definable (ACU _) -> 3

let get_id_comparator sg cst cst' =
  compare (stat_code (get_staticity sg dloc cst ), cst )
          (stat_code (get_staticity sg dloc cst'), cst')

let is_injective sg lc cst = (get_staticity sg lc cst) == Static

let get_neutral sg lc cst =
  match get_algebra sg lc cst with
    | ACU neu -> neu
    | _ -> raise (SignatureError (ExpectedACUSymbol(lc,cst)))

let get_env sg lc cst =
  let md = md cst in
  try HMd.find sg.tables md
  with Not_found -> import sg lc md; HMd.find sg.tables md

let get_infos sg lc cst =
  try HId.find (get_env sg lc cst) (id cst)
  with Not_found -> raise (SignatureError (SymbolNotFound (lc,cst)))

let is_static sg lc cst =
  match (get_infos sg lc cst).stat with
  | Static      -> true
  | Definable _ -> false

let get_type sg lc cst = (get_infos sg lc cst).ty

let get_rules sg lc cst = (get_infos sg lc cst).rules

let get_dtree sg lc cst =
  try
    match compute_dtree sg lc cst with
    | None -> Dtree.empty
    | Some trees -> trees
  with e ->
    if not !fail_on_symbol_not_found then Dtree.empty else raise e

(******************************************************************************)

let add_declaration sg lc v st ty =
  let cst = mk_name sg.name v in
  add_external_declaration sg lc cst st ty

let add_rules sg = function
  | [] -> ()
  | r :: _ as rs ->
    try
      add_rule_infos sg rs;
      if not (mident_eq sg.name (md r.cst)) then
        sg.external_rules <- rs::sg.external_rules;
      Confluence.add_rules rs;
      Debug.(debug Confluence.D_confluence
               "Checking confluence after adding rewrite rules on symbol '%a'"
               pp_name r.cst);
      try Confluence.check ()
      with Confluence.ConfluenceError e -> raise (SignatureError (ConfluenceErrorRules (r.l,rs,e)))
    with RuleError e -> raise (SignatureError (CannotMakeRuleInfos e))<|MERGE_RESOLUTION|>--- conflicted
+++ resolved
@@ -21,13 +21,9 @@
   | ConfluenceErrorImport of loc * mident * Confluence.confluence_error
   | ConfluenceErrorRules  of loc * rule_infos list * Confluence.confluence_error
   | GuardNotSatisfied     of loc * term * term
-<<<<<<< HEAD
   | FailToCompileModule   of loc * mident
   | ExpectedACUSymbol     of loc * name
-  | CouldNotExportModule  of string
-=======
   | CouldNotExportModule  of mident * string
->>>>>>> bc600b3b
 
 exception SignatureError of signature_error
 
