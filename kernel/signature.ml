(** Global Environment *)

open Basic
open Term
open Rule

let d_module = Debug.register_flag "Module"

let fail_on_symbol_not_found = ref true

type signature_error =
  | UnmarshalBadVersionNumber of loc * string
<<<<<<< HEAD
  | UnmarshalSysError     of loc * string * string
  | UnmarshalUnknown      of loc * string
  | SymbolNotFound        of loc * name
  | AlreadyDefinedSymbol  of loc * name
  | CannotMakeRuleInfos   of Rule.rule_error
  | CannotBuildDtree      of Dtree.dtree_error
  | CannotAddRewriteRules of loc * name
  | ConfluenceErrorImport of loc * mident * Confluence.confluence_error
  | ConfluenceErrorRules  of loc * rule_infos list * Confluence.confluence_error
  | GuardNotSatisfied     of loc * term * term
  | ExpectedACUSymbol     of loc * name
  | CouldNotExportModule  of mident * string
=======
  | UnmarshalSysError         of loc * string * string
  | UnmarshalUnknown          of loc * string
  | SymbolNotFound            of loc * name
  | AlreadyDefinedSymbol      of loc * name
  | CannotMakeRuleInfos       of Rule.rule_error
  | CannotBuildDtree          of Dtree.dtree_error
  | CannotAddRewriteRules     of loc * name
  | ConfluenceErrorImport     of loc * mident * Confluence.confluence_error
  | ConfluenceErrorRules      of loc * rule_infos list * Confluence.confluence_error
  | GuardNotSatisfied         of loc * term * term
  | CouldNotExportModule      of mident * string
  | PrivateSymbol             of loc * name
>>>>>>> dc614fbe

exception Signature_error of signature_error

module HMd = Hashtbl.Make(
  struct
    type t    = mident
    let equal = mident_eq
    let hash  = Hashtbl.hash
  end )

module HId = Hashtbl.Make(
  struct
    type t    = ident
    let equal = ident_eq
    let hash  = Hashtbl.hash
  end )

<<<<<<< HEAD
type staticity = Static | Definable of algebra

let algebra_of_staticity = function
  | Static -> Free
  | Definable a -> a
=======
type staticity = Static | Definable | Injective
type scope     = Public | Private
>>>>>>> dc614fbe

(** The pretty printer for the type [staticity] *)
let pp_staticity fmt s =
  Format.fprintf fmt "%s" (if s=Static then "Static" else "Definable")

type rw_infos =
  {
    stat          : staticity;
    ty            : term;
    scope         : scope;
    rules         : rule_infos list;
    decision_tree : Dtree.t option
  }

type t =
  {
    name   : mident;
    file   : string;
    (** [tables] maps module ident to the hastable of their symbols.
        It should only contain a single entry for each module.
        Each module's hashtable should only contain a single entry
        for each of its symbols. *)
    tables : (rw_infos HId.t) HMd.t;

    mutable external_rules:rule_infos list list;
  }

let make file =
  let name = mk_mident file in
  let tables = HMd.create 19 in
  HMd.replace tables name (HId.create 251);
  { name; file; tables; external_rules=[]; }

let get_name sg = sg.name

(******************************************************************************)

let marshal (file:string) (deps:string list) (env:rw_infos HId.t) (ext:rule_infos list list) : bool =
  try
    let file = (try Filename.chop_extension file with _ -> file) ^ ".dko" in
    let oc = open_out file in
    Marshal.to_channel oc Version.version [];
    Marshal.to_channel oc deps [];
    Marshal.to_channel oc env [];
    Marshal.to_channel oc ext [];
    close_out oc; true
  with _ -> false

let file_exists = Sys.file_exists

let rec find_dko_in_path name = function
  | [] -> failwith "find_dko"  (* Captured by the unmarshal function *)
  | dir :: path ->
      let filename = dir ^ "/" ^ name ^ ".dko" in
      if file_exists filename
      then open_in filename
      else find_dko_in_path name path

let find_dko name =
  let filename = name ^ ".dko" in
  if file_exists filename (* First check in the current directory *)
  then open_in filename
  else find_dko_in_path name (get_path())
  (* If not found in the current directory, search in load-path *)

let unmarshal (lc:loc) (m:string) : string list * rw_infos HId.t * rule_infos list list =
  try
    let chan = find_dko m in
    let ver:string = Marshal.from_channel chan in
    if String.compare ver Version.version <> 0
    then raise (Signature_error (UnmarshalBadVersionNumber (lc,m)));
    let deps:string list         = Marshal.from_channel chan in
    let ctx:rw_infos HId.t       = Marshal.from_channel chan in
    let ext:rule_infos list list = Marshal.from_channel chan in
    close_in chan; (deps,ctx,ext)
  with
  | Sys_error s -> raise (Signature_error (UnmarshalSysError (lc,m,s)))
  | Signature_error s -> raise (Signature_error s)
  | _ -> raise (Signature_error (UnmarshalUnknown (lc,m)))


let fold_symbols f sg =
  HMd.fold (fun md table t -> HId.fold (f md) table t) sg.tables

let iter_symbols f sg =
  fold_symbols (fun md id rw () -> f md id rw) sg ()



(******************************************************************************)

(* let get_type_from_AC (ty:term) =
 *   match ty with
 *   | Pi(_,_,t,_) -> t
 *   | _ -> assert false *)

let to_rule_infos_aux (r:unit rule) =
  try Rule.to_rule_infos r
  with Rule_error e -> raise (Signature_error (CannotMakeRuleInfos e))

let comm_rule (name:name) =
  to_rule_infos_aux
    { name=Gamma(true,mk_name (md name) (mk_ident ("comm_" ^ (string_of_ident (id name)))));
      ctx=[(dloc,mk_ident "x",()); (dloc,mk_ident "y",())];
      pat=Pattern (dloc, name,
                   [ Var (dloc,mk_ident "x",0,[]);
                     Var (dloc,mk_ident "y",1,[]) ]);
      rhs=mk_App (mk_Const dloc name)
                 (mk_DB dloc (mk_ident "y") 1)
                 [mk_DB dloc (mk_ident "x") 0]
    }

let asso_rule (name:name) =
  to_rule_infos_aux
    { name=Gamma(true,mk_name (md name) (mk_ident ("asso_" ^ (string_of_ident (id name)))));
      ctx=[ (dloc, (mk_ident "x"),());
            (dloc, (mk_ident "y"),());
            (dloc, (mk_ident "z"),()) ];
      pat=Pattern (dloc, name,
                   [ Pattern (dloc, name,
                              [ Var (dloc,mk_ident "x",0,[]);
                                Var (dloc,mk_ident "y",1,[]) ] );
                     Var (dloc,(mk_ident "z"),2,[]) ] );
      rhs=mk_App (mk_Const dloc name)
                 (mk_DB dloc (mk_ident "x") 0)
                 [mk_App (mk_Const dloc name)
                         (mk_DB dloc (mk_ident "y") 1)
                         [(mk_DB dloc (mk_ident "z") 2)] ]
    }

let neu1_rule (name:name) (_:term) =
  to_rule_infos_aux
    { name=Gamma(true,mk_name (md name) (mk_ident ("neut_" ^ (string_of_ident (id name)))));
      ctx=[(dloc, (mk_ident "x"),())];
      pat=Pattern (dloc, name,
                   [ Var (dloc,mk_ident "x",0,[]);
                     (* FIXME: Translate term argument to pattern here  *) ]);
      rhs=mk_App (mk_Const dloc name)
                 (mk_DB dloc (mk_ident "x") 0)
                 []
    }

let neu2_rule (name:name) (neu:term) =
  to_rule_infos_aux
    { name=Gamma(true,mk_name (md name) (mk_ident ("neut_" ^ (string_of_ident (id name)))));
      ctx=[(dloc, (mk_ident "x"), ())];
      pat=Pattern (dloc, name,
                   [ Var (dloc,(mk_ident "x"),0,[]) ]);
      rhs=mk_App (mk_Const dloc name)
                 (mk_DB dloc (mk_ident "x") 0)
                 [neu]
    }

let check_confluence_on_import lc (md:mident) (ctx:rw_infos HId.t) : unit =
  let open Confluence in
  let aux id infos =
    let cst = mk_name md id in
    add_constant cst;
    add_rules infos.rules;
    match infos.stat with
    | Definable AC -> add_rules [ comm_rule cst; asso_rule cst ]
    | Definable(ACU neu) ->
      add_rules [ comm_rule cst    ; asso_rule cst;
                  neu1_rule cst neu; neu2_rule cst neu ]
    | _ -> ()
  in
  HId.iter aux ctx;
  Debug.debug d_confluence
    "Checking confluence after loading module '%a'..." pp_mident md;
  try check ()
  with Confluence_error e -> raise (Signature_error (ConfluenceErrorImport (lc,md,e)))

let add_external_declaration sg lc cst scope stat ty =
  try
    let env = HMd.find sg.tables (md cst) in
    if HId.mem env (id cst)
    then raise (Signature_error (AlreadyDefinedSymbol (lc, cst)))
    else HId.replace env (id cst) {stat; ty; scope; rules=[]; decision_tree=None}
  with Not_found ->
    HMd.replace sg.tables (md cst) (HId.create 11);
    let env = HMd.find sg.tables (md cst) in
    HId.replace env (id cst) {stat; ty; scope; rules=[]; decision_tree=None}

(* Recursively load a module and its dependencies*)
let rec import sg lc m =
  if HMd.mem sg.tables m
  then Debug.(debug d_warn "Trying to import the already loaded module %s." (string_of_mident m))
  else
    let (deps,ctx,ext) = unmarshal lc (string_of_mident m) in
    HMd.replace sg.tables m ctx;
    List.iter ( fun dep0 ->
        let dep = mk_mident dep0 in
        if not (HMd.mem sg.tables dep) then import sg lc dep
      ) deps ;
    Debug.(debug d_module "Loading module '%a'..." pp_mident m);
    List.iter (fun rs -> add_rule_infos sg rs) ext;
    check_confluence_on_import lc m ctx

and add_rule_infos sg (lst:rule_infos list) : unit =
  match lst with
  | [] -> ()
  | (r::_ as rs) ->
    let infos, env =
      try get_info_env sg r.l r.cst
      with
      | Signature_error (SymbolNotFound _)
      | Signature_error (UnmarshalUnknown _) when not !fail_on_symbol_not_found ->
<<<<<<< HEAD
        add_external_declaration sg r.l r.cst (Definable Free) mk_Kind;
        get_info_env sg r.l r.cst
=======
         add_external_declaration sg r.l r.cst Public Definable (mk_Kind);
         get_info_env sg r.l r.cst
>>>>>>> dc614fbe
    in
    if infos.stat = Static && !fail_on_symbol_not_found
    then raise (Signature_error (CannotAddRewriteRules (r.l,r.cst)));
    HId.replace env (id r.cst) {infos with rules = infos.rules @ rs; decision_tree= None}

and compute_dtree sg (lc:Basic.loc) (cst:Basic.name) : Dtree.t =
  let infos, env = get_info_env sg lc cst in
  match infos.decision_tree, infos.rules with
  (* Non-empty set of rule but decision trees not computed *)
  | None, rules ->
    let trees =
      try Dtree.of_rules cst (get_algebra sg dloc) rules
      with Dtree.Dtree_error e -> raise (Signature_error (CannotBuildDtree e))
    in
    HId.replace env (id cst) {infos with decision_tree=Some trees};
    trees
  | Some t, _ -> t

and get_info_env sg lc cst =
  let md = md cst in
  let env =  (* Fetch module, import it if it's missing *)
    try HMd.find sg.tables md
    with Not_found -> import sg lc md; HMd.find sg.tables md
  in
  try (HId.find env (id cst), env)
  with Not_found -> raise (Signature_error (SymbolNotFound (lc,cst)))

and get_infos sg lc cst = fst (get_info_env sg lc cst)

(* and get_type sg lc name = (get_infos sg lc name).ty *)

and get_staticity sg lc name = (get_infos sg lc name).stat

and get_algebra sg lc name = algebra_of_staticity (get_staticity sg lc name)

and is_AC sg lc name = Term.is_AC (get_algebra sg lc name)

(******************************************************************************)

let get_md_deps (lc:loc) (md:mident) =
  let (deps,_,_) = unmarshal lc (string_of_mident md) in
  List.map mk_mident deps

let get_deps sg : string list = (*only direct dependencies*)
  HMd.fold (
    fun md _ lst ->
      if mident_eq md sg.name then lst
      else (string_of_mident md)::lst
    ) sg.tables []


let import_signature sg sg_ext =
  HMd.iter (fun m hid ->
      if not (HMd.mem sg.tables m) then
        HMd.replace sg.tables m (HId.copy hid)) sg_ext.tables;
  List.iter (fun rs -> add_rule_infos sg rs) sg_ext.external_rules

let export sg =
  let mod_table = HMd.find sg.tables sg.name in
  if not (marshal sg.file (get_deps sg) mod_table sg.external_rules)
  then raise (Signature_error (CouldNotExportModule (sg.name, sg.file)))

(******************************************************************************)

<<<<<<< HEAD
let stat_code = function
  | Static            -> 0
  | Definable Free    -> 1
  | Definable AC      -> 2
  | Definable (ACU _) -> 3

let get_id_comparator sg cst cst' =
  compare (stat_code (get_staticity sg dloc cst ), cst )
          (stat_code (get_staticity sg dloc cst'), cst')

let is_injective sg lc cst = (get_staticity sg lc cst) == Static

let get_neutral sg lc cst =
  match get_algebra sg lc cst with
    | ACU neu -> neu
    | _ -> raise (Signature_error (ExpectedACUSymbol(lc,cst)))

let get_env sg lc cst =
  let md = md cst in
  try HMd.find sg.tables md
  with Not_found -> import sg lc md; HMd.find sg.tables md

let get_infos sg lc cst =
  try HId.find (get_env sg lc cst) (id cst)
  with Not_found -> raise (Signature_error (SymbolNotFound (lc,cst)))

let is_static sg lc cst =
  match (get_infos sg lc cst).stat with
  | Static      -> true
  | Definable _ -> false
=======
let is_injective sg lc cst =
  match (get_infos sg lc cst).stat with
  | Static | Injective -> true
  | Definable          -> false
>>>>>>> dc614fbe

let get_type sg lc cst =
  let infos = get_infos sg lc cst in
  if infos.scope = Public || md cst = sg.name
  then infos.ty
  else raise (Signature_error (PrivateSymbol(lc,cst)))

let get_rules sg lc cst = (get_infos sg lc cst).rules

let get_dtree sg lc cst =
  try compute_dtree sg lc cst
  with e -> if not !fail_on_symbol_not_found then Dtree.empty else raise e

(******************************************************************************)

let add_declaration sg lc v scope stat ty =
  let cst = mk_name sg.name v in
  add_external_declaration sg lc cst scope stat ty

let add_rules sg = function
  | [] -> ()
  | r :: _ as rs ->
    try
      add_rule_infos sg rs;
      if not (mident_eq sg.name (md r.cst)) then
        sg.external_rules <- rs::sg.external_rules;
      Confluence.add_rules rs;
      Debug.(debug Confluence.d_confluence
               "Checking confluence after adding rewrite rules on symbol '%a'"
               pp_name r.cst);
      try Confluence.check ()
      with Confluence.Confluence_error e -> raise (Signature_error (ConfluenceErrorRules (r.l,rs,e)))
    with Rule_error e -> raise (Signature_error (CannotMakeRuleInfos e))<|MERGE_RESOLUTION|>--- conflicted
+++ resolved
@@ -10,7 +10,6 @@
 
 type signature_error =
   | UnmarshalBadVersionNumber of loc * string
-<<<<<<< HEAD
   | UnmarshalSysError     of loc * string * string
   | UnmarshalUnknown      of loc * string
   | SymbolNotFound        of loc * name
@@ -23,20 +22,7 @@
   | GuardNotSatisfied     of loc * term * term
   | ExpectedACUSymbol     of loc * name
   | CouldNotExportModule  of mident * string
-=======
-  | UnmarshalSysError         of loc * string * string
-  | UnmarshalUnknown          of loc * string
-  | SymbolNotFound            of loc * name
-  | AlreadyDefinedSymbol      of loc * name
-  | CannotMakeRuleInfos       of Rule.rule_error
-  | CannotBuildDtree          of Dtree.dtree_error
-  | CannotAddRewriteRules     of loc * name
-  | ConfluenceErrorImport     of loc * mident * Confluence.confluence_error
-  | ConfluenceErrorRules      of loc * rule_infos list * Confluence.confluence_error
-  | GuardNotSatisfied         of loc * term * term
-  | CouldNotExportModule      of mident * string
   | PrivateSymbol             of loc * name
->>>>>>> dc614fbe
 
 exception Signature_error of signature_error
 
@@ -54,16 +40,14 @@
     let hash  = Hashtbl.hash
   end )
 
-<<<<<<< HEAD
-type staticity = Static | Definable of algebra
+type staticity = Static | Definable of algebra | Injective
 
 let algebra_of_staticity = function
-  | Static -> Free
+  | Static
+  | Injective   -> Free
   | Definable a -> a
-=======
-type staticity = Static | Definable | Injective
+
 type scope     = Public | Private
->>>>>>> dc614fbe
 
 (** The pretty printer for the type [staticity] *)
 let pp_staticity fmt s =
@@ -271,13 +255,8 @@
       with
       | Signature_error (SymbolNotFound _)
       | Signature_error (UnmarshalUnknown _) when not !fail_on_symbol_not_found ->
-<<<<<<< HEAD
-        add_external_declaration sg r.l r.cst (Definable Free) mk_Kind;
+        add_external_declaration sg r.l r.cst Public (Definable Free) mk_Kind;
         get_info_env sg r.l r.cst
-=======
-         add_external_declaration sg r.l r.cst Public Definable (mk_Kind);
-         get_info_env sg r.l r.cst
->>>>>>> dc614fbe
     in
     if infos.stat = Static && !fail_on_symbol_not_found
     then raise (Signature_error (CannotAddRewriteRules (r.l,r.cst)));
@@ -342,18 +321,16 @@
 
 (******************************************************************************)
 
-<<<<<<< HEAD
 let stat_code = function
   | Static            -> 0
   | Definable Free    -> 1
   | Definable AC      -> 2
   | Definable (ACU _) -> 3
+  | Injective         -> 4
 
 let get_id_comparator sg cst cst' =
   compare (stat_code (get_staticity sg dloc cst ), cst )
           (stat_code (get_staticity sg dloc cst'), cst')
-
-let is_injective sg lc cst = (get_staticity sg lc cst) == Static
 
 let get_neutral sg lc cst =
   match get_algebra sg lc cst with
@@ -369,16 +346,10 @@
   try HId.find (get_env sg lc cst) (id cst)
   with Not_found -> raise (Signature_error (SymbolNotFound (lc,cst)))
 
-let is_static sg lc cst =
-  match (get_infos sg lc cst).stat with
-  | Static      -> true
-  | Definable _ -> false
-=======
 let is_injective sg lc cst =
   match (get_infos sg lc cst).stat with
   | Static | Injective -> true
-  | Definable          -> false
->>>>>>> dc614fbe
+  | Definable _        -> false
 
 let get_type sg lc cst =
   let infos = get_infos sg lc cst in
