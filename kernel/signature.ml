--- conflicted
+++ resolved
@@ -74,7 +74,7 @@
         Each module's hashtable should only contain a single entry
         for each of its symbols. *)
     tables : (rw_infos HId.t) HMd.t;
-    
+
     mutable external_rules:rule_infos list list;
   }
 
@@ -138,13 +138,8 @@
           HName.add table (mk_name md id)
             { stat  = r.stat;
               ty    = r.ty;
-<<<<<<< HEAD
               rules =r.rules}))
     sg.tables; table
-=======
-              rules = r.rules}))
-    sg.tables []
->>>>>>> a9800448
 
 
 
