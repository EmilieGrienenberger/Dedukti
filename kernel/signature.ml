--- conflicted
+++ resolved
@@ -39,9 +39,6 @@
     let hash  = Hashtbl.hash
   end )
 
-<<<<<<< HEAD
-type staticity = Static | Definable of algebra
-=======
 module HName = Hashtbl.Make(
   struct
     type t    = name
@@ -49,8 +46,7 @@
     let hash  = Hashtbl.hash
   end )
 
-type staticity = Static | Definable
->>>>>>> 20e73f1a
+type staticity = Static | Definable of algebra
 
 (** The pretty printer for the type [staticity] *)
 let pp_staticity fmt s =
@@ -217,18 +213,14 @@
   let aux id infos =
     let cst = mk_name md id in
     Confluence.add_constant cst;
-<<<<<<< HEAD
-    match infos.rule_opt_info with
-    | None -> ()
-    | Some (rs,_) -> Confluence.add_rules rs;
-    match infos.stat with
-    | Definable AC -> Confluence.add_rules [ comm_rule cst; asso_rule cst ]
-    | Definable(ACU neu) -> Confluence.add_rules [ comm_rule cst    ; asso_rule cst;
-                                                   neu1_rule cst neu; neu2_rule cst neu ]
-    | _ -> ()
-=======
-    Confluence.add_rules infos.rules
->>>>>>> 20e73f1a
+    match infos.rules with
+    | [] -> ()
+    | rs -> Confluence.add_rules rs;
+      match infos.stat with
+      | Definable AC -> Confluence.add_rules [ comm_rule cst; asso_rule cst ]
+      | Definable(ACU neu) -> Confluence.add_rules [ comm_rule cst    ; asso_rule cst;
+                                                     neu1_rule cst neu; neu2_rule cst neu ]
+      | _ -> ()
   in
   HId.iter aux ctx;
   Debug.debug Confluence.D_confluence
@@ -255,26 +247,6 @@
   match lst with
   | [] -> ()
   | (r::_ as rs) ->
-<<<<<<< HEAD
-    let env =
-      try HMd.find sg.tables (md r.cst)
-      with Not_found ->
-        import sg r.l (md r.cst); HMd.find sg.tables (md r.cst)
-    in
-    let rid = id r.cst in
-    let infos = try ( HId.find env rid )
-      with Not_found -> raise (SignatureError (SymbolNotFound(r.l, r.cst))) in
-    let ty = infos.ty in
-    if infos.stat = Static
-    then raise (SignatureError (CannotAddRewriteRules (r.l,rid)));
-    let rules = match infos.rule_opt_info with
-      | None -> rs
-      | Some(mx,_) -> mx@rs
-    in
-    let trees =
-      try Dtree.of_rules (get_algebra sg dloc) rules
-      with DtreeError e -> raise (SignatureError (CannotBuildDtree e))
-=======
     let infos, env = get_info_env sg r.l r.cst in
     if infos.stat = Static
     then raise (SignatureError (CannotAddRewriteRules (r.l,(id r.cst))));
@@ -287,9 +259,8 @@
   (* Non-empty set of rule but decision trees not computed *)
   | None, (_::_ as rules) ->
     let trees =
-      try Dtree.of_rules rules
+      try Dtree.of_rules (get_algebra sg dloc) rules
       with Dtree.DtreeError e -> raise (SignatureError (CannotBuildDtree e))
->>>>>>> 20e73f1a
     in
     HId.replace env (id cst) {infos with decision_tree=Some trees};
     Some trees
@@ -306,13 +277,6 @@
 
 and get_infos sg lc cst = fst (get_info_env sg lc cst)
 
-and get_infos sg lc name =
-  let m = md name in
-  let env = try HMd.find sg.tables m
-            with Not_found -> import sg lc m; HMd.find sg.tables m in
-    try ( HId.find env (id name) )
-    with Not_found -> raise (SignatureError (SymbolNotFound(lc,name)))
-
 and get_type sg lc name = (get_infos sg lc name).ty
 
 and get_staticity sg lc name = (get_infos sg lc name).stat
@@ -347,7 +311,6 @@
 
 (******************************************************************************)
 
-<<<<<<< HEAD
 let stat_code = function
   | Static            -> 0
   | Definable Free    -> 1
@@ -374,8 +337,6 @@
   try HId.find (get_env sg lc cst) (id cst)
   with Not_found -> raise (SignatureError (SymbolNotFound (lc,cst)))
 
-=======
->>>>>>> 20e73f1a
 let is_static sg lc cst =
   match (get_infos sg lc cst).stat with
   | Static      -> true
@@ -383,23 +344,10 @@
 
 let get_type sg lc cst = (get_infos sg lc cst).ty
 
-<<<<<<< HEAD
+let get_rules sg lc cst = (get_infos sg lc cst).rules
+
 let get_dtree sg rule_filter l cst =
-  match (get_infos sg l cst).rule_opt_info, rule_filter with
-  | None             , _      -> Dtree.empty
-  | Some(_,trees)    , None   -> trees
-  | Some(rules,trees), Some f ->
-    let rules' = List.filter (fun (r:Rule.rule_infos) -> f r.name) rules in
-    if List.length rules' == List.length rules then trees
-    else
-      try Dtree.of_rules (get_algebra sg dloc) rules' with
-      | DtreeError e -> raise (SignatureError (CannotBuildDtree e))
-=======
-let get_rules sg lc cst = (get_infos sg lc cst).rules
->>>>>>> 20e73f1a
-
-let get_dtree sg rule_filter l cst =
-  match compute_dtree sg l cst, rule_filter with
+  match (get_infos sg l cst).decision_tree, rule_filter with
   | None      , _      -> Dtree.empty
   | Some trees, None   -> trees
   | Some trees, Some f ->
@@ -407,7 +355,7 @@
      let rules' = List.filter (fun (r:Rule.rule_infos) -> f r.name) rules in
      if List.length rules' == List.length rules then trees
      else
-       try Dtree.of_rules rules'
+       try Dtree.of_rules (get_algebra sg dloc) rules'
        with Dtree.DtreeError e -> raise (SignatureError (CannotBuildDtree e))
 
 (******************************************************************************)
