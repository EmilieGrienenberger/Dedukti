--- conflicted
+++ resolved
@@ -192,14 +192,9 @@
 
 let is_injective sg lc cst =
   match (get_infos sg lc cst).stat with
-<<<<<<< HEAD
   | Static
   | Injective   -> true
   | Definable   -> false
-=======
-  | Static    -> true
-  | Definable -> false
->>>>>>> b81518a3
 
 let get_type sg lc cst = (get_infos sg lc cst).ty
 
