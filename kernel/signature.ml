(** Global Environment *)

open Basic
open Term
open Rule
open Dtree

let ignore_redecl = ref false
let autodep = ref false

type signature_error =
  | FailToCompileModule   of loc * mident
  | UnmarshalBadVersionNumber of loc * string
  | UnmarshalSysError     of loc * string * string
  | UnmarshalUnknown      of loc * string
  | SymbolNotFound        of loc * name
  | AlreadyDefinedSymbol  of loc * ident
  | CannotMakeRuleInfos   of Rule.rule_error
  | CannotBuildDtree      of Dtree.dtree_error
  | CannotAddRewriteRules of loc * ident
  | ConfluenceErrorImport of loc * mident * Confluence.confluence_error
  | ConfluenceErrorRules  of loc * rule_infos list * Confluence.confluence_error
  | ExpectedACUSymbol     of loc * name
  | GuardNotSatisfied of loc * term * term

exception SignatureError of signature_error

module HMd = Hashtbl.Make(
struct
  type t        = mident
  let equal     = mident_eq
  let hash      = Hashtbl.hash
end )

module HId = Hashtbl.Make(
struct
  type t        = ident
  let equal     = ident_eq
  let hash      = Hashtbl.hash
end )

type staticity = Static | Definable of algebra

type rw_infos =
  {
    stat: staticity;
    ty: term;
    rule_opt_info: (rule_infos list*dtree) option
  }

type t = { name:mident;
           tables:(rw_infos HId.t) HMd.t;
           mutable external_rules:rule_infos list list; }

let make name =
  let ht = HMd.create 19 in
  HMd.add ht name (HId.create 251); { name=name; tables=ht; external_rules=[]; }

let get_name sg = sg.name

<<<<<<< HEAD
(******************************************************************************)

=======
>>>>>>> cd00ecde
let marshal (name:mident) (deps:string list) (env:rw_infos HId.t) (ext:rule_infos list list) : bool =
  try
    begin
      let out = open_out (string_of_mident name ^ ".dko" ) in
        Marshal.to_channel out Version.version [] ;
        Marshal.to_channel out deps [] ;
        Marshal.to_channel out env [] ;
        Marshal.to_channel out ext [] ;
        close_out out ;
        true
    end
  with
    | _ -> false

let file_exists = Sys.file_exists

let rec find_dko_in_path name = function
  | [] -> failwith "find_dko"  (* Captured by the unmarshal function *)
  | dir :: path ->
      let filename = dir ^ "/" ^ name ^ ".dko" in
        if file_exists filename then
          open_in filename
        else
          find_dko_in_path name path

let find_dko name =
  (* First check in the current directory *)
  let filename = name ^ ".dko" in
    if file_exists filename then
      open_in filename
    else
      (* If not found in the current directory, search in load-path *)
      find_dko_in_path name (get_path())

let unmarshal (lc:loc) (m:string) : string list * rw_infos HId.t * rule_infos list list =
  try
    begin
      let chan = find_dko m in
      let ver:string = Marshal.from_channel chan in
        if String.compare ver Version.version = 0 then
          begin
            let deps:string list = Marshal.from_channel chan in
            let ctx:rw_infos HId.t = Marshal.from_channel chan in
            let ext:rule_infos list list= Marshal.from_channel chan in
              close_in chan ; (deps,ctx,ext)
          end
        else raise (SignatureError (UnmarshalBadVersionNumber (lc,m)))
    end
  with
    | Sys_error s -> raise (SignatureError (UnmarshalSysError (lc,m,s)))
    | SignatureError s -> raise (SignatureError s)
    | _ -> raise (SignatureError (UnmarshalUnknown (lc,m)))

(******************************************************************************)

let get_type_from_AC (ty:term) =
  match ty with
  | Pi(_,_,t,_) -> t
  | _ -> assert false

let to_rule_infos_aux (r:typed_rule) =
  match Rule.to_rule_infos r with
  | Err e -> raise (SignatureError (CannotMakeRuleInfos e))
  | OK  e -> e

let comm_rule (name:name) (ty:term) =
  to_rule_infos_aux
    { name=Gamma(true,mk_name (md name) (mk_ident ("comm_" ^ (string_of_ident (id name)))));
      ctx=[(dloc,mk_ident "x",ty); (dloc,mk_ident "y", ty)];
      pat=Pattern (dloc, name,
                   [ Var (dloc,mk_ident "x",0,[]);
                     Var (dloc,mk_ident "y",1,[]) ]);
      rhs=mk_App (mk_Const dloc name)
                 (mk_DB dloc (mk_ident "y") 1)
                 [mk_DB dloc (mk_ident "x") 0]
    }

let asso_rule (name:name) (ty:term) =
  to_rule_infos_aux
    { name=Gamma(true,mk_name (md name) (mk_ident ("asso_" ^ (string_of_ident (id name)))));
      ctx=[ (dloc, (mk_ident "x"), ty);
            (dloc, (mk_ident "y"), ty);
            (dloc, (mk_ident "z"), ty) ];
      pat=Pattern (dloc, name,
                   [ Pattern (dloc, name,
                              [ Var (dloc,mk_ident "x",0,[]);
                                Var (dloc,mk_ident "y",1,[]) ] );
                     Var (dloc,(mk_ident "z"),2,[]) ] );
      rhs=mk_App (mk_Const dloc name)
                 (mk_DB dloc (mk_ident "x") 0)
                 [mk_App (mk_Const dloc name)
                         (mk_DB dloc (mk_ident "y") 1)
                         [(mk_DB dloc (mk_ident "z") 2)] ]
    }
    
let neu1_rule (name:name) (ty:term) (neu:term) =
  to_rule_infos_aux
    { name=Gamma(true,mk_name (md name) (mk_ident ("neut_" ^ (string_of_ident (id name)))));
      ctx=[(dloc, (mk_ident "x"), ty)];
      pat=Pattern (dloc, name,
                   [ Var (dloc,mk_ident "x",0,[]);
                     (* FIXME: Translate term neu to pattern here  *) ]);
      rhs=mk_App (mk_Const dloc name)
                 (mk_DB dloc (mk_ident "x") 0)
                 []
    }

let neu2_rule (name:name) (ty:term) (neu:term) =
  to_rule_infos_aux
    { name=Gamma(true,mk_name (md name) (mk_ident ("neut_" ^ (string_of_ident (id name)))));
      ctx=[(dloc, (mk_ident "x"), ty)];
      pat=Pattern (dloc, name,
                   [ Var (dloc,(mk_ident "x"),0,[]) ]);
      rhs=mk_App (mk_Const dloc name)
                 (mk_DB dloc (mk_ident "x") 0)
                 [neu]
    }

let check_confluence_on_import lc (md:mident) (ctx:rw_infos HId.t) : unit =
  let aux id infos =
    let cst = mk_name md id in
    Confluence.add_constant cst;
    match infos.rule_opt_info with
    | None -> ()
    | Some (rs,_) -> Confluence.add_rules rs;
    match infos.stat with
    | Definable AC ->
       let ty = get_type_from_AC infos.ty in
       Confluence.add_rules [ comm_rule cst ty; asso_rule cst ty ]
    | Definable(ACU neu) ->
       let ty = get_type_from_AC infos.ty in
       Confluence.add_rules [ comm_rule cst ty;     asso_rule cst ty;
                              neu1_rule cst ty neu; neu2_rule cst ty neu ]
    | _ -> ()
  in
  HId.iter aux ctx;
  debug 1 "Checking confluence after loading module '%a'..." pp_mident md;
  match Confluence.check () with
  | OK () -> ()
  | Err err -> raise (SignatureError (ConfluenceErrorImport (lc,md,err)))

(* Recursively load a module and its dependencies*)
let rec import sg lc m =
  if HMd.mem sg.tables m then
    warn "Trying to import twice the same module"
  else

  (* If the [.dko] file is not found, try to compile it first.
     This hack is terrible. It uses system calls and can loop with circular dependencies.
     Also, this hack supposes that the module name and the file name are the same.*)
  ( if !autodep && not ( Sys.file_exists ( string_of_mident m ^ ".dko" ) ) then
      if Sys.command ( "dkcheck -autodep -e " ^ string_of_mident m ^ ".dk" ) <> 0 then
        raise (SignatureError (FailToCompileModule (lc,m)))
  ) ;

  let (deps,ctx,ext) = unmarshal lc (string_of_mident m) in
  HMd.add sg.tables m ctx;
  List.iter ( fun dep0 ->
      let dep = mk_mident dep0 in
      if not (HMd.mem sg.tables dep) then import sg lc dep
    ) deps ;
  debug 1 "Loading module '%a'..." pp_mident m;
  List.iter (fun rs -> add_rule_infos sg rs) ext;
  check_confluence_on_import lc m ctx

and add_rule_infos sg (lst:rule_infos list) : unit =
  match lst with
  | [] -> ()
  | (r::_ as rs) ->
    let env =
      try HMd.find sg.tables (md r.cst)
<<<<<<< HEAD
      with Not_found -> assert false in (*should not happen if the dependencies are loaded before*)
    let rid = id r.cst in
    let infos = HId.find env rid in
    let ty = infos.ty in
    if (infos.stat = Static)
    then raise (SignatureError (CannotAddRewriteRules (r.l,rid)));
    let rules = match infos.rule_opt_info with
      | None -> rs
      | Some(mx,_) -> mx@rs in
    match Dtree.of_rules (get_algebra sg dloc) rules with
    | OK tree ->
       HId.add env rid
               {stat = infos.stat; ty=ty; rule_opt_info = Some(rules,tree)}
    | Err e -> raise (SignatureError (CannotBuildDtree e))

and get_infos sg lc name =
  let m = md name in
  let env = try HMd.find sg.tables m
            with Not_found -> import sg lc m; HMd.find sg.tables m in
    try ( HId.find env (id name) )
    with Not_found -> raise (SignatureError (SymbolNotFound(lc,name)))

and get_type sg lc name = (get_infos sg lc name).ty

and get_staticity sg lc name = (get_infos sg lc name).stat

and get_algebra sg lc name = 
  match get_staticity sg lc name with
  | Definable a -> a | Static -> Free

and is_AC sg lc name = (get_algebra sg lc name) <> Free
=======
      with Not_found ->
        import sg r.l (md r.cst); HMd.find sg.tables (md r.cst)
    in
    let infos = try ( HId.find env (id r.cst) )
      with Not_found -> raise (SignatureError (SymbolNotFound(r.l, r.cst))) in
    let ty = infos.ty in
    if (infos.stat = Static) then
      raise (SignatureError (CannotAddRewriteRules (r.l,(id r.cst))));
    let rules = match infos.rule_opt_info with
      | None -> rs
      | Some(mx,_,_) -> mx@rs
    in
    match Dtree.of_rules rules with
    | OK (n,tree) ->
       HId.add env (id r.cst)
         {stat = infos.stat; ty=ty; rule_opt_info = Some(rules,n,tree)}
    | Err e -> raise (SignatureError (CannotBuildDtree e))

(******************************************************************************)

>>>>>>> cd00ecde

let get_deps sg : string list = (*only direct dependencies*)
  HMd.fold (
    fun md _ lst ->
      if mident_eq md sg.name then lst
      else (string_of_mident md)::lst
    ) sg.tables []

let export sg =
  marshal sg.name (get_deps sg) (HMd.find sg.tables sg.name) sg.external_rules

(******************************************************************************)

let stat_code = function
  | Static            -> 0
  | Definable Free    -> 1
  | Definable AC      -> 2
  | Definable (ACU _) -> 3

let get_id_comparator sg cst cst' =
  compare (stat_code (get_staticity sg dloc cst ), cst )
          (stat_code (get_staticity sg dloc cst'), cst')

let is_injective sg lc cst = (get_staticity sg lc cst) == Static

let get_neutral sg lc cst =
  match get_algebra sg lc cst with
    | ACU neu -> neu
    | _ -> raise (SignatureError (ExpectedACUSymbol(lc,cst)))

let get_infos sg lc cst =
  let md = md cst in
  let env =
    try HMd.find sg.tables md
    with Not_found -> import sg lc md; HMd.find sg.tables md
  in
    try ( HId.find env (id cst))
    with Not_found -> raise (SignatureError (SymbolNotFound (lc,cst)))

let is_injective sg lc cst =
  match (get_infos sg lc cst).stat with
  | Static -> true
  | Definable _ -> false

let get_type sg lc cst = (get_infos sg lc cst).ty

let get_dtree sg rule_filter l cst =
  match (get_infos sg l cst).rule_opt_info with
  | None -> None
  | Some(rules,tree) ->
    match rule_filter with
    | None -> Some tree
    | Some f ->
      let rules' = List.filter (fun (r:Rule.rule_infos) -> f r.name) rules in
      if List.length rules' == List.length rules
      then Some tree
      else
        (* A call to Dtree.of_rules must be made with a non-empty list *)
        match rules' with
        | [] -> None
        | _ -> match Dtree.of_rules (get_algebra sg dloc) rules' with
               | OK tree -> Some tree
               | Err e -> raise (SignatureError (CannotBuildDtree e))


(******************************************************************************)

let add_declaration sg lc v st ty =
  let cst = mk_name sg.name v in
  Confluence.add_constant cst;
  let env = HMd.find sg.tables sg.name in
  if HId.mem env v then
    ( if !ignore_redecl then debug 1 "Redeclaration ignored."
      else raise (SignatureError (AlreadyDefinedSymbol (lc,v))) )
  else
    HId.add env v {stat=st; ty=ty; rule_opt_info=None}

let add_rules sg lst : unit =
  let rs = map_error_list Rule.to_rule_infos lst in
  match rs with
  | Err e -> raise (SignatureError (CannotMakeRuleInfos e))
  | OK [] -> ()
  | OK (r::_ as rs) ->
    begin
      add_rule_infos sg rs;
      if not (mident_eq sg.name (md r.cst)) then
        sg.external_rules <- rs::sg.external_rules;
      Confluence.add_rules rs;
      debug 1 "Checking confluence after adding rewrite rules on symbol '%a'"
        pp_name r.cst;
      match Confluence.check () with
      | OK () -> ()
      | Err err -> raise (SignatureError (ConfluenceErrorRules (r.l,rs,err)))
    end<|MERGE_RESOLUTION|>--- conflicted
+++ resolved
@@ -58,11 +58,8 @@
 
 let get_name sg = sg.name
 
-<<<<<<< HEAD
-(******************************************************************************)
-
-=======
->>>>>>> cd00ecde
+(******************************************************************************)
+
 let marshal (name:mident) (deps:string list) (env:rw_infos HId.t) (ext:rule_infos list list) : bool =
   try
     begin
@@ -234,10 +231,12 @@
   | (r::_ as rs) ->
     let env =
       try HMd.find sg.tables (md r.cst)
-<<<<<<< HEAD
-      with Not_found -> assert false in (*should not happen if the dependencies are loaded before*)
+      with Not_found ->
+        import sg r.l (md r.cst); HMd.find sg.tables (md r.cst)
+    in
     let rid = id r.cst in
-    let infos = HId.find env rid in
+    let infos = try ( HId.find env rid )
+      with Not_found -> raise (SignatureError (SymbolNotFound(r.l, r.cst))) in
     let ty = infos.ty in
     if (infos.stat = Static)
     then raise (SignatureError (CannotAddRewriteRules (r.l,rid)));
@@ -266,28 +265,8 @@
   | Definable a -> a | Static -> Free
 
 and is_AC sg lc name = (get_algebra sg lc name) <> Free
-=======
-      with Not_found ->
-        import sg r.l (md r.cst); HMd.find sg.tables (md r.cst)
-    in
-    let infos = try ( HId.find env (id r.cst) )
-      with Not_found -> raise (SignatureError (SymbolNotFound(r.l, r.cst))) in
-    let ty = infos.ty in
-    if (infos.stat = Static) then
-      raise (SignatureError (CannotAddRewriteRules (r.l,(id r.cst))));
-    let rules = match infos.rule_opt_info with
-      | None -> rs
-      | Some(mx,_,_) -> mx@rs
-    in
-    match Dtree.of_rules rules with
-    | OK (n,tree) ->
-       HId.add env (id r.cst)
-         {stat = infos.stat; ty=ty; rule_opt_info = Some(rules,n,tree)}
-    | Err e -> raise (SignatureError (CannotBuildDtree e))
-
-(******************************************************************************)
-
->>>>>>> cd00ecde
+
+(******************************************************************************)
 
 let get_deps sg : string list = (*only direct dependencies*)
   HMd.fold (
