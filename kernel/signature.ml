--- conflicted
+++ resolved
@@ -19,13 +19,9 @@
   | CannotBuildDtree      of Dtree.dtree_error
   | CannotAddRewriteRules of loc * ident
   | ConfluenceErrorImport of loc * mident * Confluence.confluence_error
-<<<<<<< HEAD
   | ConfluenceErrorRules  of loc * rule_infos list * Confluence.confluence_error
   | ExpectedACUSymbol     of loc * name
-=======
-  | ConfluenceErrorRules of loc * rule_infos list * Confluence.confluence_error
   | GuardNotSatisfied of loc * term * term
->>>>>>> a6bb0bab
 
 exception SignatureError of signature_error
 
@@ -310,43 +306,23 @@
 
 let get_type sg lc cst = (get_infos sg lc cst).ty
 
-<<<<<<< HEAD
-let pred_true: Rule.rule_name -> bool = fun x -> true
-
-let get_dtree sg ?select:(s=None) l cst =
-  match (get_infos sg l cst).rule_opt_info, s with
-  | None          , _           -> None
-  | Some(rules,tr), None        -> Some tr
-  | Some(rules,tr), Some select ->
-     let rules' = List.filter (fun (r:Rule.rule_infos) -> select r.name) rules in
-     if List.length rules' == List.length rules
-     then Some tr
-     else
-       (* A call to Dtree.of_rules must be made with a non-empty list *)
-       match rules' with
-       | [] -> None
-       | _ -> match Dtree.of_rules (get_algebra sg dloc) rules' with
-              | OK tree -> Some tree
-              | Err e -> raise (SignatureError (CannotBuildDtree e))
-=======
 let get_dtree sg rule_filter l cst =
   match (get_infos sg l cst).rule_opt_info with
   | None -> None
-  | Some(rules,i,tr) ->
+  | Some(rules,tree) ->
     match rule_filter with
-    | None -> Some (i,tr)
+    | None -> Some tree
     | Some f ->
       let rules' = List.filter (fun (r:Rule.rule_infos) -> f r.name) rules in
       if List.length rules' == List.length rules
-      then Some (i,tr)
+      then Some tree
       else
         (* A call to Dtree.of_rules must be made with a non-empty list *)
         match rules' with
         | [] -> None
-        | _ -> match Dtree.of_rules rules' with
-               | OK (n,tree) -> Some(n,tree)
+        | _ -> match Dtree.of_rules (get_algebra sg dloc) rules' with
+               | OK tree -> Some tree
                | Err e -> raise (SignatureError (CannotBuildDtree e))
->>>>>>> a6bb0bab
 
 
 (******************************************************************************)
