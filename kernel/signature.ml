(** Global Environment *)

open Basic
open Term
open Rule
open Dtree

let ignore_redecl = ref false
let autodep = ref false

type signature_error =
  | FailToCompileModule of loc * mident
  | UnmarshalBadVersionNumber of loc * string
  | UnmarshalSysError of loc * string * string
  | UnmarshalUnknown of loc * string
  | SymbolNotFound of loc * name
  | AlreadyDefinedSymbol of loc * ident
  | CannotMakeRuleInfos of Rule.rule_error
  | CannotBuildDtree of Dtree.dtree_error
  | CannotAddRewriteRules of loc * ident
  | ConfluenceErrorImport of loc * mident * Confluence.confluence_error
  | ConfluenceErrorRules of loc * rule_infos list * Confluence.confluence_error

exception SignatureError of signature_error

type dtree_or_def =
  | DoD_None
  | DoD_Def of term
  | DoD_Dtree of int*dtree

module HMd = Hashtbl.Make(
struct
  type t        = mident
  let equal     = mident_eq
  let hash      = Hashtbl.hash
end )

module HId = Hashtbl.Make(
struct
  type t        = ident
  let equal     = ident_eq
  let hash      = Hashtbl.hash
end )

type staticity = Static | Definable

type rw_infos =
  {
    stat: staticity;
    ty: term;
    rule_opt_info: (rule_infos list*int*dtree) option
  }

type t = { name:mident;
           tables:(rw_infos HId.t) HMd.t;
           mutable external_rules:rule_infos list list; }

let make name =
  let ht = HMd.create 19 in
  HMd.add ht name (HId.create 251); { name=name; tables=ht; external_rules=[]; }

let get_name sg = sg.name

let get_external_rules sg = sg.external_rules

let get_tables sg=
  let res=ref [] in
  H.iter (fun a tb ->
    H.iter (fun b x ->
      if not (List.exists (fun (_,n,_,_,_) -> ident_eq n b) !res)
      then res:=(a,b,x.stat,x.ty,x.rule_opt_info)::(!res)
    ) tb
  ) sg.tables;
  !res
  
(******************************************************************************)

let add_rule_infos sg (lst:rule_infos list) : unit =
  match lst with
  | [] -> ()
  | (r::_ as rs) ->
    let env =
      try HMd.find sg.tables (md r.cst)
      with Not_found -> assert false in (*should not happen if the dependencies are loaded before*)
    let infos = try ( HId.find env (id r.cst) )
      with Not_found -> assert false in
    let ty = infos.ty in
    if (infos.stat = Static) then
      raise (SignatureError (CannotAddRewriteRules (r.l,(id r.cst))));
    let rules = match infos.rule_opt_info with
      | None -> rs
      | Some(mx,_,_) -> mx@rs
    in
    match Dtree.of_rules rules with
    | OK (n,tree) ->
       HId.add env (id r.cst)
         {stat = infos.stat; ty=ty; rule_opt_info = Some(rules,n,tree)}
    | Err e -> raise (SignatureError (CannotBuildDtree e))

(******************************************************************************)

let marshal (name:mident) (deps:string list) (env:rw_infos HId.t) (ext:rule_infos list list) : bool =
  try
    begin
      let out = open_out (string_of_mident name ^ ".dko" ) in
        Marshal.to_channel out Version.version [] ;
        Marshal.to_channel out deps [] ;
        Marshal.to_channel out env [] ;
        Marshal.to_channel out ext [] ;
        close_out out ;
        true
    end
  with
    | _ -> false

let file_exists = Sys.file_exists

let rec find_dko_in_path name = function
  | [] -> failwith "find_dko"  (* Captured by the unmarshal function *)
  | dir :: path ->
      let filename = dir ^ "/" ^ name ^ ".dko" in
        if file_exists filename then
          open_in filename
        else
          find_dko_in_path name path

let find_dko name =
  (* First check in the current directory *)
  let filename = name ^ ".dko" in
    if file_exists filename then
      open_in filename
    else
      (* If not found in the current directory, search in load-path *)
      find_dko_in_path name (get_path())

let unmarshal (lc:loc) (m:string) : string list * rw_infos HId.t * rule_infos list list =
  try
    begin
      let chan = find_dko m in
      let ver:string = Marshal.from_channel chan in
        if String.compare ver Version.version = 0 then
          begin
            let deps:string list = Marshal.from_channel chan in
            let ctx:rw_infos HId.t = Marshal.from_channel chan in
            let ext:rule_infos list list= Marshal.from_channel chan in
              close_in chan ; (deps,ctx,ext)
          end
        else raise (SignatureError (UnmarshalBadVersionNumber (lc,m)))
    end
  with
    | Sys_error s -> raise (SignatureError (UnmarshalSysError (lc,m,s)))
    | SignatureError s -> raise (SignatureError s)
    | _ -> raise (SignatureError (UnmarshalUnknown (lc,m)))

(******************************************************************************)

let check_confluence_on_import lc (md:mident) (ctx:rw_infos HId.t) : unit =
  let aux id infos =
    let cst = mk_name md id in
    Confluence.add_constant cst;
    match infos.rule_opt_info with
    | None -> ()
    | Some (rs,_,_) -> Confluence.add_rules rs
  in
  HId.iter aux ctx;
  debug 1 "Checking confluence after loading module '%a'..." pp_mident md;
  match Confluence.check () with
  | OK () -> ()
  | Err err -> raise (SignatureError (ConfluenceErrorImport (lc,md,err)))

(* Recursively load a module and its dependencies*)
let rec import sg lc m =
  assert ( not (HMd.mem sg.tables m) ) ;

  (* If the [.dko] file is not found, try to compile it first.
     This hack is terrible. It uses system calls and can loop with circular dependencies.
     Also, this hack supposes that the module name and the file name are the same.*)
  ( if !autodep && not ( Sys.file_exists ( string_of_mident m ^ ".dko" ) ) then
      if Sys.command ( "dkcheck -autodep -e " ^ string_of_mident m ^ ".dk" ) <> 0 then
        raise (SignatureError (FailToCompileModule (lc,m)))
  ) ;

  let (deps,ctx,ext) = unmarshal lc (string_of_mident m) in
  HMd.add sg.tables m ctx;
  List.iter ( fun dep0 ->
      let dep = mk_mident dep0 in
      if not (HMd.mem sg.tables dep) then import sg lc dep
    ) deps ;
  debug 1 "Loading module '%a'..." pp_mident m;
  List.iter (fun rs -> add_rule_infos sg rs) ext;
  check_confluence_on_import lc m ctx

let get_deps sg : string list = (*only direct dependencies*)
  HMd.fold (
    fun md _ lst ->
      if mident_eq md sg.name then lst
      else (string_of_mident md)::lst
    ) sg.tables []

let export sg =
  marshal sg.name (get_deps sg) (HMd.find sg.tables sg.name) sg.external_rules

(******************************************************************************)

let get_infos sg lc cst =
  let md = md cst in
  let env =
    try HMd.find sg.tables md
    with Not_found -> import sg lc md; HMd.find sg.tables md
  in
    try ( HId.find env (id cst))
    with Not_found -> raise (SignatureError (SymbolNotFound (lc,cst)))

let get_type sg lc cst = (get_infos sg lc cst).ty

let pred_true: Rule.rule_name -> bool = fun x -> true

let get_dtree sg ?select:(pred=pred_true) l cst =
  match (get_infos sg l cst).rule_opt_info with
  | None -> None
  | Some(rules,i,tr) ->
    if pred == pred_true then
      Some (i,tr)
    else
      let rules' = List.filter (fun (r:Rule.rule_infos) -> pred r.name) rules in
      if List.length rules' == List.length rules
      then Some (i,tr)
      else
        (* A call to Dtree.of_rules must be made with a non-empty list *)
        match rules' with
        | [] -> None
        | _ -> match Dtree.of_rules rules' with
               | OK (n,tree) -> Some(n,tree)
               | Err e -> raise (SignatureError (CannotBuildDtree e))


(******************************************************************************)

let add_declaration sg lc v st ty =
<<<<<<< HEAD
  Confluence.add_constant sg.name v;
  let env = H.find sg.tables sg.name in
  if H.mem env v then
     ( if !ignore_redecl then debug 1 "Redeclaration ignored."
=======
  let cst = mk_name sg.name v in
  Confluence.add_constant cst;
  let env = HMd.find sg.tables sg.name in
  if HId.mem env v then
    ( if !ignore_redecl then debug 1 "Redeclaration ignored."
>>>>>>> d3007496
      else raise (SignatureError (AlreadyDefinedSymbol (lc,v))) )
  else
    HId.add env v {stat=st; ty=ty; rule_opt_info=None}

let add_rules sg lst : unit =
  let rs = map_error_list Rule.to_rule_infos lst in
  match rs with
  | Err e -> raise (SignatureError (CannotMakeRuleInfos e))
  | OK [] -> ()
  | OK (r::_ as rs) ->
    begin
      add_rule_infos sg rs;
      if not (mident_eq sg.name (md r.cst)) then
        sg.external_rules <- rs::sg.external_rules;
      Confluence.add_rules rs;
      debug 1 "Checking confluence after adding rewrite rules on symbol '%a'"
        pp_name r.cst;
      match Confluence.check () with
      | OK () -> ()
      | Err err -> raise (SignatureError (ConfluenceErrorRules (r.l,rs,err)))
    end<|MERGE_RESOLUTION|>--- conflicted
+++ resolved
@@ -237,18 +237,11 @@
 (******************************************************************************)
 
 let add_declaration sg lc v st ty =
-<<<<<<< HEAD
-  Confluence.add_constant sg.name v;
-  let env = H.find sg.tables sg.name in
-  if H.mem env v then
-     ( if !ignore_redecl then debug 1 "Redeclaration ignored."
-=======
   let cst = mk_name sg.name v in
   Confluence.add_constant cst;
   let env = HMd.find sg.tables sg.name in
   if HId.mem env v then
     ( if !ignore_redecl then debug 1 "Redeclaration ignored."
->>>>>>> d3007496
       else raise (SignatureError (AlreadyDefinedSymbol (lc,v))) )
   else
     HId.add env v {stat=st; ty=ty; rule_opt_info=None}
