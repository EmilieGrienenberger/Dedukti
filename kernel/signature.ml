(** Global Environment *)

open Basic
open Term
open Rule
open Dtree

let ignore_redecl = ref false
let autodep = ref false

type signature_error =
<<<<<<< HEAD
  | FailToCompileModule       of loc*ident
  | UnmarshalBadVersionNumber of loc*string
  | UnmarshalSysError         of loc*string*string
  | UnmarshalUnknown          of loc*string
  | SymbolNotFound            of loc*ident*ident
  | AlreadyDefinedSymbol      of loc*ident
  | ExpectedACUSymbol         of loc*ident*ident
  | CannotMakeRuleInfos       of rule_error
  | CannotBuildDtree          of dtree_error
  | CannotAddRewriteRules     of loc*ident
  | ConfluenceErrorImport     of loc*ident*Confluence.confluence_error
  | ConfluenceErrorRules      of loc*rule_infos list*Confluence.confluence_error
=======
  | FailToCompileModule of loc * mident
  | UnmarshalBadVersionNumber of loc * string
  | UnmarshalSysError of loc * string * string
  | UnmarshalUnknown of loc * string
  | SymbolNotFound of loc * name
  | AlreadyDefinedSymbol of loc * ident
  | CannotMakeRuleInfos of Rule.rule_error
  | CannotBuildDtree of Dtree.dtree_error
  | CannotAddRewriteRules of loc * ident
  | ConfluenceErrorImport of loc * mident * Confluence.confluence_error
  | ConfluenceErrorRules of loc * rule_infos list * Confluence.confluence_error
>>>>>>> d3007496

exception SignatureError of signature_error

type dtree_or_def =
  | DoD_None
  | DoD_Def of term
  | DoD_Dtree of int*dtree

module HMd = Hashtbl.Make(
struct
  type t        = mident
  let equal     = mident_eq
  let hash      = Hashtbl.hash
end )

module HId = Hashtbl.Make(
struct
  type t        = ident
  let equal     = ident_eq
  let hash      = Hashtbl.hash
end )

type staticity = Static | Definable of algebra

type rw_infos =
  {
    stat: staticity;
    ty: term;
    rule_opt_info: (rule_infos list*dtree) option
  }

type t = { name:mident;
           tables:(rw_infos HId.t) HMd.t;
           mutable external_rules:rule_infos list list; }

let make name =
  let ht = HMd.create 19 in
  HMd.add ht name (HId.create 251); { name=name; tables=ht; external_rules=[]; }

let get_name sg = sg.name

(******************************************************************************)

<<<<<<< HEAD
=======
let add_rule_infos sg (lst:rule_infos list) : unit =
  match lst with
  | [] -> ()
  | (r::_ as rs) ->
    let env =
      try HMd.find sg.tables (md r.cst)
      with Not_found -> assert false in (*should not happen if the dependencies are loaded before*)
    let infos = try ( HId.find env (id r.cst) )
      with Not_found -> assert false in
    let ty = infos.ty in
    if (infos.stat = Static) then
      raise (SignatureError (CannotAddRewriteRules (r.l,(id r.cst))));
    let rules = match infos.rule_opt_info with
      | None -> rs
      | Some(mx,_,_) -> mx@rs
    in
    match Dtree.of_rules rules with
    | OK (n,tree) ->
       HId.add env (id r.cst)
         {stat = infos.stat; ty=ty; rule_opt_info = Some(rules,n,tree)}
    | Err e -> raise (SignatureError (CannotBuildDtree e))
>>>>>>> d3007496

(******************************************************************************)

let marshal (name:mident) (deps:string list) (env:rw_infos HId.t) (ext:rule_infos list list) : bool =
  try
    begin
      let out = open_out (string_of_mident name ^ ".dko" ) in
        Marshal.to_channel out Version.version [] ;
        Marshal.to_channel out deps [] ;
        Marshal.to_channel out env [] ;
        Marshal.to_channel out ext [] ;
        close_out out ;
        true
    end
  with
    | _ -> false

let file_exists = Sys.file_exists

let rec find_dko_in_path name = function
  | [] -> failwith "find_dko"  (* Captured by the unmarshal function *)
  | dir :: path ->
      let filename = dir ^ "/" ^ name ^ ".dko" in
        if file_exists filename then
          open_in filename
        else
          find_dko_in_path name path

let find_dko name =
  (* First check in the current directory *)
  let filename = name ^ ".dko" in
    if file_exists filename then
      open_in filename
    else
      (* If not found in the current directory, search in load-path *)
      find_dko_in_path name (get_path())

let unmarshal (lc:loc) (m:string) : string list * rw_infos HId.t * rule_infos list list =
  try
    begin
      let chan = find_dko m in
      let ver:string = Marshal.from_channel chan in
        if String.compare ver Version.version = 0 then
          begin
            let deps:string list = Marshal.from_channel chan in
            let ctx:rw_infos HId.t = Marshal.from_channel chan in
            let ext:rule_infos list list= Marshal.from_channel chan in
              close_in chan ; (deps,ctx,ext)
          end
        else raise (SignatureError (UnmarshalBadVersionNumber (lc,m)))
    end
  with
    | Sys_error s -> raise (SignatureError (UnmarshalSysError (lc,m,s)))
    | SignatureError s -> raise (SignatureError s)
    | _ -> raise (SignatureError (UnmarshalUnknown (lc,m)))

(******************************************************************************)

<<<<<<< HEAD
let get_type_from_AC (ty:term) =
  match ty with
  | Pi(_,_,t,_) -> t
  | _ -> assert false

let to_rule_infos_aux (r:typed_rule) =
  match Rule.to_rule_infos r with
  | Err e -> raise (SignatureError (CannotMakeRuleInfos e))
  | OK  e -> e

let comm_rule (md:ident) (id:ident) (ty:term) =
  to_rule_infos_aux
    { name=Gamma(true,md,(hstring ("comm_" ^ (string_of_ident id))));
      ctx=[(dloc, (hstring "x"), ty); (dloc,(hstring "y"), ty)];
      pat=Pattern (dloc, md, id,
                   [ Var (dloc,(hstring "x"),0,[]);
                     Var (dloc,(hstring "y"),1,[]) ]);
      rhs=mk_App (mk_Const dloc md id)
                 (mk_DB dloc (hstring "y") 1)
                 [mk_DB dloc (hstring "x") 0]
    }

(* FIXME *)
let asso_rule (md:ident) (id:ident) (ty:term) =
  to_rule_infos_aux
    { name=Gamma(true,md,(hstring ("asso_" ^ (string_of_ident id))));
      ctx=[ (dloc, (hstring "x"), ty);
            (dloc, (hstring "y"), ty);
            (dloc, (hstring "z"), ty) ];
      pat=Pattern (dloc, md, id,
                   [ Pattern (dloc, md, id,
                              [ Var (dloc,(hstring "x"),0,[]);
                                Var (dloc,(hstring "y"),1,[]) ] );
                     Var (dloc,(hstring "z"),2,[]) ] );
      rhs=mk_App (mk_Const dloc md id)
                 (mk_DB dloc (hstring "x") 0)
                 [mk_App (mk_Const dloc md id)
                         (mk_DB dloc (hstring "y") 1)
                         [(mk_DB dloc (hstring "z") 2)] ]
    }
    
let neu1_rule (md:ident) (id:ident) (ty:term) (neu:term) =
  to_rule_infos_aux
    { name=Gamma(true,md,(hstring ("neut_" ^ (string_of_ident id))));
      ctx=[(dloc, (hstring "x"), ty)];
      pat=Pattern (dloc, md, id,
                   [ Var (dloc,(hstring "x"),0,[]);
(* FIXME: Translate term neu to pattern here  *) ]);
      rhs=mk_App (mk_Const dloc md id)
                 (mk_DB dloc (hstring "x") 0)
                 []
    }

let neu2_rule (md:ident) (id:ident) (ty:term) (neu:term) =
  to_rule_infos_aux
    { name=Gamma(true,md,(hstring ("neut_" ^ (string_of_ident id))));
      ctx=[(dloc, (hstring "x"), ty)];
      pat=Pattern (dloc, md, id,
                   [ Var (dloc,(hstring "x"),0,[]) ]);
      rhs=mk_App (mk_Const dloc md id)
                 (mk_DB dloc (hstring "x") 0)
                 [neu]
    }

let check_confluence_on_import lc (md:ident) (ctx:rw_infos H.t) : unit =
=======
let check_confluence_on_import lc (md:mident) (ctx:rw_infos HId.t) : unit =
>>>>>>> d3007496
  let aux id infos =
    let cst = mk_name md id in
    Confluence.add_constant cst;
    match infos.rule_opt_info with
    | None -> ()
    | Some (rs,_) -> Confluence.add_rules rs;
    match infos.stat with
    | Definable AC ->
       let ty = get_type_from_AC infos.ty in
       Confluence.add_rules [ comm_rule md id ty; asso_rule md id ty ]
    | Definable(ACU neu) ->
       let ty = get_type_from_AC infos.ty in
       Confluence.add_rules [ comm_rule md id ty;     asso_rule md id ty;
                              neu1_rule md id ty neu; neu2_rule md id ty neu ]
    | _ -> ()
  in
  HId.iter aux ctx;
  debug 1 "Checking confluence after loading module '%a'..." pp_mident md;
  match Confluence.check () with
  | OK () -> ()
  | Err err -> raise (SignatureError (ConfluenceErrorImport (lc,md,err)))

(* Recursively load a module and its dependencies*)
let rec import sg lc m =
  assert ( not (HMd.mem sg.tables m) ) ;

  (* If the [.dko] file is not found, try to compile it first.
     This hack is terrible. It uses system calls and can loop with circular dependencies.
     Also, this hack supposes that the module name and the file name are the same.*)
  ( if !autodep && not ( Sys.file_exists ( string_of_mident m ^ ".dko" ) ) then
      if Sys.command ( "dkcheck -autodep -e " ^ string_of_mident m ^ ".dk" ) <> 0 then
        raise (SignatureError (FailToCompileModule (lc,m)))
  ) ;

  let (deps,ctx,ext) = unmarshal lc (string_of_mident m) in
  HMd.add sg.tables m ctx;
  List.iter ( fun dep0 ->
      let dep = mk_mident dep0 in
      if not (HMd.mem sg.tables dep) then import sg lc dep
    ) deps ;
  debug 1 "Loading module '%a'..." pp_mident m;
  List.iter (fun rs -> add_rule_infos sg rs) ext;
  check_confluence_on_import lc m ctx

and add_rule_infos sg (lst:rule_infos list) : unit =
  match lst with
  | [] -> ()
  | (r::_ as rs) ->
    let env =
      try H.find sg.tables r.md
      with Not_found -> assert false in (*should not happen if the dependencies are loaded before*)
    let infos = try ( H.find env r.id )
      with Not_found -> assert false in
    let ty = infos.ty in
    if (infos.stat = Static) then
      raise (SignatureError (CannotAddRewriteRules (r.l,r.id)));
    let rules = match infos.rule_opt_info with
      | None -> rs
      | Some(mx,_) -> mx@rs
    in
    match Dtree.of_rules (get_algebra sg dloc) rules with
    | OK tree ->
       H.add env r.id
         {stat = infos.stat; ty=ty; rule_opt_info = Some(rules,tree)}
    | Err e -> raise (SignatureError (CannotBuildDtree e))

and get_infos sg lc m v =
  let env =
    try H.find sg.tables m
    with Not_found -> import sg lc m
  in
    try ( H.find env v )
    with Not_found -> raise (SignatureError (SymbolNotFound (lc,m,v)))

and get_type sg lc m v = (get_infos sg lc m v).ty

and get_staticity sg lc m v = (get_infos sg lc m v).stat

and get_algebra sg lc m v = 
  match get_staticity sg lc m v with
  | Definable a -> a | Static -> Free

and is_AC sg lc m v = (get_algebra sg lc m v) <> Free

let get_deps sg : string list = (*only direct dependencies*)
  HMd.fold (
    fun md _ lst ->
      if mident_eq md sg.name then lst
      else (string_of_mident md)::lst
    ) sg.tables []

let export sg =
  marshal sg.name (get_deps sg) (HMd.find sg.tables sg.name) sg.external_rules

(******************************************************************************)

<<<<<<< HEAD
let stat_code = function
  | Static            -> 0
  | Definable Free    -> 1
  | Definable AC      -> 2
  | Definable (ACU _) -> 3

let get_id_comparator sg m v m' v' =
  compare (stat_code (get_staticity sg dloc m  v ), m , v )
          (stat_code (get_staticity sg dloc m' v'), m', v')

let is_injective sg lc m v = (get_staticity sg lc m v) == Static

let get_neutral sg lc m v =
  match get_algebra sg lc m v with
    | ACU neu -> neu
    | _ -> raise (SignatureError (ExpectedACUSymbol(lc,m,v)))

let get_dtree sg ?select:(s=None) l m v =
  match (get_infos sg l m v).rule_opt_info, s with
  | None          , _           -> None
  | Some(rules,tr), None        -> Some tr
  | Some(rules,tr), Some select ->
      let rules' = List.filter (fun (r:Rule.rule_infos) -> select r.name) rules in
=======
let get_infos sg lc cst =
  let md = md cst in
  let env =
    try HMd.find sg.tables md
    with Not_found -> import sg lc md; HMd.find sg.tables md
  in
    try ( HId.find env (id cst))
    with Not_found -> raise (SignatureError (SymbolNotFound (lc,cst)))

let get_type sg lc cst = (get_infos sg lc cst).ty

let pred_true: Rule.rule_name -> bool = fun x -> true

let get_dtree sg ?select:(pred=pred_true) l cst =
  match (get_infos sg l cst).rule_opt_info with
  | None -> None
  | Some(rules,i,tr) ->
    if pred == pred_true then
      Some (i,tr)
    else
      let rules' = List.filter (fun (r:Rule.rule_infos) -> pred r.name) rules in
>>>>>>> d3007496
      if List.length rules' == List.length rules
      then Some tr
      else
        (* A call to Dtree.of_rules must be made with a non-empty list *)
        match rules' with
        | [] -> None
        | _ -> match Dtree.of_rules (get_algebra sg dloc) rules' with
               | OK tree -> Some tree
               | Err e -> raise (SignatureError (CannotBuildDtree e))


(******************************************************************************)

let add_declaration sg lc v st ty =
  let cst = mk_name sg.name v in
  Confluence.add_constant cst;
  let env = HMd.find sg.tables sg.name in
  if HId.mem env v then
    ( if !ignore_redecl then debug 1 "Redeclaration ignored."
      else raise (SignatureError (AlreadyDefinedSymbol (lc,v))) )
  else
    HId.add env v {stat=st; ty=ty; rule_opt_info=None}

let add_rules sg lst : unit =
  let rs = map_error_list Rule.to_rule_infos lst in
  match rs with
  | Err e -> raise (SignatureError (CannotMakeRuleInfos e))
  | OK [] -> ()
  | OK (r::_ as rs) ->
    begin
      add_rule_infos sg rs;
      if not (mident_eq sg.name (md r.cst)) then
        sg.external_rules <- rs::sg.external_rules;
      Confluence.add_rules rs;
<<<<<<< HEAD
      debug 1 "Checking confluence after adding rewrite rules on symbol '%a.%a' test"
            pp_ident r.md pp_ident r.id;
=======
      debug 1 "Checking confluence after adding rewrite rules on symbol '%a'"
        pp_name r.cst;
>>>>>>> d3007496
      match Confluence.check () with
      | OK () -> ()
      | Err err -> raise (SignatureError (ConfluenceErrorRules (r.l,rs,err)))
    end<|MERGE_RESOLUTION|>--- conflicted
+++ resolved
@@ -9,32 +9,18 @@
 let autodep = ref false
 
 type signature_error =
-<<<<<<< HEAD
-  | FailToCompileModule       of loc*ident
-  | UnmarshalBadVersionNumber of loc*string
-  | UnmarshalSysError         of loc*string*string
-  | UnmarshalUnknown          of loc*string
-  | SymbolNotFound            of loc*ident*ident
-  | AlreadyDefinedSymbol      of loc*ident
-  | ExpectedACUSymbol         of loc*ident*ident
-  | CannotMakeRuleInfos       of rule_error
-  | CannotBuildDtree          of dtree_error
-  | CannotAddRewriteRules     of loc*ident
-  | ConfluenceErrorImport     of loc*ident*Confluence.confluence_error
-  | ConfluenceErrorRules      of loc*rule_infos list*Confluence.confluence_error
-=======
-  | FailToCompileModule of loc * mident
+  | FailToCompileModule   of loc * mident
   | UnmarshalBadVersionNumber of loc * string
-  | UnmarshalSysError of loc * string * string
-  | UnmarshalUnknown of loc * string
-  | SymbolNotFound of loc * name
-  | AlreadyDefinedSymbol of loc * ident
-  | CannotMakeRuleInfos of Rule.rule_error
-  | CannotBuildDtree of Dtree.dtree_error
+  | UnmarshalSysError     of loc * string * string
+  | UnmarshalUnknown      of loc * string
+  | SymbolNotFound        of loc * name
+  | AlreadyDefinedSymbol  of loc * ident
+  | CannotMakeRuleInfos   of Rule.rule_error
+  | CannotBuildDtree      of Dtree.dtree_error
   | CannotAddRewriteRules of loc * ident
   | ConfluenceErrorImport of loc * mident * Confluence.confluence_error
-  | ConfluenceErrorRules of loc * rule_infos list * Confluence.confluence_error
->>>>>>> d3007496
+  | ConfluenceErrorRules  of loc * rule_infos list * Confluence.confluence_error
+  | ExpectedACUSymbol     of loc * name
 
 exception SignatureError of signature_error
 
@@ -75,33 +61,6 @@
   HMd.add ht name (HId.create 251); { name=name; tables=ht; external_rules=[]; }
 
 let get_name sg = sg.name
-
-(******************************************************************************)
-
-<<<<<<< HEAD
-=======
-let add_rule_infos sg (lst:rule_infos list) : unit =
-  match lst with
-  | [] -> ()
-  | (r::_ as rs) ->
-    let env =
-      try HMd.find sg.tables (md r.cst)
-      with Not_found -> assert false in (*should not happen if the dependencies are loaded before*)
-    let infos = try ( HId.find env (id r.cst) )
-      with Not_found -> assert false in
-    let ty = infos.ty in
-    if (infos.stat = Static) then
-      raise (SignatureError (CannotAddRewriteRules (r.l,(id r.cst))));
-    let rules = match infos.rule_opt_info with
-      | None -> rs
-      | Some(mx,_,_) -> mx@rs
-    in
-    match Dtree.of_rules rules with
-    | OK (n,tree) ->
-       HId.add env (id r.cst)
-         {stat = infos.stat; ty=ty; rule_opt_info = Some(rules,n,tree)}
-    | Err e -> raise (SignatureError (CannotBuildDtree e))
->>>>>>> d3007496
 
 (******************************************************************************)
 
@@ -160,7 +119,6 @@
 
 (******************************************************************************)
 
-<<<<<<< HEAD
 let get_type_from_AC (ty:term) =
   match ty with
   | Pi(_,_,t,_) -> t
@@ -171,64 +129,61 @@
   | Err e -> raise (SignatureError (CannotMakeRuleInfos e))
   | OK  e -> e
 
-let comm_rule (md:ident) (id:ident) (ty:term) =
+let comm_rule (name:name) (ty:term) =
   to_rule_infos_aux
-    { name=Gamma(true,md,(hstring ("comm_" ^ (string_of_ident id))));
-      ctx=[(dloc, (hstring "x"), ty); (dloc,(hstring "y"), ty)];
-      pat=Pattern (dloc, md, id,
-                   [ Var (dloc,(hstring "x"),0,[]);
-                     Var (dloc,(hstring "y"),1,[]) ]);
-      rhs=mk_App (mk_Const dloc md id)
-                 (mk_DB dloc (hstring "y") 1)
-                 [mk_DB dloc (hstring "x") 0]
+    { name=Gamma(true,mk_name (md name) (mk_ident ("comm_" ^ (string_of_ident (id name)))));
+      ctx=[(dloc,mk_ident "x",ty); (dloc,mk_ident "y", ty)];
+      pat=Pattern (dloc, name,
+                   [ Var (dloc,mk_ident "x",0,[]);
+                     Var (dloc,mk_ident "y",1,[]) ]);
+      rhs=mk_App (mk_Const dloc name)
+                 (mk_DB dloc (mk_ident "y") 1)
+                 [mk_DB dloc (mk_ident "x") 0]
     }
 
 (* FIXME *)
-let asso_rule (md:ident) (id:ident) (ty:term) =
+let asso_rule (name:name) (ty:term) =
   to_rule_infos_aux
-    { name=Gamma(true,md,(hstring ("asso_" ^ (string_of_ident id))));
-      ctx=[ (dloc, (hstring "x"), ty);
-            (dloc, (hstring "y"), ty);
-            (dloc, (hstring "z"), ty) ];
-      pat=Pattern (dloc, md, id,
-                   [ Pattern (dloc, md, id,
-                              [ Var (dloc,(hstring "x"),0,[]);
-                                Var (dloc,(hstring "y"),1,[]) ] );
-                     Var (dloc,(hstring "z"),2,[]) ] );
-      rhs=mk_App (mk_Const dloc md id)
-                 (mk_DB dloc (hstring "x") 0)
-                 [mk_App (mk_Const dloc md id)
-                         (mk_DB dloc (hstring "y") 1)
-                         [(mk_DB dloc (hstring "z") 2)] ]
+    { name=Gamma(true,mk_name (md name) (mk_ident ("asso_" ^ (string_of_ident (id name)))));
+      ctx=[ (dloc, (mk_ident "x"), ty);
+            (dloc, (mk_ident "y"), ty);
+            (dloc, (mk_ident "z"), ty) ];
+      pat=Pattern (dloc, name,
+                   [ Pattern (dloc, name,
+                              [ Var (dloc,mk_ident "x",0,[]);
+                                Var (dloc,mk_ident "y",1,[]) ] );
+                     Var (dloc,(mk_ident "z"),2,[]) ] );
+      rhs=mk_App (mk_Const dloc name)
+                 (mk_DB dloc (mk_ident "x") 0)
+                 [mk_App (mk_Const dloc name)
+                         (mk_DB dloc (mk_ident "y") 1)
+                         [(mk_DB dloc (mk_ident "z") 2)] ]
     }
     
-let neu1_rule (md:ident) (id:ident) (ty:term) (neu:term) =
+let neu1_rule (name:name) (ty:term) (neu:term) =
   to_rule_infos_aux
-    { name=Gamma(true,md,(hstring ("neut_" ^ (string_of_ident id))));
-      ctx=[(dloc, (hstring "x"), ty)];
-      pat=Pattern (dloc, md, id,
-                   [ Var (dloc,(hstring "x"),0,[]);
+    { name=Gamma(true,mk_name (md name) (mk_ident ("neut_" ^ (string_of_ident (id name)))));
+      ctx=[(dloc, (mk_ident "x"), ty)];
+      pat=Pattern (dloc, name,
+                   [ Var (dloc,mk_ident "x",0,[]);
 (* FIXME: Translate term neu to pattern here  *) ]);
-      rhs=mk_App (mk_Const dloc md id)
-                 (mk_DB dloc (hstring "x") 0)
+      rhs=mk_App (mk_Const dloc name)
+                 (mk_DB dloc (mk_ident "x") 0)
                  []
     }
 
-let neu2_rule (md:ident) (id:ident) (ty:term) (neu:term) =
+let neu2_rule (name:name) (ty:term) (neu:term) =
   to_rule_infos_aux
-    { name=Gamma(true,md,(hstring ("neut_" ^ (string_of_ident id))));
-      ctx=[(dloc, (hstring "x"), ty)];
-      pat=Pattern (dloc, md, id,
-                   [ Var (dloc,(hstring "x"),0,[]) ]);
-      rhs=mk_App (mk_Const dloc md id)
-                 (mk_DB dloc (hstring "x") 0)
+    { name=Gamma(true,mk_name (md name) (mk_ident ("neut_" ^ (string_of_ident (id name)))));
+      ctx=[(dloc, (mk_ident "x"), ty)];
+      pat=Pattern (dloc, name,
+                   [ Var (dloc,(mk_ident "x"),0,[]) ]);
+      rhs=mk_App (mk_Const dloc name)
+                 (mk_DB dloc (mk_ident "x") 0)
                  [neu]
     }
 
-let check_confluence_on_import lc (md:ident) (ctx:rw_infos H.t) : unit =
-=======
 let check_confluence_on_import lc (md:mident) (ctx:rw_infos HId.t) : unit =
->>>>>>> d3007496
   let aux id infos =
     let cst = mk_name md id in
     Confluence.add_constant cst;
@@ -238,11 +193,11 @@
     match infos.stat with
     | Definable AC ->
        let ty = get_type_from_AC infos.ty in
-       Confluence.add_rules [ comm_rule md id ty; asso_rule md id ty ]
+       Confluence.add_rules [ comm_rule cst ty; asso_rule cst ty ]
     | Definable(ACU neu) ->
        let ty = get_type_from_AC infos.ty in
-       Confluence.add_rules [ comm_rule md id ty;     asso_rule md id ty;
-                              neu1_rule md id ty neu; neu2_rule md id ty neu ]
+       Confluence.add_rules [ comm_rule cst ty;     asso_rule cst ty;
+                              neu1_rule cst ty neu; neu2_rule cst ty neu ]
     | _ -> ()
   in
   HId.iter aux ctx;
@@ -278,40 +233,38 @@
   | [] -> ()
   | (r::_ as rs) ->
     let env =
-      try H.find sg.tables r.md
+      try HMd.find sg.tables (md r.cst)
       with Not_found -> assert false in (*should not happen if the dependencies are loaded before*)
-    let infos = try ( H.find env r.id )
-      with Not_found -> assert false in
+    let rid = id r.cst in
+    let infos = HId.find env rid in
     let ty = infos.ty in
-    if (infos.stat = Static) then
-      raise (SignatureError (CannotAddRewriteRules (r.l,r.id)));
+    if (infos.stat = Static)
+    then raise (SignatureError (CannotAddRewriteRules (r.l,rid)));
     let rules = match infos.rule_opt_info with
       | None -> rs
-      | Some(mx,_) -> mx@rs
-    in
+      | Some(mx,_) -> mx@rs in
     match Dtree.of_rules (get_algebra sg dloc) rules with
     | OK tree ->
-       H.add env r.id
-         {stat = infos.stat; ty=ty; rule_opt_info = Some(rules,tree)}
+       HId.add env rid
+               {stat = infos.stat; ty=ty; rule_opt_info = Some(rules,tree)}
     | Err e -> raise (SignatureError (CannotBuildDtree e))
 
-and get_infos sg lc m v =
-  let env =
-    try H.find sg.tables m
-    with Not_found -> import sg lc m
-  in
-    try ( H.find env v )
-    with Not_found -> raise (SignatureError (SymbolNotFound (lc,m,v)))
-
-and get_type sg lc m v = (get_infos sg lc m v).ty
-
-and get_staticity sg lc m v = (get_infos sg lc m v).stat
-
-and get_algebra sg lc m v = 
-  match get_staticity sg lc m v with
+and get_infos sg lc name =
+  let m = md name in
+  let env = try HMd.find sg.tables m
+            with Not_found -> import sg lc m; HMd.find sg.tables m in
+    try ( HId.find env (id name) )
+    with Not_found -> raise (SignatureError (SymbolNotFound(lc,name)))
+
+and get_type sg lc name = (get_infos sg lc name).ty
+
+and get_staticity sg lc name = (get_infos sg lc name).stat
+
+and get_algebra sg lc name = 
+  match get_staticity sg lc name with
   | Definable a -> a | Static -> Free
 
-and is_AC sg lc m v = (get_algebra sg lc m v) <> Free
+and is_AC sg lc name = (get_algebra sg lc name) <> Free
 
 let get_deps sg : string list = (*only direct dependencies*)
   HMd.fold (
@@ -325,31 +278,23 @@
 
 (******************************************************************************)
 
-<<<<<<< HEAD
 let stat_code = function
   | Static            -> 0
   | Definable Free    -> 1
   | Definable AC      -> 2
   | Definable (ACU _) -> 3
 
-let get_id_comparator sg m v m' v' =
-  compare (stat_code (get_staticity sg dloc m  v ), m , v )
-          (stat_code (get_staticity sg dloc m' v'), m', v')
-
-let is_injective sg lc m v = (get_staticity sg lc m v) == Static
-
-let get_neutral sg lc m v =
-  match get_algebra sg lc m v with
+let get_id_comparator sg cst cst' =
+  compare (stat_code (get_staticity sg dloc cst ), cst )
+          (stat_code (get_staticity sg dloc cst'), cst')
+
+let is_injective sg lc cst = (get_staticity sg lc cst) == Static
+
+let get_neutral sg lc cst =
+  match get_algebra sg lc cst with
     | ACU neu -> neu
-    | _ -> raise (SignatureError (ExpectedACUSymbol(lc,m,v)))
-
-let get_dtree sg ?select:(s=None) l m v =
-  match (get_infos sg l m v).rule_opt_info, s with
-  | None          , _           -> None
-  | Some(rules,tr), None        -> Some tr
-  | Some(rules,tr), Some select ->
-      let rules' = List.filter (fun (r:Rule.rule_infos) -> select r.name) rules in
-=======
+    | _ -> raise (SignatureError (ExpectedACUSymbol(lc,cst)))
+
 let get_infos sg lc cst =
   let md = md cst in
   let env =
@@ -363,24 +308,22 @@
 
 let pred_true: Rule.rule_name -> bool = fun x -> true
 
-let get_dtree sg ?select:(pred=pred_true) l cst =
-  match (get_infos sg l cst).rule_opt_info with
-  | None -> None
-  | Some(rules,i,tr) ->
-    if pred == pred_true then
-      Some (i,tr)
-    else
-      let rules' = List.filter (fun (r:Rule.rule_infos) -> pred r.name) rules in
->>>>>>> d3007496
-      if List.length rules' == List.length rules
-      then Some tr
-      else
-        (* A call to Dtree.of_rules must be made with a non-empty list *)
-        match rules' with
-        | [] -> None
-        | _ -> match Dtree.of_rules (get_algebra sg dloc) rules' with
-               | OK tree -> Some tree
-               | Err e -> raise (SignatureError (CannotBuildDtree e))
+
+let get_dtree sg ?select:(s=None) l cst =
+  match (get_infos sg l cst).rule_opt_info, s with
+  | None          , _           -> None
+  | Some(rules,tr), None        -> Some tr
+  | Some(rules,tr), Some select ->
+     let rules' = List.filter (fun (r:Rule.rule_infos) -> select r.name) rules in
+     if List.length rules' == List.length rules
+     then Some tr
+     else
+       (* A call to Dtree.of_rules must be made with a non-empty list *)
+       match rules' with
+       | [] -> None
+       | _ -> match Dtree.of_rules (get_algebra sg dloc) rules' with
+              | OK tree -> Some tree
+              | Err e -> raise (SignatureError (CannotBuildDtree e))
 
 
 (******************************************************************************)
@@ -406,13 +349,8 @@
       if not (mident_eq sg.name (md r.cst)) then
         sg.external_rules <- rs::sg.external_rules;
       Confluence.add_rules rs;
-<<<<<<< HEAD
-      debug 1 "Checking confluence after adding rewrite rules on symbol '%a.%a' test"
-            pp_ident r.md pp_ident r.id;
-=======
       debug 1 "Checking confluence after adding rewrite rules on symbol '%a'"
         pp_name r.cst;
->>>>>>> d3007496
       match Confluence.check () with
       | OK () -> ()
       | Err err -> raise (SignatureError (ConfluenceErrorRules (r.l,rs,err)))
