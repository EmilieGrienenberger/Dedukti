(** Global Environment *)

open Basic
open Term
open Rule
open Dtree

type signature_error =
  | FailToCompileModule   of loc * mident
  | UnmarshalBadVersionNumber of loc * string
  | UnmarshalSysError     of loc * string * string
  | UnmarshalUnknown      of loc * string
  | SymbolNotFound        of loc * name
  | AlreadyDefinedSymbol  of loc * ident
  | CannotMakeRuleInfos   of Rule.rule_error
  | CannotBuildDtree      of Dtree.dtree_error
  | CannotAddRewriteRules of loc * ident
  | ConfluenceErrorImport of loc * mident * Confluence.confluence_error
  | ConfluenceErrorRules  of loc * rule_infos list * Confluence.confluence_error
  | ExpectedACUSymbol     of loc * name
  | GuardNotSatisfied of loc * term * term

exception SignatureError of signature_error

module HMd = Hashtbl.Make(
struct
  type t        = mident
  let equal     = mident_eq
  let hash      = Hashtbl.hash
end )

module HId = Hashtbl.Make(
struct
  type t        = ident
  let equal     = ident_eq
  let hash      = Hashtbl.hash
end )

type staticity = Static | Definable of algebra

type rw_infos =
  {
    stat: staticity;
    ty: term;
<<<<<<< HEAD
    rule_opt_info: (rule_infos list*dtree) option
=======
    rule_opt_info: (rule_infos list* Dtree.t) option
>>>>>>> 8c181bf1
  }

type t = { name:mident;
           file:string;
           tables:(rw_infos HId.t) HMd.t;
           mutable external_rules:rule_infos list list; }

let make file =
  let name = mk_mident file in 
  let tables = HMd.create 19 in
  HMd.add tables name (HId.create 251);
  { name; file; tables; external_rules=[]; }

let get_name sg = sg.name

<<<<<<< HEAD
(******************************************************************************)

let marshal (name:mident) (deps:string list) (env:rw_infos HId.t) (ext:rule_infos list list) : bool =
=======
let marshal (file:string) (deps:string list) (env:rw_infos HId.t) (ext:rule_infos list list) : bool =
>>>>>>> 8c181bf1
  try
    let file = (try Filename.chop_extension file with _ -> file) ^ ".dko" in
    let oc = open_out file in
    Marshal.to_channel oc Version.version [];
    Marshal.to_channel oc deps [];
    Marshal.to_channel oc env [];
    Marshal.to_channel oc ext [];
    close_out oc; true
  with _ -> false

let file_exists = Sys.file_exists

let rec find_dko_in_path name = function
  | [] -> failwith "find_dko"  (* Captured by the unmarshal function *)
  | dir :: path ->
      let filename = dir ^ "/" ^ name ^ ".dko" in
        if file_exists filename then
          open_in filename
        else
          find_dko_in_path name path

let find_dko name =
  (* First check in the current directory *)
  let filename = name ^ ".dko" in
    if file_exists filename then
      open_in filename
    else
      (* If not found in the current directory, search in load-path *)
      find_dko_in_path name (get_path())

let unmarshal (lc:loc) (m:string) : string list * rw_infos HId.t * rule_infos list list =
  try
    begin
      let chan = find_dko m in
      let ver:string = Marshal.from_channel chan in
        if String.compare ver Version.version = 0 then
          begin
            let deps:string list = Marshal.from_channel chan in
            let ctx:rw_infos HId.t = Marshal.from_channel chan in
            let ext:rule_infos list list= Marshal.from_channel chan in
              close_in chan ; (deps,ctx,ext)
          end
        else raise (SignatureError (UnmarshalBadVersionNumber (lc,m)))
    end
  with
    | Sys_error s -> raise (SignatureError (UnmarshalSysError (lc,m,s)))
    | SignatureError s -> raise (SignatureError s)
    | _ -> raise (SignatureError (UnmarshalUnknown (lc,m)))

(******************************************************************************)

let get_type_from_AC (ty:term) =
  match ty with
  | Pi(_,_,t,_) -> t
  | _ -> assert false

let to_rule_infos_aux (r:typed_rule) =
  match Rule.to_rule_infos r with
  | Err e -> raise (SignatureError (CannotMakeRuleInfos e))
  | OK  e -> e

let comm_rule (name:name) (ty:term) =
  to_rule_infos_aux
    { name=Gamma(true,mk_name (md name) (mk_ident ("comm_" ^ (string_of_ident (id name)))));
      ctx=[(dloc,mk_ident "x",ty); (dloc,mk_ident "y", ty)];
      pat=Pattern (dloc, name,
                   [ Var (dloc,mk_ident "x",0,[]);
                     Var (dloc,mk_ident "y",1,[]) ]);
      rhs=mk_App (mk_Const dloc name)
                 (mk_DB dloc (mk_ident "y") 1)
                 [mk_DB dloc (mk_ident "x") 0]
    }

let asso_rule (name:name) (ty:term) =
  to_rule_infos_aux
    { name=Gamma(true,mk_name (md name) (mk_ident ("asso_" ^ (string_of_ident (id name)))));
      ctx=[ (dloc, (mk_ident "x"), ty);
            (dloc, (mk_ident "y"), ty);
            (dloc, (mk_ident "z"), ty) ];
      pat=Pattern (dloc, name,
                   [ Pattern (dloc, name,
                              [ Var (dloc,mk_ident "x",0,[]);
                                Var (dloc,mk_ident "y",1,[]) ] );
                     Var (dloc,(mk_ident "z"),2,[]) ] );
      rhs=mk_App (mk_Const dloc name)
                 (mk_DB dloc (mk_ident "x") 0)
                 [mk_App (mk_Const dloc name)
                         (mk_DB dloc (mk_ident "y") 1)
                         [(mk_DB dloc (mk_ident "z") 2)] ]
    }
    
let neu1_rule (name:name) (ty:term) (neu:term) =
  to_rule_infos_aux
    { name=Gamma(true,mk_name (md name) (mk_ident ("neut_" ^ (string_of_ident (id name)))));
      ctx=[(dloc, (mk_ident "x"), ty)];
      pat=Pattern (dloc, name,
                   [ Var (dloc,mk_ident "x",0,[]);
                     (* FIXME: Translate term neu to pattern here  *) ]);
      rhs=mk_App (mk_Const dloc name)
                 (mk_DB dloc (mk_ident "x") 0)
                 []
    }

let neu2_rule (name:name) (ty:term) (neu:term) =
  to_rule_infos_aux
    { name=Gamma(true,mk_name (md name) (mk_ident ("neut_" ^ (string_of_ident (id name)))));
      ctx=[(dloc, (mk_ident "x"), ty)];
      pat=Pattern (dloc, name,
                   [ Var (dloc,(mk_ident "x"),0,[]) ]);
      rhs=mk_App (mk_Const dloc name)
                 (mk_DB dloc (mk_ident "x") 0)
                 [neu]
    }

let check_confluence_on_import lc (md:mident) (ctx:rw_infos HId.t) : unit =
  let aux id infos =
    let cst = mk_name md id in
    Confluence.add_constant cst;
    match infos.rule_opt_info with
    | None -> ()
<<<<<<< HEAD
    | Some (rs,_) -> Confluence.add_rules rs;
    match infos.stat with
    | Definable AC ->
       let ty = get_type_from_AC infos.ty in
       Confluence.add_rules [ comm_rule cst ty; asso_rule cst ty ]
    | Definable(ACU neu) ->
       let ty = get_type_from_AC infos.ty in
       Confluence.add_rules [ comm_rule cst ty;     asso_rule cst ty;
                              neu1_rule cst ty neu; neu2_rule cst ty neu ]
    | _ -> ()
=======
    | Some (rs,_) -> Confluence.add_rules rs
>>>>>>> 8c181bf1
  in
  HId.iter aux ctx;
  debug 1 "Checking confluence after loading module '%a'..." pp_mident md;
  match Confluence.check () with
  | OK () -> ()
  | Err err -> raise (SignatureError (ConfluenceErrorImport (lc,md,err)))

(* Recursively load a module and its dependencies*)
let rec import sg lc m =
  if HMd.mem sg.tables m then
    warn "Trying to import the already loaded module %s." (string_of_mident m)
  else
    let (deps,ctx,ext) = unmarshal lc (string_of_mident m) in
    HMd.add sg.tables m ctx;
    List.iter ( fun dep0 ->
        let dep = mk_mident dep0 in
        if not (HMd.mem sg.tables dep) then import sg lc dep
      ) deps ;
    debug 1 "Loading module '%a'..." pp_mident m;
    List.iter (fun rs -> add_rule_infos sg rs) ext;
    check_confluence_on_import lc m ctx

and add_rule_infos sg (lst:rule_infos list) : unit =
  match lst with
  | [] -> ()
  | (r::_ as rs) ->
    let env =
      try HMd.find sg.tables (md r.cst)
      with Not_found ->
        import sg r.l (md r.cst); HMd.find sg.tables (md r.cst)
    in
    let rid = id r.cst in
    let infos = try ( HId.find env rid )
      with Not_found -> raise (SignatureError (SymbolNotFound(r.l, r.cst))) in
    let ty = infos.ty in
    if (infos.stat = Static)
    then raise (SignatureError (CannotAddRewriteRules (r.l,rid)));
    let rules = match infos.rule_opt_info with
      | None -> rs
<<<<<<< HEAD
      | Some(mx,_) -> mx@rs in
    match Dtree.of_rules (get_algebra sg dloc) rules with
    | OK tree ->
       HId.add env rid
               {stat = infos.stat; ty=ty; rule_opt_info = Some(rules,tree)}
=======
      | Some(mx,_) -> mx@rs
    in
    match Dtree.of_rules rules with
    | OK trees ->
       HId.add env (id r.cst)
         {stat = infos.stat; ty=ty; rule_opt_info = Some(rules,trees)}
>>>>>>> 8c181bf1
    | Err e -> raise (SignatureError (CannotBuildDtree e))

and get_infos sg lc name =
  let m = md name in
  let env = try HMd.find sg.tables m
            with Not_found -> import sg lc m; HMd.find sg.tables m in
    try ( HId.find env (id name) )
    with Not_found -> raise (SignatureError (SymbolNotFound(lc,name)))

and get_type sg lc name = (get_infos sg lc name).ty

and get_staticity sg lc name = (get_infos sg lc name).stat

and get_algebra sg lc name = 
  match get_staticity sg lc name with
  | Definable a -> a | Static -> Free

and is_AC sg lc name = (get_algebra sg lc name) <> Free

(******************************************************************************)

let get_deps sg : string list = (*only direct dependencies*)
  HMd.fold (
    fun md _ lst ->
      if mident_eq md sg.name then lst
      else (string_of_mident md)::lst
    ) sg.tables []

let export sg =
  marshal sg.file (get_deps sg) (HMd.find sg.tables sg.name) sg.external_rules

(******************************************************************************)

let stat_code = function
  | Static            -> 0
  | Definable Free    -> 1
  | Definable AC      -> 2
  | Definable (ACU _) -> 3

let get_id_comparator sg cst cst' =
  compare (stat_code (get_staticity sg dloc cst ), cst )
          (stat_code (get_staticity sg dloc cst'), cst')

let is_injective sg lc cst = (get_staticity sg lc cst) == Static

let get_neutral sg lc cst =
  match get_algebra sg lc cst with
    | ACU neu -> neu
    | _ -> raise (SignatureError (ExpectedACUSymbol(lc,cst)))

let get_infos sg lc cst =
  let md = md cst in
  let env =
    try HMd.find sg.tables md
    with Not_found -> import sg lc md; HMd.find sg.tables md
  in
    try ( HId.find env (id cst))
    with Not_found -> raise (SignatureError (SymbolNotFound (lc,cst)))

let is_injective sg lc cst =
  match (get_infos sg lc cst).stat with
<<<<<<< HEAD
  | Static -> true
  | Definable _ -> false
=======
  | Static    -> true
  | Definable -> false
>>>>>>> 8c181bf1

let get_type sg lc cst = (get_infos sg lc cst).ty

let get_dtree sg rule_filter l cst =
<<<<<<< HEAD
  match (get_infos sg l cst).rule_opt_info with
  | None -> None
  | Some(rules,tree) ->
    match rule_filter with
    | None -> Some tree
    | Some f ->
      let rules' = List.filter (fun (r:Rule.rule_infos) -> f r.name) rules in
      if List.length rules' == List.length rules
      then Some tree
      else
        (* A call to Dtree.of_rules must be made with a non-empty list *)
        match rules' with
        | [] -> None
        | _ -> match Dtree.of_rules (get_algebra sg dloc) rules' with
               | OK tree -> Some tree
               | Err e -> raise (SignatureError (CannotBuildDtree e))
=======
  match (get_infos sg l cst).rule_opt_info, rule_filter with
  | None             , _      -> Dtree.empty
  | Some(_,trees)    , None   -> trees
  | Some(rules,trees), Some f ->
    let rules' = List.filter (fun (r:Rule.rule_infos) -> f r.name) rules in
    if List.length rules' == List.length rules then trees
    else
      match Dtree.of_rules rules' with
      | OK ntrees -> ntrees
      | Err e -> raise (SignatureError (CannotBuildDtree e))
>>>>>>> 8c181bf1


(******************************************************************************)

let add_declaration sg lc v st ty =
  let cst = mk_name sg.name v in
  Confluence.add_constant cst;
  let env = HMd.find sg.tables sg.name in
  if HId.mem env v then
    raise (SignatureError (AlreadyDefinedSymbol (lc,v)))
  else
    HId.add env v {stat=st; ty=ty; rule_opt_info=None}

let add_rules sg lst : unit =
  let rs = map_error_list Rule.to_rule_infos lst in
  match rs with
  | Err e -> raise (SignatureError (CannotMakeRuleInfos e))
  | OK [] -> ()
  | OK (r::_ as rs) ->
    begin
      add_rule_infos sg rs;
      if not (mident_eq sg.name (md r.cst)) then
        sg.external_rules <- rs::sg.external_rules;
      Confluence.add_rules rs;
      debug 1 "Checking confluence after adding rewrite rules on symbol '%a'"
        pp_name r.cst;
      match Confluence.check () with
      | OK () -> ()
      | Err err -> raise (SignatureError (ConfluenceErrorRules (r.l,rs,err)))
    end<|MERGE_RESOLUTION|>--- conflicted
+++ resolved
@@ -42,11 +42,7 @@
   {
     stat: staticity;
     ty: term;
-<<<<<<< HEAD
-    rule_opt_info: (rule_infos list*dtree) option
-=======
     rule_opt_info: (rule_infos list* Dtree.t) option
->>>>>>> 8c181bf1
   }
 
 type t = { name:mident;
@@ -62,13 +58,7 @@
 
 let get_name sg = sg.name
 
-<<<<<<< HEAD
-(******************************************************************************)
-
-let marshal (name:mident) (deps:string list) (env:rw_infos HId.t) (ext:rule_infos list list) : bool =
-=======
 let marshal (file:string) (deps:string list) (env:rw_infos HId.t) (ext:rule_infos list list) : bool =
->>>>>>> 8c181bf1
   try
     let file = (try Filename.chop_extension file with _ -> file) ^ ".dko" in
     let oc = open_out file in
@@ -125,15 +115,15 @@
   | Pi(_,_,t,_) -> t
   | _ -> assert false
 
-let to_rule_infos_aux (r:typed_rule) =
+let to_rule_infos_aux (r:untyped_rule) =
   match Rule.to_rule_infos r with
   | Err e -> raise (SignatureError (CannotMakeRuleInfos e))
   | OK  e -> e
 
-let comm_rule (name:name) (ty:term) =
+let comm_rule (name:name) =
   to_rule_infos_aux
     { name=Gamma(true,mk_name (md name) (mk_ident ("comm_" ^ (string_of_ident (id name)))));
-      ctx=[(dloc,mk_ident "x",ty); (dloc,mk_ident "y", ty)];
+      ctx=[(dloc,mk_ident "x"); (dloc,mk_ident "y")];
       pat=Pattern (dloc, name,
                    [ Var (dloc,mk_ident "x",0,[]);
                      Var (dloc,mk_ident "y",1,[]) ]);
@@ -142,12 +132,12 @@
                  [mk_DB dloc (mk_ident "x") 0]
     }
 
-let asso_rule (name:name) (ty:term) =
+let asso_rule (name:name) =
   to_rule_infos_aux
     { name=Gamma(true,mk_name (md name) (mk_ident ("asso_" ^ (string_of_ident (id name)))));
-      ctx=[ (dloc, (mk_ident "x"), ty);
-            (dloc, (mk_ident "y"), ty);
-            (dloc, (mk_ident "z"), ty) ];
+      ctx=[ (dloc, (mk_ident "x"));
+            (dloc, (mk_ident "y"));
+            (dloc, (mk_ident "z")) ];
       pat=Pattern (dloc, name,
                    [ Pattern (dloc, name,
                               [ Var (dloc,mk_ident "x",0,[]);
@@ -160,10 +150,10 @@
                          [(mk_DB dloc (mk_ident "z") 2)] ]
     }
     
-let neu1_rule (name:name) (ty:term) (neu:term) =
+let neu1_rule (name:name) (neu:term) =
   to_rule_infos_aux
     { name=Gamma(true,mk_name (md name) (mk_ident ("neut_" ^ (string_of_ident (id name)))));
-      ctx=[(dloc, (mk_ident "x"), ty)];
+      ctx=[(dloc, (mk_ident "x"))];
       pat=Pattern (dloc, name,
                    [ Var (dloc,mk_ident "x",0,[]);
                      (* FIXME: Translate term neu to pattern here  *) ]);
@@ -172,10 +162,10 @@
                  []
     }
 
-let neu2_rule (name:name) (ty:term) (neu:term) =
+let neu2_rule (name:name) (neu:term) =
   to_rule_infos_aux
     { name=Gamma(true,mk_name (md name) (mk_ident ("neut_" ^ (string_of_ident (id name)))));
-      ctx=[(dloc, (mk_ident "x"), ty)];
+      ctx=[(dloc, (mk_ident "x"))];
       pat=Pattern (dloc, name,
                    [ Var (dloc,(mk_ident "x"),0,[]) ]);
       rhs=mk_App (mk_Const dloc name)
@@ -189,20 +179,12 @@
     Confluence.add_constant cst;
     match infos.rule_opt_info with
     | None -> ()
-<<<<<<< HEAD
     | Some (rs,_) -> Confluence.add_rules rs;
     match infos.stat with
-    | Definable AC ->
-       let ty = get_type_from_AC infos.ty in
-       Confluence.add_rules [ comm_rule cst ty; asso_rule cst ty ]
-    | Definable(ACU neu) ->
-       let ty = get_type_from_AC infos.ty in
-       Confluence.add_rules [ comm_rule cst ty;     asso_rule cst ty;
-                              neu1_rule cst ty neu; neu2_rule cst ty neu ]
+    | Definable AC -> Confluence.add_rules [ comm_rule cst; asso_rule cst ]
+    | Definable(ACU neu) -> Confluence.add_rules [ comm_rule cst    ; asso_rule cst;
+                                                   neu1_rule cst neu; neu2_rule cst neu ]
     | _ -> ()
-=======
-    | Some (rs,_) -> Confluence.add_rules rs
->>>>>>> 8c181bf1
   in
   HId.iter aux ctx;
   debug 1 "Checking confluence after loading module '%a'..." pp_mident md;
@@ -242,20 +224,12 @@
     then raise (SignatureError (CannotAddRewriteRules (r.l,rid)));
     let rules = match infos.rule_opt_info with
       | None -> rs
-<<<<<<< HEAD
-      | Some(mx,_) -> mx@rs in
-    match Dtree.of_rules (get_algebra sg dloc) rules with
-    | OK tree ->
-       HId.add env rid
-               {stat = infos.stat; ty=ty; rule_opt_info = Some(rules,tree)}
-=======
       | Some(mx,_) -> mx@rs
     in
-    match Dtree.of_rules rules with
+    match Dtree.of_rules (get_algebra sg dloc) rules with
     | OK trees ->
        HId.add env (id r.cst)
          {stat = infos.stat; ty=ty; rule_opt_info = Some(rules,trees)}
->>>>>>> 8c181bf1
     | Err e -> raise (SignatureError (CannotBuildDtree e))
 
 and get_infos sg lc name =
@@ -317,35 +291,12 @@
 
 let is_injective sg lc cst =
   match (get_infos sg lc cst).stat with
-<<<<<<< HEAD
-  | Static -> true
+  | Static      -> true
   | Definable _ -> false
-=======
-  | Static    -> true
-  | Definable -> false
->>>>>>> 8c181bf1
 
 let get_type sg lc cst = (get_infos sg lc cst).ty
 
 let get_dtree sg rule_filter l cst =
-<<<<<<< HEAD
-  match (get_infos sg l cst).rule_opt_info with
-  | None -> None
-  | Some(rules,tree) ->
-    match rule_filter with
-    | None -> Some tree
-    | Some f ->
-      let rules' = List.filter (fun (r:Rule.rule_infos) -> f r.name) rules in
-      if List.length rules' == List.length rules
-      then Some tree
-      else
-        (* A call to Dtree.of_rules must be made with a non-empty list *)
-        match rules' with
-        | [] -> None
-        | _ -> match Dtree.of_rules (get_algebra sg dloc) rules' with
-               | OK tree -> Some tree
-               | Err e -> raise (SignatureError (CannotBuildDtree e))
-=======
   match (get_infos sg l cst).rule_opt_info, rule_filter with
   | None             , _      -> Dtree.empty
   | Some(_,trees)    , None   -> trees
@@ -353,10 +304,9 @@
     let rules' = List.filter (fun (r:Rule.rule_infos) -> f r.name) rules in
     if List.length rules' == List.length rules then trees
     else
-      match Dtree.of_rules rules' with
+      match Dtree.of_rules (get_algebra sg dloc) rules' with
       | OK ntrees -> ntrees
       | Err e -> raise (SignatureError (CannotBuildDtree e))
->>>>>>> 8c181bf1
 
 
 (******************************************************************************)
