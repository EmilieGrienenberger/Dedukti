--- conflicted
+++ resolved
@@ -20,12 +20,9 @@
   | ConfluenceErrorImport of loc * mident * Confluence.confluence_error
   | ConfluenceErrorRules  of loc * rule_infos list * Confluence.confluence_error
   | GuardNotSatisfied     of loc * term * term
-<<<<<<< HEAD
   | FailToCompileModule   of loc * mident
   | ExpectedACUSymbol     of loc * name
-=======
   | CouldNotExportModule  of string
->>>>>>> c7e76c7f
 
 exception SignatureError of signature_error
 
@@ -138,9 +135,8 @@
   | _ -> assert false
 
 let to_rule_infos_aux (r:untyped_rule) =
-  match Rule.to_rule_infos r with
-  | Err e -> raise (SignatureError (CannotMakeRuleInfos e))
-  | OK  e -> e
+  try Rule.to_rule_infos r
+  with RuleError e -> raise (SignatureError (CannotMakeRuleInfos e))
 
 let comm_rule (name:name) =
   to_rule_infos_aux
@@ -248,19 +244,11 @@
       | None -> rs
       | Some(mx,_) -> mx@rs
     in
-<<<<<<< HEAD
-    match Dtree.of_rules (get_algebra sg dloc) rules with
-    | OK trees ->
-       HId.add env (id r.cst)
-         {stat = infos.stat; ty=ty; rule_opt_info = Some(rules,trees)}
-    | Err e -> raise (SignatureError (CannotBuildDtree e))
-=======
     let trees =
-      try Dtree.of_rules rules
+      try Dtree.of_rules (get_algebra sg dloc) rules
       with DtreeError e -> raise (SignatureError (CannotBuildDtree e))
     in
     HId.add env (id r.cst) {stat = infos.stat; ty=ty; rule_opt_info = Some(rules,trees)}
->>>>>>> c7e76c7f
 
 and get_infos sg lc name =
   let m = md name in
@@ -298,7 +286,6 @@
 
 (******************************************************************************)
 
-<<<<<<< HEAD
 let stat_code = function
   | Static            -> 0
   | Definable Free    -> 1
@@ -316,10 +303,7 @@
     | ACU neu -> neu
     | _ -> raise (SignatureError (ExpectedACUSymbol(lc,cst)))
 
-let get_infos sg lc cst =
-=======
 let get_env sg lc cst =
->>>>>>> c7e76c7f
   let md = md cst in
   try HMd.find sg.tables md
   with Not_found -> import sg lc md; HMd.find sg.tables md
@@ -330,13 +314,8 @@
 
 let is_static sg lc cst =
   match (get_infos sg lc cst).stat with
-<<<<<<< HEAD
   | Static      -> true
   | Definable _ -> false
-=======
-  | Static    -> true
-  | Definable -> false
->>>>>>> c7e76c7f
 
 let get_type sg lc cst = (get_infos sg lc cst).ty
 
@@ -348,14 +327,8 @@
     let rules' = List.filter (fun (r:Rule.rule_infos) -> f r.name) rules in
     if List.length rules' == List.length rules then trees
     else
-<<<<<<< HEAD
-      match Dtree.of_rules (get_algebra sg dloc) rules' with
-      | OK ntrees -> ntrees
-      | Err e -> raise (SignatureError (CannotBuildDtree e))
-=======
-      try Dtree.of_rules rules' with
+      try Dtree.of_rules (get_algebra sg dloc) rules' with
       | DtreeError e -> raise (SignatureError (CannotBuildDtree e))
->>>>>>> c7e76c7f
 
 
 (******************************************************************************)
