--- conflicted
+++ resolved
@@ -12,7 +12,6 @@
 
 type signature_error =
   | UnmarshalBadVersionNumber of loc * string
-<<<<<<< HEAD
   | UnmarshalSysError     of loc * string * string
   | UnmarshalUnknown      of loc * string
   | SymbolNotFound        of loc * name
@@ -24,20 +23,7 @@
   | ConfluenceErrorRules  of loc * rule_infos list * Confluence.confluence_error
   | GuardNotSatisfied     of loc * term * term
   | CannotExportModule    of mident * exn
-=======
-  | UnmarshalSysError         of loc * string * string
-  | UnmarshalUnknown          of loc * string
-  | SymbolNotFound            of loc * name
-  | AlreadyDefinedSymbol      of loc * name
-  | CannotMakeRuleInfos       of Rule.rule_error
-  | CannotBuildDtree          of Dtree.dtree_error
-  | CannotAddRewriteRules     of loc * name
-  | ConfluenceErrorImport     of loc * mident * Confluence.confluence_error
-  | ConfluenceErrorRules      of loc * rule_infos list * Confluence.confluence_error
-  | GuardNotSatisfied         of loc * term * term
-  | CouldNotExportModule      of mident * string
   | PrivateSymbol             of loc * name
->>>>>>> dc614fbe
 
 exception Signature_error of signature_error
 
@@ -109,7 +95,6 @@
     let ic = open_in file in
     let ver:string = Marshal.from_channel ic in
     if String.compare ver Version.version <> 0
-<<<<<<< HEAD
     then raise (Signature_error (UnmarshalBadVersionNumber (lc,file)));
     let deps:mident list         = Marshal.from_channel ic in
     let ctx:rw_infos HId.t       = Marshal.from_channel ic in
@@ -118,18 +103,6 @@
   with
   | Sys_error s -> raise (Signature_error (UnmarshalSysError (lc,file,s)))
   | Signature_error s -> raise (Signature_error s)
-=======
-    then raise (Signature_error (UnmarshalBadVersionNumber (lc,m)));
-    let deps:string list         = Marshal.from_channel chan in
-    let ctx:rw_infos HId.t       = Marshal.from_channel chan in
-    let ext:rule_infos list list = Marshal.from_channel chan in
-    close_in chan; (deps,ctx,ext)
-  with
-  | Sys_error s -> raise (Signature_error (UnmarshalSysError (lc,m,s)))
-  | Signature_error s -> raise (Signature_error s)
-  | _ -> raise (Signature_error (UnmarshalUnknown (lc,m)))
-
->>>>>>> dc614fbe
 
 let fold_symbols f sg =
   HMd.fold (fun md table t -> HId.fold (f md) table t) sg.tables
@@ -149,48 +122,30 @@
   Debug.debug Confluence.d_confluence
     "Checking confluence after loading module '%a'..." pp_mident md;
   try Confluence.check () with
-<<<<<<< HEAD
-  | Confluence.ConfluenceError e -> raise (Signature_error (ConfluenceErrorImport (lc,md,e)))
-=======
   | Confluence.Confluence_error e -> raise (Signature_error (ConfluenceErrorImport (lc,md,e)))
->>>>>>> dc614fbe
 
 let add_external_declaration sg lc cst scope stat ty =
   try
     let env = HMd.find sg.tables (md cst) in
     if HId.mem env (id cst)
     then raise (Signature_error (AlreadyDefinedSymbol (lc, cst)))
-<<<<<<< HEAD
-    else HId.replace env (id cst) {stat=st; ty=ty; rules=[]; decision_tree=None}
-=======
     else HId.replace env (id cst) {stat; ty; scope; rules=[]; decision_tree=None}
->>>>>>> dc614fbe
   with Not_found ->
     HMd.replace sg.tables (md cst) (HId.create 11);
     let env = HMd.find sg.tables (md cst) in
     HId.replace env (id cst) {stat; ty; scope; rules=[]; decision_tree=None}
 
 (* Recursively load a module and its dependencies*)
-<<<<<<< HEAD
 let rec import sg lc md =
   if HMd.mem sg.tables md
-  then Debug.(debug D_warn "Trying to import the already loaded module %s." (string_of_mident md))
-=======
-let rec import sg lc m =
-  if HMd.mem sg.tables m
-  then Debug.(debug d_warn "Trying to import the already loaded module %s." (string_of_mident m))
->>>>>>> dc614fbe
+  then Debug.(debug d_warn "Trying to import the already loaded module %s." (string_of_mident md))
   else
     let (deps,ctx,ext) = unmarshal lc (sg.get_file lc md) in
     HMd.replace sg.tables md ctx;
     List.iter ( fun dep ->
         if not (HMd.mem sg.tables dep) then import sg lc dep
       ) deps ;
-<<<<<<< HEAD
-    Debug.(debug D_module "Loading module '%a'..." pp_mident md);
-=======
-    Debug.(debug d_module "Loading module '%a'..." pp_mident m);
->>>>>>> dc614fbe
+    Debug.(debug d_module "Loading module '%a'..." pp_mident md);
     List.iter (fun rs -> add_rule_infos sg rs) ext;
     check_confluence_on_import lc md ctx
 
@@ -200,17 +155,9 @@
   | (r::_ as rs) ->
     let infos, env =
       try get_info_env sg r.l r.cst
-<<<<<<< HEAD
       with _ when not !fail_on_symbol_not_found ->
-        add_external_declaration sg r.l r.cst Definable (mk_Kind);
+        add_external_declaration sg r.l r.cst Public Definable (mk_Kind);
         get_info_env sg r.l r.cst
-=======
-      with
-      | Signature_error (SymbolNotFound _)
-      | Signature_error (UnmarshalUnknown _) when not !fail_on_symbol_not_found ->
-         add_external_declaration sg r.l r.cst Public Definable (mk_Kind);
-         get_info_env sg r.l r.cst
->>>>>>> dc614fbe
     in
     if infos.stat = Static && !fail_on_symbol_not_found
     then raise (Signature_error (CannotAddRewriteRules (r.l,r.cst)));
@@ -256,19 +203,16 @@
         HMd.replace sg.tables m (HId.copy hid)) sg_ext.tables;
   List.iter (fun rs -> add_rule_infos sg rs) sg_ext.external_rules
 
-<<<<<<< HEAD
 let export sg oc =
   let mod_table = HMd.find sg.tables sg.md in
   marshal sg.md (get_deps sg) mod_table sg.external_rules oc
 
-=======
-let export sg =
-  let mod_table = HMd.find sg.tables sg.name in
-  if not (marshal sg.file (get_deps sg) mod_table sg.external_rules)
-  then raise (Signature_error (CouldNotExportModule (sg.name, sg.file)))
->>>>>>> dc614fbe
-
-(******************************************************************************)
+(******************************************************************************)
+
+let is_static sg lc cst =
+  match (get_infos sg lc cst).stat with
+  | Static                -> true
+  | Definable | Injective -> false
 
 let is_injective sg lc cst =
   match (get_infos sg lc cst).stat with
@@ -277,7 +221,7 @@
 
 let get_type sg lc cst =
   let infos = get_infos sg lc cst in
-  if infos.scope = Public || md cst = sg.name
+  if infos.scope = Public || md cst = sg.md
   then infos.ty
   else raise (Signature_error (PrivateSymbol(lc,cst)))
 
@@ -293,15 +237,10 @@
 
 (******************************************************************************)
 
-<<<<<<< HEAD
 let add_declaration sg lc v st ty =
   let cst = mk_name sg.md v in
   add_external_declaration sg lc cst st ty
-=======
-let add_declaration sg lc v scope stat ty =
-  let cst = mk_name sg.name v in
-  add_external_declaration sg lc cst scope stat ty
->>>>>>> dc614fbe
+
 
 let add_rules sg = function
   | [] -> ()
@@ -315,9 +254,5 @@
                "Checking confluence after adding rewrite rules on symbol '%a'"
                pp_name r.cst);
       try Confluence.check ()
-<<<<<<< HEAD
-      with Confluence.ConfluenceError e -> raise (Signature_error (ConfluenceErrorRules (r.l,rs,e)))
-=======
       with Confluence.Confluence_error e -> raise (Signature_error (ConfluenceErrorRules (r.l,rs,e)))
->>>>>>> dc614fbe
     with Rule_error e -> raise (Signature_error (CannotMakeRuleInfos e))