--- conflicted
+++ resolved
@@ -231,14 +231,7 @@
     ( if !ignore_redecl then debug 1 "Redeclaration ignored."
       else raise (SignatureError (AlreadyDefinedSymbol (lc,v))) )
   else
-<<<<<<< HEAD
-    H.add env v gst
-
-let add_declaration sg lc v ty = add sg lc v (Constant ty)
-let add_definable sg lc v ty = add sg lc v (Definable (ty,None))
-=======
     HId.add env v {stat=st; ty=ty; rule_opt_info=None}
->>>>>>> 5e654c18
 
 let add_rules sg lst : unit =
   let rs = map_error_list Rule.to_rule_infos lst in
