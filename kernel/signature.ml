--- conflicted
+++ resolved
@@ -11,32 +11,18 @@
 
 type signature_error =
   | UnmarshalBadVersionNumber of loc * string
-<<<<<<< HEAD
   | UnmarshalSysError         of loc * string * string
   | UnmarshalUnknown          of loc * string
   | SymbolNotFound            of loc * name
-  | AlreadyDefinedSymbol      of loc * ident
+  | AlreadyDefinedSymbol      of loc * name
   | CannotMakeRuleInfos       of Rule.rule_error
   | CannotBuildDtree          of Dtree.dtree_error
-  | CannotAddRewriteRules     of loc * ident
+  | CannotAddRewriteRules     of loc * name
   | ConfluenceErrorImport     of loc * mident * Confluence.confluence_error
   | ConfluenceErrorRules      of loc * rule_infos list * Confluence.confluence_error
   | GuardNotSatisfied         of loc * term * term
-  | CouldNotExportModule      of string
+  | CouldNotExportModule      of mident * string
   | Private                   of loc * name
-=======
-  | UnmarshalSysError     of loc * string * string
-  | UnmarshalUnknown      of loc * string
-  | SymbolNotFound        of loc * name
-  | AlreadyDefinedSymbol  of loc * name
-  | CannotMakeRuleInfos   of Rule.rule_error
-  | CannotBuildDtree      of Dtree.dtree_error
-  | CannotAddRewriteRules of loc * name
-  | ConfluenceErrorImport of loc * mident * Confluence.confluence_error
-  | ConfluenceErrorRules  of loc * rule_infos list * Confluence.confluence_error
-  | GuardNotSatisfied     of loc * term * term
-  | CouldNotExportModule  of mident * string
->>>>>>> a676f795
 
 exception SignatureError of signature_error
 
@@ -64,8 +50,8 @@
 type rw_infos =
   {
     stat          : staticity;
+    ty            : term;
     scope         : scope;
-    ty            : term;
     rules         : rule_infos list;
     decision_tree : Dtree.t option
   }
@@ -159,16 +145,16 @@
   try Confluence.check () with
   | Confluence.ConfluenceError e -> raise (SignatureError (ConfluenceErrorImport (lc,md,e)))
 
-let add_external_declaration sg lc cst st ty =
+let add_external_declaration sg lc cst scope stat ty =
   try
     let env = HMd.find sg.tables (md cst) in
     if HId.mem env (id cst)
     then raise (SignatureError (AlreadyDefinedSymbol (lc, cst)))
-    else HId.replace env (id cst) {stat=st; ty=ty; rules=[]; decision_tree=None}
+    else HId.replace env (id cst) {stat; ty; scope; rules=[]; decision_tree=None}
   with Not_found ->
     HMd.replace sg.tables (md cst) (HId.create 11);
     let env = HMd.find sg.tables (md cst) in
-    HId.replace env (id cst) {stat=st; ty=ty; rules=[]; decision_tree=None}
+    HId.replace env (id cst) {stat; ty; scope; rules=[]; decision_tree=None}
 
 (* Recursively load a module and its dependencies*)
 let rec import sg lc m =
@@ -189,23 +175,13 @@
   match lst with
   | [] -> ()
   | (r::_ as rs) ->
-<<<<<<< HEAD
-    let env = get_env sg r.l r.cst in
-    let infos = get_info_env r.l env r.cst in
-    if infos.stat = Static
-    then raise (SignatureError (CannotAddRewriteRules (r.l,(id r.cst))));
-    let rules = match infos.rule_opt_info with
-      | None -> rs
-      | Some(mx,_) -> mx@rs
-=======
     let infos, env =
       try get_info_env sg r.l r.cst
       with
       | SignatureError (SymbolNotFound _)
       | SignatureError (UnmarshalUnknown _) when not !fail_on_symbol_not_found ->
-        add_external_declaration sg r.l r.cst Definable (mk_Kind);
+        add_external_declaration sg r.l r.cst Public Definable (mk_Kind);
         get_info_env sg r.l r.cst
->>>>>>> a676f795
     in
     if infos.stat = Static && !fail_on_symbol_not_found
     then raise (SignatureError (CannotAddRewriteRules (r.l,r.cst)));
@@ -220,13 +196,9 @@
       try Dtree.of_rules rules
       with Dtree.DtreeError e -> raise (SignatureError (CannotBuildDtree e))
     in
-<<<<<<< HEAD
-    HId.add env (id r.cst) {infos with rule_opt_info = Some(rules,trees)}
-=======
     HId.replace env (id cst) {infos with decision_tree=Some trees};
     Some trees
 | t, _ -> t
->>>>>>> a676f795
 
 and get_info_env sg lc cst =
   let md = md cst in
@@ -273,10 +245,9 @@
 
 let get_type sg lc cst =
   let infos = get_infos sg lc cst in
-  if infos.scope = Public || md cst = sg.name then
-    infos.ty
-  else
-    raise (SignatureError (Private(lc,cst)))
+  if infos.scope = Public || md cst = sg.name
+  then infos.ty
+  else raise (SignatureError (Private(lc,cst)))
 
 let get_rules sg lc cst = (get_infos sg lc cst).rules
 
@@ -292,15 +263,7 @@
 
 let add_declaration sg lc v scope stat ty =
   let cst = mk_name sg.name v in
-<<<<<<< HEAD
-  Confluence.add_constant cst;
-  let env = HMd.find sg.tables sg.name in
-  if HId.mem env v
-  then raise (SignatureError (AlreadyDefinedSymbol (lc,v)))
-  else HId.add env v {stat; scope; ty; rule_opt_info=None}
-=======
-  add_external_declaration sg lc cst st ty
->>>>>>> a676f795
+  add_external_declaration sg lc cst scope stat ty
 
 let add_rules sg = function
   | [] -> ()
