(** Global Environment *)

open Basic
open Term
open Rule

type Debug.flag += D_module
let _ = Debug.register_flag D_module "Module"

let unsafe = ref false

type signature_error =
  | UnmarshalBadVersionNumber of loc * string
  | UnmarshalSysError     of loc * string * string
  | UnmarshalUnknown      of loc * string
  | SymbolNotFound        of loc * name
  | AlreadyDefinedSymbol  of loc * name
  | CannotMakeRuleInfos   of Rule.rule_error
  | CannotBuildDtree      of Dtree.dtree_error
  | CannotAddRewriteRules of loc * name
  | ConfluenceErrorImport of loc * mident * Confluence.confluence_error
  | ConfluenceErrorRules  of loc * rule_infos list * Confluence.confluence_error
  | GuardNotSatisfied     of loc * term * term
  | CouldNotExportModule  of string

exception SignatureError of signature_error

module HMd = Hashtbl.Make(
  struct
    type t    = mident
    let equal = mident_eq
    let hash  = Hashtbl.hash
  end )

module HId = Hashtbl.Make(
  struct
    type t    = ident
    let equal = ident_eq
    let hash  = Hashtbl.hash
  end )

module HName = Hashtbl.Make(
  struct
    type t    = name
    let equal = name_eq
    let hash  = Hashtbl.hash
  end )

type staticity = Static | Definable

(** The pretty printer for the type [staticity] *)
let pp_staticity fmt s =
  Format.fprintf fmt "%s" (if s=Static then "Static" else "Definable")

type symbol_infos =
  {
    stat  : staticity;
    ty    : term;
    rules : rule_infos list;
  }

type rw_infos =
  {
    stat          : staticity;
    ty            : term;
    rules         : rule_infos list;
    decision_tree : Dtree.t option
  }

type t =
  {
    name   : mident;
    file   : string;
    (** [tables] maps module ident to the hastable of their symbols.
        It should only contain a single entry for each module.
        Each module's hashtable should only contain a single entry
        for each of its symbols. *)
    tables : (rw_infos HId.t) HMd.t;

    mutable external_rules:rule_infos list list;
  }

let make file =
  let name = mk_mident file in
  let tables = HMd.create 19 in
  HMd.replace tables name (HId.create 251);
  { name; file; tables; external_rules=[]; }

let get_name sg = sg.name

(******************************************************************************)

let marshal (file:string) (deps:string list) (env:rw_infos HId.t) (ext:rule_infos list list) : bool =
  try
    let file = (try Filename.chop_extension file with _ -> file) ^ ".dko" in
    let oc = open_out file in
    Marshal.to_channel oc Version.version [];
    Marshal.to_channel oc deps [];
    Marshal.to_channel oc env [];
    Marshal.to_channel oc ext [];
    close_out oc; true
  with _ -> false

let file_exists = Sys.file_exists

let rec find_dko_in_path name = function
  | [] -> failwith "find_dko"  (* Captured by the unmarshal function *)
  | dir :: path ->
      let filename = dir ^ "/" ^ name ^ ".dko" in
      if file_exists filename
      then open_in filename
      else find_dko_in_path name path

let find_dko name =
  let filename = name ^ ".dko" in
  if file_exists filename (* First check in the current directory *)
  then open_in filename
  else find_dko_in_path name (get_path())
  (* If not found in the current directory, search in load-path *)

let unmarshal (lc:loc) (m:string) : string list * rw_infos HId.t * rule_infos list list =
  try
    let chan = find_dko m in
    let ver:string = Marshal.from_channel chan in
    if String.compare ver Version.version <> 0
    then raise (SignatureError (UnmarshalBadVersionNumber (lc,m)));
    let deps:string list         = Marshal.from_channel chan in
    let ctx:rw_infos HId.t       = Marshal.from_channel chan in
    let ext:rule_infos list list = Marshal.from_channel chan in
    close_in chan; (deps,ctx,ext)
  with
  | Sys_error s -> raise (SignatureError (UnmarshalSysError (lc,m,s)))
  | SignatureError s -> raise (SignatureError s)
  | _ -> raise (SignatureError (UnmarshalUnknown (lc,m)))

let symbols_of sg =
  let table = HName.create 11 in
  HMd.iter (fun md ->
      HId.iter (fun id (r:rw_infos) ->
          HName.add table (mk_name md id)
            { stat  = r.stat;
              ty    = r.ty;
              rules = r.rules}))
    sg.tables; table



(******************************************************************************)

let check_confluence_on_import lc (md:mident) (ctx:rw_infos HId.t) : unit =
  let aux id infos =
    let cst = mk_name md id in
    Confluence.add_constant cst;
    Confluence.add_rules infos.rules
  in
  HId.iter aux ctx;
  Debug.debug Confluence.D_confluence
    "Checking confluence after loading module '%a'..." pp_mident md;
  try Confluence.check () with
  | Confluence.ConfluenceError e -> raise (SignatureError (ConfluenceErrorImport (lc,md,e)))

let add_external_declaration sg lc cst st ty =
  try
    let env = HMd.find sg.tables (md cst) in
    if HId.mem env (id cst)
    then raise (SignatureError (AlreadyDefinedSymbol (lc, cst)))
    else HId.add env (id cst) {stat=st; ty=ty; rules=[]; decision_tree=None}
  with Not_found ->
    HMd.add sg.tables (md cst) (HId.create 11);
    let env = HMd.find sg.tables (md cst) in
    HId.add env (id cst) {stat=st; ty=ty; rules=[]; decision_tree=None}

(* Recursively load a module and its dependencies*)
let rec import sg lc m =
  if HMd.mem sg.tables m
  then Debug.(debug D_warn "Trying to import the already loaded module %s." (string_of_mident m))
  else
    let (deps,ctx,ext) = unmarshal lc (string_of_mident m) in
    HMd.replace sg.tables m ctx;
    List.iter ( fun dep0 ->
        let dep = mk_mident dep0 in
        if not (HMd.mem sg.tables dep) then import sg lc dep
      ) deps ;
    Debug.(debug D_module "Loading module '%a'..." pp_mident m);
    List.iter (fun rs -> add_rule_infos sg rs) ext;
    check_confluence_on_import lc m ctx

and add_rule_infos sg (lst:rule_infos list) : unit =
  match lst with
  | [] -> ()
  | (r::_ as rs) ->
<<<<<<< HEAD
    try
      let env = get_env sg r.l r.cst in
      let infos = get_info_env r.l env r.cst in
      let ty = infos.ty in
      if infos.stat = Static && not (!unsafe)
      then raise (SignatureError (CannotAddRewriteRules (r.l,r.cst)));
      let rules = infos.rules @ rs in
      let trees =
        try Dtree.of_rules rules
        with Dtree.DtreeError e -> raise (SignatureError (CannotBuildDtree e))
      in
      HId.add env (id r.cst) {stat = infos.stat; ty=ty; rules; decision_tree = Some(trees)}
    with SignatureError (SymbolNotFound _)
       | SignatureError (UnmarshalUnknown _) as e ->
      (* The symbol cst is not in the signature *)
      if !unsafe then
        begin
          add_external_declaration sg r.l r.cst Definable (mk_Kind);
          let env = get_env sg r.l r.cst in
          let rules = lst in
          let trees =
            try Dtree.of_rules rules
            with Dtree.DtreeError e -> raise (SignatureError (CannotBuildDtree e))
          in
            HId.add env (id r.cst) {stat = Definable; ty= mk_Kind; rules; decision_tree = Some (trees)}
        end
      else
        raise e
=======
    let infos, env = get_info_env sg r.l r.cst in
    if infos.stat = Static
    then raise (SignatureError (CannotAddRewriteRules (r.l,(id r.cst))));
    HId.replace env (id r.cst)
      {infos with rules = infos.rules @ rs; decision_tree=None}

and compute_dtree sg (lc:Basic.loc) (cst:Basic.name) : Dtree.t option =
  let infos, env = get_info_env sg lc cst in
  match infos.decision_tree, infos.rules with
  (* Non-empty set of rule but decision trees not computed *)
  | None, (_::_ as rules) ->
    let trees =
      try Dtree.of_rules rules
      with Dtree.DtreeError e -> raise (SignatureError (CannotBuildDtree e))
    in
    HId.replace env (id cst) {infos with decision_tree=Some trees};
    Some trees
  | t, _  -> t
>>>>>>> 10ea78b7

and get_info_env sg lc cst =
  let md = md cst in
  let env =  (* Fetch module, import it if it's missing *)
    try HMd.find sg.tables md
    with Not_found -> import sg lc md; HMd.find sg.tables md
  in
  try (HId.find env (id cst), env)
  with Not_found -> raise (SignatureError (SymbolNotFound (lc,cst)))

and get_infos sg lc cst = fst (get_info_env sg lc cst)

(******************************************************************************)

let get_md_deps (lc:loc) (md:mident) =
  let (deps,_,_) = unmarshal lc (string_of_mident md) in
  List.map mk_mident deps

let get_deps sg : string list = (*only direct dependencies*)
  HMd.fold (
    fun md _ lst ->
      if mident_eq md sg.name then lst
      else (string_of_mident md)::lst
    ) sg.tables []


let rec import_signature sg sg_ext =
  HMd.iter (fun m hid ->
      if not (HMd.mem sg.tables m) then
        HMd.add sg.tables m (HId.copy hid)) sg_ext.tables;
  List.iter (fun rs -> add_rule_infos sg rs) sg_ext.external_rules

let export sg =
  let mod_table = HMd.find sg.tables sg.name in
  (* Making sure all decision trees are computed before exporting. *)
  HId.iter
    (fun id t -> ignore(compute_dtree sg dloc (mk_name sg.name id)))
    mod_table;
  if not (marshal sg.file (get_deps sg) mod_table sg.external_rules)
  then raise (SignatureError (CouldNotExportModule sg.file))

(******************************************************************************)

let is_static sg lc cst =
  match (get_infos sg lc cst).stat with
  | Static    -> true
  | Definable -> false

let get_type sg lc cst = (get_infos sg lc cst).ty

let get_rules sg lc cst = (get_infos sg lc cst).rules

let get_dtree sg rule_filter l cst =
<<<<<<< HEAD
  try
    if !unsafe && not (HMd.mem sg.tables (md cst)) then
      Dtree.empty
    else
      let infos = get_infos sg l cst in
      match infos.decision_tree, rule_filter with
      | None             , _      -> Dtree.empty
      | Some(trees)    , None   -> trees
      | Some(trees), Some f ->
        let rules = infos.rules in
        let rules' = List.filter (fun (r:Rule.rule_infos) -> f r.name) rules in
        if List.length rules' == List.length rules then trees
        else
          try Dtree.of_rules rules'
          with Dtree.DtreeError e -> raise (SignatureError (CannotBuildDtree e))
  with e ->
    if !unsafe then Dtree.empty else raise e
=======
  match compute_dtree sg l cst, rule_filter with
  | None      , _      -> Dtree.empty
  | Some trees, None   -> trees
  | Some trees, Some f ->
     let rules = get_rules sg l cst in
     let rules' = List.filter (fun (r:Rule.rule_infos) -> f r.name) rules in
     if List.length rules' == List.length rules then trees
     else
       try Dtree.of_rules rules'
       with Dtree.DtreeError e -> raise (SignatureError (CannotBuildDtree e))
>>>>>>> 10ea78b7

(******************************************************************************)

let add_external_declaration sg lc cst stat ty =
  try
    Confluence.add_constant cst;
    let env = HMd.find sg.tables (md cst) in
    if HId.mem env (id cst)
    then raise (SignatureError (AlreadyDefinedSymbol (lc, cst)))
    else HId.replace env (id cst) {stat; ty; rules=[]; decision_tree=None}
  with Not_found ->
    HMd.replace sg.tables (md cst) (HId.create 11);
    let env = HMd.find sg.tables (md cst) in
    HId.replace env (id cst) {stat; ty; rules=[]; decision_tree=None}

let add_declaration sg lc v st ty =
  let cst = mk_name sg.name v in
  add_external_declaration sg lc cst st ty

let add_rules sg = function
  | [] -> ()
  | r :: _ as rs ->
    try
      add_rule_infos sg rs;
      if not (mident_eq sg.name (md r.cst)) then
        sg.external_rules <- rs::sg.external_rules;
      Confluence.add_rules rs;
      Debug.(debug Confluence.D_confluence
               "Checking confluence after adding rewrite rules on symbol '%a'"
               pp_name r.cst);
      try Confluence.check ()
      with Confluence.ConfluenceError e -> raise (SignatureError (ConfluenceErrorRules (r.l,rs,e)))
    with RuleError e -> raise (SignatureError (CannotMakeRuleInfos e))<|MERGE_RESOLUTION|>--- conflicted
+++ resolved
@@ -189,41 +189,24 @@
   match lst with
   | [] -> ()
   | (r::_ as rs) ->
-<<<<<<< HEAD
     try
-      let env = get_env sg r.l r.cst in
-      let infos = get_info_env r.l env r.cst in
-      let ty = infos.ty in
+      let infos, env = get_info_env sg r.l r.cst in
       if infos.stat = Static && not (!unsafe)
       then raise (SignatureError (CannotAddRewriteRules (r.l,r.cst)));
-      let rules = infos.rules @ rs in
-      let trees =
-        try Dtree.of_rules rules
-        with Dtree.DtreeError e -> raise (SignatureError (CannotBuildDtree e))
-      in
-      HId.add env (id r.cst) {stat = infos.stat; ty=ty; rules; decision_tree = Some(trees)}
+      HId.replace env (id r.cst) {infos with rules = infos.rules @ rs; decision_tree=None};
     with SignatureError (SymbolNotFound _)
        | SignatureError (UnmarshalUnknown _) as e ->
       (* The symbol cst is not in the signature *)
       if !unsafe then
         begin
           add_external_declaration sg r.l r.cst Definable (mk_Kind);
-          let env = get_env sg r.l r.cst in
+          let _,env = get_info_env sg r.l r.cst in
           let rules = lst in
-          let trees =
-            try Dtree.of_rules rules
-            with Dtree.DtreeError e -> raise (SignatureError (CannotBuildDtree e))
-          in
-            HId.add env (id r.cst) {stat = Definable; ty= mk_Kind; rules; decision_tree = Some (trees)}
+          HId.replace env (id r.cst)
+            {stat = Definable; ty= mk_Kind; rules; decision_tree = None}
         end
       else
         raise e
-=======
-    let infos, env = get_info_env sg r.l r.cst in
-    if infos.stat = Static
-    then raise (SignatureError (CannotAddRewriteRules (r.l,(id r.cst))));
-    HId.replace env (id r.cst)
-      {infos with rules = infos.rules @ rs; decision_tree=None}
 
 and compute_dtree sg (lc:Basic.loc) (cst:Basic.name) : Dtree.t option =
   let infos, env = get_info_env sg lc cst in
@@ -237,7 +220,6 @@
     HId.replace env (id cst) {infos with decision_tree=Some trees};
     Some trees
   | t, _  -> t
->>>>>>> 10ea78b7
 
 and get_info_env sg lc cst =
   let md = md cst in
@@ -291,25 +273,7 @@
 let get_rules sg lc cst = (get_infos sg lc cst).rules
 
 let get_dtree sg rule_filter l cst =
-<<<<<<< HEAD
-  try
-    if !unsafe && not (HMd.mem sg.tables (md cst)) then
-      Dtree.empty
-    else
-      let infos = get_infos sg l cst in
-      match infos.decision_tree, rule_filter with
-      | None             , _      -> Dtree.empty
-      | Some(trees)    , None   -> trees
-      | Some(trees), Some f ->
-        let rules = infos.rules in
-        let rules' = List.filter (fun (r:Rule.rule_infos) -> f r.name) rules in
-        if List.length rules' == List.length rules then trees
-        else
-          try Dtree.of_rules rules'
-          with Dtree.DtreeError e -> raise (SignatureError (CannotBuildDtree e))
-  with e ->
-    if !unsafe then Dtree.empty else raise e
-=======
+  try
   match compute_dtree sg l cst, rule_filter with
   | None      , _      -> Dtree.empty
   | Some trees, None   -> trees
@@ -320,7 +284,8 @@
      else
        try Dtree.of_rules rules'
        with Dtree.DtreeError e -> raise (SignatureError (CannotBuildDtree e))
->>>>>>> 10ea78b7
+  with e ->
+    if !unsafe then Dtree.empty else raise e
 
 (******************************************************************************)
 
