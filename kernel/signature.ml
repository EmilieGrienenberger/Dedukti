--- conflicted
+++ resolved
@@ -22,13 +22,9 @@
   | ConfluenceErrorImport of loc * mident * Confluence.confluence_error
   | ConfluenceErrorRules  of loc * rule_infos list * Confluence.confluence_error
   | GuardNotSatisfied     of loc * term * term
-<<<<<<< HEAD
   | CannotExportModule    of mident * exn
-=======
+  | PrivateSymbol         of loc * name
   | ExpectedACUSymbol     of loc * name
-  | CouldNotExportModule  of mident * string
->>>>>>> 5990bc6c
-  | PrivateSymbol             of loc * name
 
 exception Signature_error of signature_error
 
@@ -235,15 +231,8 @@
   | (r::_ as rs) ->
     let infos, env =
       try get_info_env sg r.l r.cst
-<<<<<<< HEAD
       with _ when not !fail_on_symbol_not_found ->
-        add_external_declaration sg r.l r.cst Public Definable (mk_Kind);
-=======
-      with
-      | Signature_error (SymbolNotFound _)
-      | Signature_error (UnmarshalUnknown _) when not !fail_on_symbol_not_found ->
-        add_external_declaration sg r.l r.cst Public (Definable Free) mk_Kind;
->>>>>>> 5990bc6c
+        add_external_declaration sg r.l r.cst Public (Definable Free) (mk_Kind);
         get_info_env sg r.l r.cst
     in
     if infos.stat = Static && !fail_on_symbol_not_found
@@ -258,11 +247,7 @@
   (* Non-empty set of rule but decision trees not computed *)
   | None, rules ->
     let trees =
-<<<<<<< HEAD
-      try Dtree.of_rules (List.rev rules)
-=======
-      try Dtree.of_rules cst (get_algebra sg dloc) rules
->>>>>>> 5990bc6c
+      try Dtree.of_rules cst (get_algebra sg dloc) (List.rev rules)
       with Dtree.Dtree_error e -> raise (Signature_error (CannotBuildDtree e))
     in
     HId.replace env (id cst) {infos with decision_tree=Some trees};
@@ -310,12 +295,11 @@
 
 (******************************************************************************)
 
-<<<<<<< HEAD
 let is_static sg lc cst =
   match (get_infos sg lc cst).stat with
-  | Static                -> true
-  | Definable | Injective -> false
-=======
+  | Static                  -> true
+  | Definable _ | Injective -> false
+
 let stat_code = function
   | Static            -> 0
   | Definable Free    -> 1
@@ -340,7 +324,6 @@
 let get_infos sg lc cst =
   try HId.find (get_env sg lc cst) (id cst)
   with Not_found -> raise (Signature_error (SymbolNotFound (lc,cst)))
->>>>>>> 5990bc6c
 
 let is_injective sg lc cst =
   match (get_infos sg lc cst).stat with
