--- conflicted
+++ resolved
@@ -2,13 +2,9 @@
 
 open Basic
 open Rule
-<<<<<<< HEAD
-       
-=======
-
+    
 type Debug.flag += D_confluence
 
->>>>>>> b81518a3
 type confluence_error =
   | NotConfluent   of string
   | MaybeConfluent of string
