--- conflicted
+++ resolved
@@ -1,10 +1,6 @@
 (** Confluence checker *)
 
-<<<<<<< HEAD
-open Basics
-=======
 open Basic
->>>>>>> 08ce0ae6
 open Rule
 
 type confluence_error =
