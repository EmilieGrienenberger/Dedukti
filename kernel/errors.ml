open Basic
open Format
open Rule
open Term
open Reduction

let errors_in_snf = ref false

let snf_config = {default_cfg with strategy = Snf}

let snf t = if !errors_in_snf then Env.unsafe_reduction ~red:snf_config t else t

let color = ref true

let colored n s =
  if !color then "\027[3" ^ string_of_int n ^ "m" ^ s ^ "\027[m" else s

let green  = colored 2
let orange = colored 3
let red    = colored 1

let success fmt =
  eprintf "%s" (green "SUCCESS ");
  kfprintf (fun _ -> pp_print_newline err_formatter () ) err_formatter fmt


let prerr_loc lc =
  let (l,c) = of_loc lc in
    eprintf "line:%i column:%i " l c

let fail lc fmt =
  eprintf "%s" (red "ERROR ") ;
  prerr_loc lc;
  kfprintf (fun _ -> pp_print_newline err_formatter () ; raise Exit) err_formatter fmt

let pp_typed_context out = function
  | [] -> ()
  | _::_ as ctx -> fprintf out " in context:\n%a" pp_typed_context ctx

let fail_typing_error err =
  let open Typing in
  match err with
  | KindIsNotTypable -> fail dloc "Kind is not typable."
  | ConvertibilityError (te,ctx,exp,inf) ->
    fail (get_loc te)
      "Error while typing '%a'%a.\nExpected: %a\nInferred: %a."
      pp_term te pp_typed_context ctx pp_term (snf exp) pp_term (snf inf)
  | VariableNotFound (lc,x,n,ctx) ->
    fail lc "The variable '%a' was not found in context:\n"
      pp_term (mk_DB lc x n) pp_typed_context ctx
  | SortExpected (te,ctx,inf) ->
    fail (Term.get_loc te)
      "Error while typing '%a'%a.\nExpected: a sort.\nInferred: %a."
      pp_term te pp_typed_context ctx pp_term (snf inf)
  | ProductExpected (te,ctx,inf) ->
    fail (get_loc te)
      "Error while typing '%a'%a.\nExpected: a product type.\nInferred: %a."
      pp_term te pp_typed_context ctx pp_term (snf inf)
  | InexpectedKind (te,ctx) ->
    fail (get_loc te)
      "Error while typing '%a'%a.\nExpected: anything but Kind.\nInferred: Kind."
      pp_term te pp_typed_context ctx
  | DomainFreeLambda lc ->
    fail lc "Cannot infer the type of domain-free lambda."
  | CannotInferTypeOfPattern (p,ctx) ->
    fail (get_loc_pat p)
      "Error while typing '%a'%a.\nThe type could not be infered."
      pp_pattern p pp_typed_context ctx
  | CannotSolveConstraints (r,cstr) ->
    fail (get_loc_pat r.pat)
      "Error while typing the rewrite rule\n%a\nCannot solve typing constraints:\n%a"
      pp_untyped_rule r (pp_list "\n" (fun out (_,t1,t2) -> fprintf out "%a ~~ %a" pp_term t1 pp_term t2)) cstr
  | BracketError1 (te,ctx) ->
    fail (get_loc te) "Error while typing the term { %a }%a.\n\
                       Brackets can only contain variables occuring \
                       on their left and cannot contain bound variables."
      pp_term te pp_typed_context ctx
  | BracketError2 (te,ctx,ty) ->
    fail (get_loc te) "Error while typing the term { %a }%a.\n\
                       The type of brackets can only contain variables occuring\
                       on their left and cannot contains bound variables."
      pp_term te pp_typed_context ctx
  | FreeVariableDependsOnBoundVariable (l,x,n,ctx,ty) ->
    fail l "Error while typing '%a[%i]'%a.\n\
            The type is not allowed to refer to bound variables.\n\
            Infered type:%a." pp_ident x n pp_typed_context ctx pp_term ty
  | Unconvertible (l,t1,t2) ->
    fail l "Assertion error. Given terms are not convertible: '%a' and '%a'"
      pp_term t1 pp_term t2
  | Convertible (l,t1,t2) ->
    fail l "Assertion error. Given terms are convertible: '%a' and '%a'"
      pp_term t1 pp_term t2
  | Inhabit (l,t1,t2) ->
    fail l "Assertion error. '%a' is of type '%a'"
      pp_term t1 pp_term t2
  | NotImplementedFeature l -> fail l "Feature not implemented."

let fail_dtree_error err =
  let open Dtree in
  match err with
  | HeadSymbolMismatch (lc,cst1,cst2) ->
    fail lc "Unexpected head symbol '%a' \ (expected '%a')."
      pp_name cst1 pp_name cst2
<<<<<<< HEAD
  | ArityDBMismatch (lc,cst,dbi) ->
    fail lc
      "Arity mismatch for DB variable %i in rewrite rules for the symbol '%a'."
      dbi pp_name cst
  | AritySymbolMismatch (lc,cst,symb) ->
=======
  | ArityInnerMismatch (lc, rid, id) ->
>>>>>>> 8c181bf1
    fail lc
      "The definable symbol '%a' inside the rewrite rules for \ '%a' should have the same arity when they are on the same column."
      pp_name symb pp_name cst

let fail_rule_error err =
  let open Rule in
  match err with
  | BoundVariableExpected pat ->
    fail (get_loc_pat pat)
      "The pattern of the rule is not a Miller pattern. The pattern '%a' is not a bound variable." pp_pattern pat
  | VariableBoundOutsideTheGuard te ->
    fail (get_loc te)
      "The term '%a' contains a variable bound outside the brackets."
      pp_term te
  | DistinctBoundVariablesExpected (lc,x) ->
    fail lc "The pattern of the rule is not a Miller pattern. The variable '%a' should be applied to distinct variables." pp_ident x
  | UnboundVariable (lc,x,pat) ->
    fail lc "The variables '%a' does not appear in the pattern '%a'."
      pp_ident x pp_pattern pat
  | AVariableIsNotAPattern (lc,id) ->
    fail lc "A variable is not a valid pattern."
  | NotEnoughArguments (lc,id,n,nb_args,exp_nb_args) ->
    fail lc "The variable '%a' is applied to %i argument(s) (expected: at least %i)."
      pp_ident id nb_args exp_nb_args
  | NonLinearRule r ->
    fail (Rule.get_loc_pat r.pat) "Non left-linear rewrite rule:\n%a.\n\
                               Maybe you forgot to pass the -nl option."
      pp_untyped_rule r
  | NonLinearNonEqArguments(lc,arg) ->
    fail lc "For each occurence of the free variable %a, the symbol should be applied to the same number of arguments" pp_ident arg

let pp_cerr out err =
  let open Confluence in
  match  err with
  | NotConfluent cmd ->
    fprintf out "Checker's answer: NO.\nCommand: %s" cmd
  | MaybeConfluent cmd ->
    fprintf out "Checker's answer: MAYBE.\nCommand: %s" cmd
  | CCFailure cmd ->
    fprintf out "Checker's answer: ERROR.\nCommand: %s" cmd

let fail_signature_error err =
  let open Signature in
  match err with
  | FailToCompileModule (lc,md) ->
    fail lc "Fail to compile\ module '%a' (file generated by a different version?)."
      pp_mident md
  | UnmarshalBadVersionNumber (lc,md) ->
    fail lc "Fail to open\ module '%s' (file generated by a different version?)." md
  | UnmarshalSysError (lc,md,msg) ->
    fail lc "Fail to open module '%s' (%s)." md msg
  | UnmarshalUnknown (lc,md) ->
    fail lc "Fail to open module '%s'." md
  | SymbolNotFound (lc,cst) ->
    fail lc "Cannot find symbol '%a'." pp_name cst
  | AlreadyDefinedSymbol (lc,id) ->
    fail lc "Already declared symbol '%a'." pp_ident id
  | ExpectedACUSymbol (lc,cst) ->
    fail lc "Expected ACU symbol '%a'." pp_name cst
  | CannotBuildDtree err -> fail_dtree_error err
  | CannotMakeRuleInfos err -> fail_rule_error err
  | CannotAddRewriteRules (lc,id) ->
    fail lc
      "Cannot add rewrite\ rules for the static symbol '%a'.
Add the keyword 'def' to its declaration to make the symbol '%a' definable."
      pp_ident id pp_ident id
  | ConfluenceErrorRules (lc,rs,cerr) ->
    fail lc "Confluence checking failed when adding the rewrite rules below.\n%a\n%a"
      pp_cerr cerr (pp_list "\n" pp_rule_infos) rs
  | ConfluenceErrorImport (lc,md,cerr) ->
    fail lc "Confluence checking failed when importing the module '%a'.\n%a"
      pp_mident md pp_cerr cerr
  | GuardNotSatisfied(lc, t1, t2) ->
    fail lc "Error while reducing a term: a guard was not satisfied.\n\
             Expected: %a.\n\
             Found: %a"
      pp_term t1 pp_term t2

let fail_env_error = function
  | Env.EnvErrorSignature e -> fail_signature_error e
  | Env.EnvErrorType e -> fail_typing_error e
  | Env.KindLevelDefinition (lc,id) ->
    fail lc "Cannot add a rewrite rule for '%a' since it is a kind." pp_ident id<|MERGE_RESOLUTION|>--- conflicted
+++ resolved
@@ -101,18 +101,18 @@
   | HeadSymbolMismatch (lc,cst1,cst2) ->
     fail lc "Unexpected head symbol '%a' \ (expected '%a')."
       pp_name cst1 pp_name cst2
-<<<<<<< HEAD
   | ArityDBMismatch (lc,cst,dbi) ->
     fail lc
       "Arity mismatch for DB variable %i in rewrite rules for the symbol '%a'."
       dbi pp_name cst
   | AritySymbolMismatch (lc,cst,symb) ->
-=======
-  | ArityInnerMismatch (lc, rid, id) ->
->>>>>>> 8c181bf1
     fail lc
       "The definable symbol '%a' inside the rewrite rules for \ '%a' should have the same arity when they are on the same column."
       pp_name symb pp_name cst
+  | ArityInnerMismatch (lc, rid, id) ->
+    fail lc
+      "The definable symbol '%a' inside the rewrite rules for \ '%a' should have the same arity when they are on the same column."
+      pp_ident id pp_ident rid
 
 let fail_rule_error err =
   let open Rule in
