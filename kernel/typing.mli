open Term
open Rule
open Basic

(** Type checking/inference *)

type Debug.flag += D_typeChecking | D_rule

val coc : bool ref

val fail_on_unsatisfiable_constraints : bool ref

type typing_error =
  | KindIsNotTypable
  | ConvertibilityError                of term * typed_context * term * term
  | VariableNotFound                   of loc * ident * int * typed_context
  | SortExpected                       of term * typed_context * term
  | ProductExpected                    of term * typed_context * term
  | InexpectedKind                     of term * typed_context
  | DomainFreeLambda                   of loc
  | CannotInferTypeOfPattern           of pattern * typed_context
  | UnsatisfiableConstraints           of untyped_rule * (int * term * term)
  | BracketExprBoundVar                of term * typed_context
  | BracketExpectedTypeBoundVar        of term * typed_context * term
  | BracketExpectedTypeRightVar        of term * typed_context * term
  | TypingCircularity                  of loc * ident * int * typed_context * term
  | FreeVariableDependsOnBoundVariable of loc * ident * int * typed_context * term
  | NotImplementedFeature              of loc
  | Unconvertible                      of loc * term * term
  | Convertible                        of loc * term * term
  | Inhabit                            of loc * term * term

exception TypingError of typing_error

type typ = term



(** {2 Type Inference/Checking} *)
module type S = sig
  val infer       : Signature.t -> typed_context -> term -> typ
  (** [infer sg ctx te] infers a type for the term [te] in the signature [sg] and context [ctx]
      The context is assumed to be well-formed *)

  val check       : Signature.t -> typed_context -> term -> typ -> unit
  (** [check sg ctx te ty] checks that the term [te] has type [ty]
      in the signature [sg] and context [ty.ctx].
      [ty] is assumed to be well-typed in [ctx]
      and [ctx] is assumed to be well-formed *)

  val checking    : Signature.t -> term -> term -> unit
  (** [checking sg te ty] checks that [te] has type [ty] in the empty context.
      [ty] is typechecked first. *)

  val inference   : Signature.t -> term -> typ
  (** [inference sg ctx te] infers a type for the term [te] in empty context. *)

  val check_rule  : Signature.t -> untyped_rule -> Subst.Subst.t * typed_rule
  (** [check_rule sg ru] checks that a rule is well-typed. *)

  val typed_rule_of_rule_infos : Signature.t -> rule_infos -> Subst.Subst.t * typed_rule
end

module Make(R:Reduction.S) : S

<<<<<<< HEAD
module Default : S
=======
val untyped_rule_of_rule_infos : Signature.t -> rule_infos -> untyped_rule
>>>>>>> 20e73f1a
<|MERGE_RESOLUTION|>--- conflicted
+++ resolved
@@ -57,14 +57,8 @@
 
   val check_rule  : Signature.t -> untyped_rule -> Subst.Subst.t * typed_rule
   (** [check_rule sg ru] checks that a rule is well-typed. *)
-
-  val typed_rule_of_rule_infos : Signature.t -> rule_infos -> Subst.Subst.t * typed_rule
 end
 
 module Make(R:Reduction.S) : S
 
-<<<<<<< HEAD
-module Default : S
-=======
-val untyped_rule_of_rule_infos : Signature.t -> rule_infos -> untyped_rule
->>>>>>> 20e73f1a
+module Default : S