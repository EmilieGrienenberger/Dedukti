--- conflicted
+++ resolved
@@ -57,15 +57,10 @@
 
   val check_rule  : Signature.t -> untyped_rule -> Subst.Subst.t * typed_rule
   (** [check_rule sg ru] checks that a rule is well-typed. *)
+
+  val typed_rule_of_rule_infos : Signature.t -> rule_infos -> Subst.Subst.t * typed_rule
 end
 
 module Make(R:Reduction.RE) : Typer
 
-<<<<<<< HEAD
-module TypingDefault : Typer
-=======
-val check_rule  : Signature.t -> untyped_rule -> Subst.Subst.t * typed_rule
-(** [check_rule sg ru] checks that a rule is well-typed. *)
-
-val typed_rule_of_rule_infos : Signature.t -> rule_infos -> Subst.Subst.t * typed_rule
->>>>>>> 566f7839
+module TypingDefault : Typer