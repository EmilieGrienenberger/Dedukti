--- conflicted
+++ resolved
@@ -98,8 +98,8 @@
 and compare_term_list id_comp a b =
   match a,b with
   | [], [] -> 0
-  | l , [] -> 1
-  | [], l  -> -1
+  | _ , [] -> 1
+  | [], _  -> -1
   | h::t, h'::t' ->
      let c = compare_term id_comp h h' in
      if c = 0 then compare_term_list id_comp t t' else c
@@ -134,13 +134,8 @@
 type typed_context           = term        context
 type arity_context           = int         context
 
-<<<<<<< HEAD
 type 'a depthed = int * 'a
 
-let rec get_name_from_typed_ctxt ctxt i =
-  try let (_,v,_) = List.nth ctxt i in Some v
-  with Failure _ -> None
-=======
 let pp_untyped_ident fmt (_,id,_) = Format.fprintf fmt "%a" pp_ident id
 
 let pp_typed_ident fmt (_,id,ty) = Format.fprintf fmt "%a:%a" pp_ident id pp_term ty
@@ -157,7 +152,6 @@
 
 let get_name_from_typed_ctxt ctxt i =
   try let (_,v,_) = List.nth ctxt i in Some v with Failure _ -> None
->>>>>>> dffd4878
 
 let rename_vars_with_typed_context ctxt t =
   let rec aux d t = match t with
