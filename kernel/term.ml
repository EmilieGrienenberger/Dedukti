--- conflicted
+++ resolved
@@ -64,7 +64,6 @@
     | Pi (_,_,a,b), Pi (_,_,a',b') -> term_eq a a' && term_eq b b'
     | _, _  -> false
 
-<<<<<<< HEAD
 type ident_comparator = name -> name -> int
 
 type term_comparator = term -> term -> int
@@ -112,7 +111,7 @@
 type algebra = Free | AC | ACU of term
 
 let is_AC alg = alg <> Free
-=======
+
 type position = int list
 
 exception InvalidSubterm of term * int
@@ -129,7 +128,6 @@
   | _ -> raise (InvalidSubterm (t,i))
 
 let subterm = List.fold_left subterm
->>>>>>> c7e76c7f
 
 type untyped_context = ( loc * ident ) list
 
