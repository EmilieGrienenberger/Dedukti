--- conflicted
+++ resolved
@@ -119,9 +119,8 @@
 
 type typed_context = ( loc * ident * term ) list
 
-<<<<<<< HEAD
 type 'a depthed = int * 'a
-=======
+
 let rec get_name_from_typed_ctxt ctxt i =
   try let (_,v,_) = List.nth ctxt i in Some v
   with Failure _ -> None
@@ -135,5 +134,4 @@
     | Lam (l,x,ty,f) -> mk_Lam l x (map_opt (aux d) ty) (aux (d+1) f)
     | Pi  (l,x,ty,b) -> mk_Pi  l x          (aux d  ty) (aux (d+1) b)
     | _ -> t in
-  aux 0 t
->>>>>>> 8c181bf1
+  aux 0 t