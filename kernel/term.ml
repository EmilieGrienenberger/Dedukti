open Basic
open Format

(** {2 Terms/Patterns} *)

type term =
  | Kind                                             (* Kind *)
  | Type  of loc                                     (* Type *)
  | DB    of loc * ident * int                       (* deBruijn *)
  | Const of loc * name                              (* Global variable *)
  | App   of term * term * term list                 (* f a1 [ a2 ; ... an ] , f not an App *)
  | Lam   of loc * ident * term option * term        (* Lambda abstraction *)
  | Pi    of loc * ident * term * term               (* Pi abstraction *)

let rec pp_term fmt te =
  match te with
  | Kind               -> fprintf fmt "Kind"
  | Type _             -> fprintf fmt "Type"
  | DB  (_,x,n)        -> fprintf fmt "%a[%i]" pp_ident x n
  | Const (_,n)        -> fprintf fmt "%a" pp_name n
  | App (f,a,args)     -> pp_list " " pp_term_wp fmt (f::a::args)
  | Lam (_,x,None,f)   -> fprintf fmt "%a => %a" pp_ident x pp_term f
  | Lam (_,x,Some a,f) -> fprintf fmt "%a:%a => %a" pp_ident x pp_term_wp a pp_term f
  | Pi  (_,x,a,b)      -> fprintf fmt "%a:%a -> %a" pp_ident x pp_term_wp a pp_term b

and pp_term_wp fmt te =
  match te with
  | Kind | Type _ | DB _ | Const _ as t -> pp_term fmt t
  | t                                  -> fprintf fmt "(%a)" pp_term t

let rec get_loc (te:term) : loc =
  match te with
  | Type l | DB (l,_,_) | Const (l,_) | Lam (l,_,_,_) | Pi (l,_,_,_)  -> l
  | Kind -> dloc
  | App (f,_,_) -> get_loc f

let mk_Kind             = Kind
let mk_Type l           = Type l
let mk_DB l x n         = DB (l,x,n)
let mk_Const l n        = Const (l,n)
let mk_Lam l x a b      = Lam (l,x,a,b)
let mk_Pi l x a b       = Pi (l,x,a,b)
let mk_Arrow l a b      = Pi (l,qmark,a,b)

let mk_App f a1 args =
  match f with
    | App (f',a1',args') -> App (f',a1',args'@(a1::args))
    | _ -> App(f,a1,args)
let mk_App2 f = function
  | [] -> f
  | hd :: tl -> mk_App f hd tl

let rec term_eq t1 t2 =
  (* t1 == t2 || *)
  match t1, t2 with
    | Kind, Kind | Type _, Type _ -> true
    | DB (_,_,n), DB (_,_,n') -> n==n'
    | Const (_,cst), Const (_,cst') -> name_eq cst cst'
    | App (f,a,l), App (f',a',l') ->
        ( try List.for_all2 term_eq (f::a::l) (f'::a'::l')
          with _ -> false )
    | Lam (_,_,a,b), Lam (_,_,a',b') -> term_eq b b'
    | Pi (_,_,a,b), Pi (_,_,a',b') -> term_eq a a' && term_eq b b'
    | _, _  -> false

<<<<<<< HEAD
type ident_comparator = name -> name -> int

type term_comparator = term -> term -> int

let rec compare_term id_comp t1 t2 =
  match t1, t2 with
  | Kind  , Kind   -> 0
  | Type _, Type _ -> 0
  | Const  (_,name), Const (_,name') -> id_comp name name'
  | DB (_,_,n), DB (_,_,n') -> compare n n'
  | App (f,a,ar), App (f',a',ar') ->
     let c = compare_term id_comp f f' in
     if c <> 0 then c
     else
       let c = compare_term id_comp a a' in
       if c <> 0 then c
       else compare_term_list id_comp ar ar'
  | Lam (_,_,_,t), Lam (_,_,_,t') -> compare_term id_comp t t'
  | Pi (_,_,a,b), Pi (_,_,a',b') ->
     let c = compare_term id_comp a a' in
     if c = 0 then compare_term id_comp b b' else c
  | _, Kind    -> 1
  | Kind, _    -> -1
  | _, Type _  -> 1
  | Type _, _  -> -1
  | _, Const _ -> 1
  | Const _, _ -> -1
  | _, DB _    -> 1
  | DB _, _    -> -1
  | _, App _   -> 1
  | App _, _   -> -1
  | _, Lam _   -> 1
  | Lam _, _   -> -1

and compare_term_list id_comp a b =
  match a,b with
  | [], [] -> 0
  | l , [] -> 1
  | [], l  -> -1
  | h::t, h'::t' ->
     let c = compare_term id_comp h h' in
     if c = 0 then compare_term_list id_comp t t' else c


type algebra = Free | AC | ACU of term

let is_AC alg = alg <> Free
=======

type untyped_context = ( loc * ident ) list

type typed_context = ( loc * ident * term ) list
>>>>>>> 9b93edbb
<|MERGE_RESOLUTION|>--- conflicted
+++ resolved
@@ -63,7 +63,6 @@
     | Pi (_,_,a,b), Pi (_,_,a',b') -> term_eq a a' && term_eq b b'
     | _, _  -> false
 
-<<<<<<< HEAD
 type ident_comparator = name -> name -> int
 
 type term_comparator = term -> term -> int
@@ -111,9 +110,7 @@
 type algebra = Free | AC | ACU of term
 
 let is_AC alg = alg <> Free
-=======
 
 type untyped_context = ( loc * ident ) list
 
-type typed_context = ( loc * ident * term ) list
->>>>>>> 9b93edbb
+type typed_context = ( loc * ident * term ) list