--- conflicted
+++ resolved
@@ -6,7 +6,6 @@
 
 exception NotUnifiable
 
-<<<<<<< HEAD
 type Debug.flag += D_matching
 
 (** ([n], [vars]) represents the [n]-th variable applied to the [vars] bound variables. *)
@@ -64,7 +63,7 @@
                     (term -> term -> bool) ->
                     (term -> term) ->
                     matching_problem -> te option array option
-=======
+
 (** [solve n k_lst te] solves following the higher-order unification problem (modulo beta):
     
     x{_1} => x{_2} => ... x{_[n]} => X x{_i{_1}} .. x{_i{_m}}
@@ -72,7 +71,6 @@
     x{_1} => x{_2} => ... x{_[n]} => [te]
     
     where X is the unknown, x{_i{_1}}, ..., x{_i{_m}} are distinct bound variables. *)
-val solve : int -> int LList.t -> term -> term
 (**
    If the free variables of [te] that are in x{_1}, ..., x{_[n]} are also in
    x{_i{_1}}, ..., x{_i{_m}} then the problem has a unique solution modulo beta that is
@@ -84,5 +82,4 @@
    x{_1} => ... => x{_[n]} => X DB(k{_0}) ... DB(k{_m}) =~ x{_1} => ... => x{_[n]} => [te]
    
    and where [k_lst] = [\[]k{_0}[; ]k{_1}[; ]...[; ]k{_m}[\]].
-*)
->>>>>>> 20e73f1a
+*)