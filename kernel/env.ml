--- conflicted
+++ resolved
@@ -35,14 +35,8 @@
 
 let _declare (l:loc) (id:ident) st ty : unit =
   match inference !sg ty with
-<<<<<<< HEAD
-  | Kind | Type _ -> Signature.add_declaration !sg l id st ty; 
-  | s -> raise (TypingError (SortExpected (ty,[],s)))
-	 
-=======
   | Kind | Type _ -> Signature.add_declaration !sg l id st ty
   | s -> raise (TypingError (SortExpected (ty,[],s)))
->>>>>>> 91009752
 
 exception DefineExn of loc*ident
 
@@ -151,13 +145,9 @@
     Reduction.select Reduction.default;
     OK b
   with
-<<<<<<< HEAD
     | SignatureError e -> Err (EnvErrorSignature e)
-    | TypingError e -> Err (EnvErrorType e)
+    | TypingError e    -> Err (EnvErrorType e)
 
 let sizechange vb szgraph=
-  Sizechange.termination_check vb szgraph (Signature.get_name !sg) (get_external_rules !sg) (get_tables !sg)
-=======
-  | SignatureError e -> Err (EnvErrorSignature e)
-  | TypingError e -> Err (EnvErrorType e)
->>>>>>> 91009752
+  Sizechange.termination_check vb szgraph (Signature.get_name !sg)
+    (get_external_rules !sg) (get_tables !sg)