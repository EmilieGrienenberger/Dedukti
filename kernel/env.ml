--- conflicted
+++ resolved
@@ -32,7 +32,6 @@
   with SignatureError e -> Err e
 
 let _declare (l:loc) (id:ident) st ty : unit =
-<<<<<<< HEAD
   let sort = inference !sg ty in
   Signature.add_declaration !sg l id st
     (
@@ -45,11 +44,6 @@
       | Kind, _ | Type _, _ -> ty
       | _ -> raise (TypingError (SortExpected (ty,[],sort)))
     )
-=======
-  match inference !sg ty with
-  | Kind | Type _ -> Signature.add_declaration !sg l id st ty
-  | s -> raise (TypingError (SortExpected (ty,[],s)))
->>>>>>> a6bb0bab
 
 exception DefineExn of loc*ident
 
@@ -63,10 +57,6 @@
   | _ ->
     _declare l id (Signature.Definable Free) ty;
     let cst = mk_name (get_name ()) id in
-<<<<<<< HEAD
-    let name = Delta cst in
-=======
->>>>>>> a6bb0bab
     let rule =
       { name= Delta(cst) ;
         ctx = [] ;
@@ -88,13 +78,8 @@
 let declare l id st ty : (unit,env_error) error =
   try OK ( _declare l id st ty )
   with
-<<<<<<< HEAD
-    | SignatureError e -> Err (EnvErrorSignature e)
-    | TypingError    e -> Err (EnvErrorType e)
-=======
   | SignatureError e -> Err (EnvErrorSignature e)
   | TypingError    e -> Err (EnvErrorType e)
->>>>>>> a6bb0bab
 
 let define l id te ty_opt : (unit,env_error) error =
   try OK ( _define l id te ty_opt )
@@ -106,15 +91,9 @@
 let define_op l id te ty_opt =
   try OK ( _define_op l id te ty_opt )
   with
-<<<<<<< HEAD
-    | SignatureError e -> Err (EnvErrorSignature e)
-    | TypingError    e -> Err (EnvErrorType e)
-    | DefineExn (l,id) -> Err (KindLevelDefinition (l,id))
-=======
   | SignatureError e -> Err (EnvErrorSignature e)
   | TypingError    e -> Err (EnvErrorType e)
   | DefineExn (l,id) -> Err (KindLevelDefinition (l,id))
->>>>>>> a6bb0bab
 
 let add_rules (rules: untyped_rule list) : (typed_rule list,env_error) error =
   try
@@ -140,13 +119,8 @@
 let check ?ctx:(ctx=[]) te ty =
   try OK (ignore(check !sg ctx te ty))
   with
-<<<<<<< HEAD
-    | SignatureError e -> Err (EnvErrorSignature e)
-    | TypingError    e -> Err (EnvErrorType e)
-=======
   | SignatureError e -> Err (EnvErrorSignature e)
   | TypingError    e -> Err (EnvErrorType e)
->>>>>>> a6bb0bab
 
 let reduction ?red:(red=Reduction.default) strategy te =
   try
@@ -156,13 +130,8 @@
     Reduction.select Reduction.default;
     OK te'
   with
-<<<<<<< HEAD
-    | SignatureError e -> Err (EnvErrorSignature e)
-    | TypingError    e -> Err (EnvErrorType e)
-=======
   | SignatureError e -> Err (EnvErrorSignature e)
   | TypingError    e -> Err (EnvErrorType e)
->>>>>>> a6bb0bab
 
 let unsafe_one_step ?red:(red=Reduction.default) te =
   Reduction.select red;
