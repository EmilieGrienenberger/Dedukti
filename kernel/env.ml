open Basic
open Term
open Rule
open Typing
open Signature
open Format

type env_error =
  | EnvErrorType of typing_error
  | EnvErrorSignature of signature_error
  | KindLevelDefinition of loc*ident

(* Wrapper around Signature *)

let sg = ref (Signature.make "noname")

let init file =
  sg := Signature.make file;
  Signature.get_name !sg

let get_name () = Signature.get_name !sg

let get_signature () = !sg

let get_type l cst =
  try OK (Signature.get_type !sg l cst)
  with SignatureError e -> Err e

let get_dtree l cst =
  try OK (Signature.get_dtree !sg None l cst)
  with SignatureError e -> Err e

let export () : bool = Signature.export !sg

let import lc md =
  try OK(Signature.import !sg lc md)
  with SignatureError e -> Err e

let _declare (l:loc) (id:ident) st ty : unit =
  match inference !sg ty with
  | Kind | Type _ -> Signature.add_declaration !sg l id st ty
  | s -> raise (TypingError (SortExpected (ty,[],s)))

exception DefineExn of loc*ident

let is_static lc cst = Signature.is_static !sg lc cst

let _define (l:loc) (id:ident) (te:term) (ty_opt:typ option) : unit =
  let ty = match ty_opt with
    | None -> inference !sg te
    | Some ty -> ( checking !sg te ty; ty )
  in
  match ty with
  | Kind -> raise (DefineExn (l,id))
  | _ ->
    _declare l id Signature.Definable ty;
    let cst = mk_name (get_name ()) id in
    let rule =
      { name= Delta(cst) ;
        ctx = [] ;
        pat = Pattern(l, cst, []);
        rhs = te ;
      }
    in Signature.add_rules !sg [rule]

let _define_op (l:loc) (id:ident) (te:term) (ty_opt:typ option) : unit =
  let ty = match ty_opt with
    | None -> inference !sg te
    | Some ty -> ( checking !sg te ty; ty )
  in
  match ty with
  | Kind -> raise (DefineExn (l,id))
  | _ -> Signature.add_declaration !sg l id Signature.Static ty

let declare l id st ty : (unit,env_error) error =
  try OK ( _declare l id st ty )
  with
  | SignatureError e -> Err (EnvErrorSignature e)
  | TypingError    e -> Err (EnvErrorType e)

let define l id te ty_opt : (unit,env_error) error =
  try OK ( _define l id te ty_opt )
  with
  | SignatureError e -> Err (EnvErrorSignature e)
  | TypingError    e -> Err (EnvErrorType e)
  | DefineExn (l,id) -> Err (KindLevelDefinition (l,id))

let define_op l id te ty_opt =
  try OK ( _define_op l id te ty_opt )
  with
  | SignatureError e -> Err (EnvErrorSignature e)
  | TypingError    e -> Err (EnvErrorType e)
  | DefineExn (l,id) -> Err (KindLevelDefinition (l,id))

let add_rules (rules: untyped_rule list) : (typed_rule list,env_error) error =
  try
    let rs2 = List.map (check_rule !sg) rules in
<<<<<<< HEAD
    Signature.add_rules !sg rs2; OK rs2
=======
    Signature.add_rules !sg rules;
    OK rs2
>>>>>>> 78b93d2f
  with
  | SignatureError e -> Err (EnvErrorSignature e)
  | TypingError    e -> Err (EnvErrorType e)

let infer ?ctx:(ctx=[]) te =
  try
    let ty = infer !sg ctx te in
    ignore(infer !sg ctx ty);
    OK ty
  with
  | SignatureError e -> Err (EnvErrorSignature e)
  | TypingError    e -> Err (EnvErrorType e)

let check ?ctx:(ctx=[]) te ty =
  try OK (ignore(check !sg ctx te ty))
  with
  | SignatureError e -> Err (EnvErrorSignature e)
  | TypingError    e -> Err (EnvErrorType e)

let reduction ?ctx:(ctx=[]) ?red:(red=Reduction.default_cfg) te =
  try
    ignore(Typing.infer !sg ctx te);
    let te' = Reduction.reduction red !sg te in
    OK te'
  with
    | SignatureError e -> Err (EnvErrorSignature e)
    | TypingError    e -> Err (EnvErrorType e)

let unsafe_reduction ?red:(red=Reduction.default_cfg) te =
  let te' = Reduction.reduction red !sg te in
  te'

let are_convertible ?ctx:(ctx=[]) te1 te2 =
  try
    ignore(Typing.infer !sg ctx te1);
    ignore(Typing.infer !sg ctx te2);
    let b = Reduction.are_convertible !sg te1 te2 in
    OK b
  with
  | SignatureError e -> Err (EnvErrorSignature e)
  | TypingError e    -> Err (EnvErrorType e)

let sizechange vb=
  Sizechange.termination_check vb (Signature.get_name !sg)
    (get_external_rules !sg) (get_tables !sg)<|MERGE_RESOLUTION|>--- conflicted
+++ resolved
@@ -95,12 +95,8 @@
 let add_rules (rules: untyped_rule list) : (typed_rule list,env_error) error =
   try
     let rs2 = List.map (check_rule !sg) rules in
-<<<<<<< HEAD
-    Signature.add_rules !sg rs2; OK rs2
-=======
     Signature.add_rules !sg rules;
     OK rs2
->>>>>>> 78b93d2f
   with
   | SignatureError e -> Err (EnvErrorSignature e)
   | TypingError    e -> Err (EnvErrorType e)
