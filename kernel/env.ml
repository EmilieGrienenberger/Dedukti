--- conflicted
+++ resolved
@@ -56,14 +56,9 @@
   match ty with
   | Kind -> raise (DefineExn (l,id))
   | _ ->
-<<<<<<< HEAD
     _declare l id (Signature.Definable Free) ty;
-    let name = Delta(get_name (), id) in
-=======
-    _declare l id Signature.Definable ty;
     let cst = mk_name (get_name ()) id in
-    let name = Delta(cst) in
->>>>>>> d3007496
+    let name = Delta cst in
     let rule =
       { name ;
         ctx = [] ;
