--- conflicted
+++ resolved
@@ -5,7 +5,6 @@
 open Matching
 
 type dtree_error =
-<<<<<<< HEAD
   | HeadSymbolMismatch  of loc * name * name
   | ArityDBMismatch     of loc * name * int
   | AritySymbolMismatch of loc * name * name
@@ -33,14 +32,6 @@
     esize = r.esize ;
   }
 
-=======
-  | HeadSymbolMismatch of loc * name * name
-  | ArityMismatch      of loc * name
-  | ArityInnerMismatch of loc * ident * ident
-
-exception DtreeExn of dtree_error
-
->>>>>>> a6bb0bab
 (*
  * there is one matrix per head symbol that represents all the rules associated to that symbol.
  * col_depth:   [ (n_0)          (n_1)          ...       (n_k)   ]
@@ -52,36 +43,16 @@
  *              n_i records the depth of the column (number of binders under which it stands)
  *)
 type matrix =
-  { col_depth: int array;
-    first    : rule_infos ;
-    others   : rule_infos list ; }
-
-<<<<<<< HEAD
-=======
-(* mk_matrix lst builds a matrix out of the non-empty list of rules [lst]
-*  It is checked that all rules have the same head symbol and arity.
-* *)
-let mk_matrix : rule_infos list -> matrix = function
-  | [] -> assert false
-  | r1::rs ->
-    let n = Array.length r1.pats in
-    List.iter (
-      fun r2 ->
-        if not (name_eq r1.cst r2.cst)
-        then raise (DtreeExn (HeadSymbolMismatch (r2.l,r2.cst,r1.cst)));
-        if n != Array.length r2.pats
-        then raise (DtreeExn (ArityMismatch (r2.l,r1.cst)))
-      ) rs;
-    { first=r1; others=rs; col_depth=Array.make n 0; }
-
->>>>>>> a6bb0bab
+  { col_depth : int array;
+    first     : dtree_rule ;
+    others    : dtree_rule list ; }
+
 (* Remove a line of the matrix [mx] and return None if the new matrix is Empty. *)
 let pop mx =
   match mx.others with
   | [] -> None
     | f::o -> Some { mx with first=f; others=o; }
 
-<<<<<<< HEAD
 let split_mx (f:dtree_rule -> bool) (mx:matrix) : matrix option * matrix option =
   let (l1,l2) = List.partition f (mx.first::mx.others) in
   let aux = function
@@ -91,9 +62,6 @@
   (aux l1, aux l2)
 
 let filter (f:dtree_rule -> bool) (mx:matrix) : matrix option =
-=======
-let filter (f:rule_infos -> bool) (mx:matrix) : matrix option =
->>>>>>> a6bb0bab
   match List.filter f (mx.first::mx.others) with
   | [] -> None
   | f::o -> Some { mx with first=f; others=o; }
@@ -101,7 +69,6 @@
 let get_rule_filter f c r = f r.pats.(c)
 
 (* Keeps only the rules with a lambda on column [c] *)
-<<<<<<< HEAD
 let filter_on_lambda = function
   | LLambda _ | LJoker | LVar _ -> true
   | LACSet (_,s) -> List.exists (function LLambda _ -> true | _ -> false) s
@@ -119,25 +86,6 @@
   | LVar _ | LJoker -> true
   | LPattern (cst',ar') -> (name_eq cst cst' && Array.length ar' == nargs)
   | LACSet (_,s) -> assert false
-=======
-let filter_on_lambda c r =
-  match r.pats.(c) with
-  | LLambda _ | LJoker | LVar _ -> true
-  | _ -> false
-
-(* Keeps only the rules with a bound variable of index [n] on column [c] *)
-let filter_on_bound_variable c n r =
-  match r.pats.(c) with
-  | LBoundVar (_,m,_) when n==m -> true
-  | LVar _ | LJoker -> true
-  | _ -> false
-
-(* Keeps only the rules with a pattern head by [m].[v] on column [c] *)
-let filter_on_pattern c cst r =
-  match r.pats.(c) with
-  | LPattern (cst',_) when name_eq cst cst' -> true
-  | LVar _ | LJoker -> true
->>>>>>> a6bb0bab
   | _ -> false
 
 
@@ -194,7 +142,6 @@
   (* FIXME: Use format boxex here instead of manual tabs. *)
   let tab = String.init (1 + t*4) (fun i -> if i == 0 then '\n' else ' ') in
   match dtree with
-<<<<<<< HEAD
   | Test (mp,[],te,def) when List.length mp.pm_problems == 0 -> fprintf fmt "%s%a" tab pp_term te
   | Test (mp,[],te,def)  ->
      fprintf fmt "%stry %a%sthen %a%selse %a"
@@ -241,27 +188,6 @@
      fprintf fmt "AC CConst %a (%a)" pp_name cst pp_AC_args nargs
   | CDB (nargs,n) -> fprintf fmt "DB[%i] (%i args)" n nargs
   | CLam -> fprintf fmt "Lambda"
-=======
-  | Test (mp,[],te,None)   -> fprintf fmt "(%a) %a" pp_matching_problem mp pp_term te
-  | Test (mp,[],te,def)      ->
-    fprintf fmt "\n%sif true then (%a) %a\n%selse (%a) %a" tab pp_matching_problem mp pp_term te tab pp_matching_problem mp (pp_def (t+1)) def
-  | Test (mp,lst,te,def)  ->
-    let aux out = function
-      | Linearity (i,j) -> fprintf out "%d =l %d" i j
-      | Bracket (i,j) -> fprintf out "%a =b %a" pp_term (mk_DB dloc dmark i) pp_term j
-    in
-    fprintf fmt "\n%sif %a then (%a) %a\n%selse (%a) %a" tab (pp_list " and " aux) lst
-      pp_matching_problem mp pp_term te tab pp_matching_problem mp (pp_def (t+1)) def
-  | Switch (i,cases,def)->
-    let pp_case out = function
-      | CConst (_,cst), g ->
-        fprintf out "\n%sif $%i=%a then %a" tab i pp_name cst (pp_dtree (t+1)) g
-      | CLam, g -> fprintf out "\n%sif $%i=Lambda then %a" tab i (pp_dtree (t+1)) g
-      | CDB (_,n), g -> fprintf out "\n%sif $%i=DB[%i] then %a" tab i n (pp_dtree (t+1)) g
-    in
-    fprintf fmt "%a\n%sdefault: %a" (pp_list "" pp_case)
-      cases tab (pp_def (t+1)) def
->>>>>>> a6bb0bab
 
 and pp_def t fmt = function
   | None   -> fprintf fmt "FAIL"
@@ -347,11 +273,7 @@
  * - or the body if column [c] is a lambda
  * - or Jokers otherwise
 * *)
-<<<<<<< HEAD
 let specialize_rule case (c:int) (nargs:int) (r:dtree_rule) : dtree_rule =
-=======
-let specialize_rule (c:int) (nargs:int) (r:rule_infos) : rule_infos =
->>>>>>> a6bb0bab
   let size = Array.length r.pats in
   let aux i =
     if i < size then
@@ -361,7 +283,6 @@
         | _ -> LJoker
       else r.pats.(i)
     else (* size <= i < size+nargs *)
-<<<<<<< HEAD
       match r.pats.(c), case with
         | LJoker,_ | LVar _,_ -> LJoker
         | LPattern (cst,pats2), CConst(nargs',cst',true) ->
@@ -376,21 +297,6 @@
            assert (Array.length pats2 == nargs);
            pats2.( i - size)
         | LLambda (_,p),_ -> assert (nargs == 1); p
-=======
-      let check_args id pats =
-        if ( Array.length pats != nargs ) then
-          raise (DtreeExn(ArityInnerMismatch(r.l, Basic.id r.cst, id)));
-        pats.( i - size)
-      in
-      match r.pats.(c) with
-        | LJoker | LVar _ -> LJoker
-        | LPattern (cst,pats2) ->
-          let id = id cst in
-          check_args id pats2
-        | LBoundVar (id,_,pats2) ->
-          check_args id pats2
-        | LLambda (_,p) -> ( assert ( nargs == 1); p )
->>>>>>> a6bb0bab
   in
   { r with pats = Array.init (size+nargs) aux }
 
@@ -472,7 +378,6 @@
     | CLam                -> spec_col_depth_l c          mx.col_depth
     | _                   -> spec_col_depth   c add_args mx.col_depth
   in
-<<<<<<< HEAD
   match mx_opt with
   | None -> assert false
   | Some mx2 ->
@@ -489,24 +394,6 @@
     match case_of_pattern is_AC hd with
     | Some c -> c
     | None   -> partition_AC is_AC tl
-=======
-    match mx_opt with
-    | None -> assert false
-    | Some mx2 ->
-      { first = specialize_rule c nargs mx2.first;
-        others = List.map (specialize_rule c nargs) mx2.others;
-        col_depth = new_cn;
-      }
-
-(* ***************************** *)
-
-let eq a b =
-  match a, b with
-  | CLam, CLam -> true
-  | CDB (_,n), CDB (_,n') when n==n' -> true
-  | CConst (_,cst), CConst (_,cst') when (name_eq cst cst') -> true
-  | _, _ -> false
->>>>>>> a6bb0bab
 
 let partition (ignore_arity:bool) (is_AC:name->bool) (mx:matrix) (c:int) : case list =
   let aux lst li =
@@ -531,17 +418,12 @@
 
 let array_to_llist arr = LList.of_array arr
 
-<<<<<<< HEAD
 let get_first_term        mx = mx.first.right
-=======
-let get_first_term mx = mx.first.rhs
->>>>>>> a6bb0bab
 let get_first_constraints mx = mx.first.constraints
 
 (* Extracts the matching_problem from the first line. *)
 let get_first_matching_problem (get_algebra:name->algebra) mx =
   let esize = mx.first.esize in
-<<<<<<< HEAD
   let miller = Array.make esize (-1) in
   let pbs = ref [] in
   Array.iteri
@@ -581,36 +463,6 @@
     pm_problems = !pbs;
     pm_miller = miller
   }
-=======
-  let dummy = { position=(-1); depth=0; } in
-  let dummy2 = dummy, LList.nil in
-  let arr1 = Array.make esize dummy in
-  let arr2 = Array.make esize dummy2 in
-  let mp = ref false in
-    Array.iteri
-      (fun i p -> match p with
-         | LJoker -> ()
-         | LVar (_,n,lst) ->
-             begin
-               let k = mx.col_depth.(i) in
-               assert( 0 <= n-k );
-               assert(n-k < esize );
-               let pos = { position=i; depth = mx.col_depth.(i) } in
-               arr1.(n-k) <- pos;
-               if lst=[] then
-                   arr2.(n-k) <- pos, LList.nil
-               else (
-                 mp := true ;
-                 arr2.(n-k) <- pos,LList.of_list lst
-               )
-             end
-         | _ -> assert false
-      ) mx.first.pats ;
-    ( Array.iter ( fun r -> assert (r.position >= 0 ) ) arr1 );
-    if !mp
-    then MillerPattern (array_to_llist arr2)
-    else Syntactic (array_to_llist arr1)
->>>>>>> a6bb0bab
 
 (******************************************************************************)
 
