--- conflicted
+++ resolved
@@ -20,6 +20,7 @@
     right:term ;
     constraints:constr list ;
     esize:int ;
+    name : Rule.rule_name ;
   }
 
 let to_dtree_rule (r:rule_infos) : dtree_rule =
@@ -30,6 +31,7 @@
     right = r.rhs ;
     constraints = r.constraints ;
     esize = r.esize ;
+    name = r.name ;
   }
 
 (*
@@ -133,11 +135,7 @@
   | Fetch   of int * case * dtree * dtree option
   | ACEmpty of int * dtree * dtree option
   | Switch  of int * (case*dtree) list * dtree option
-<<<<<<< HEAD
-  | Test    of pre_matching_problem * constr list * term * dtree option
-=======
-  | Test    of Rule.rule_name * matching_problem * constr list * term * dtree option
->>>>>>> cd00ecde
+  | Test    of Rule.rule_name * pre_matching_problem * constr list * term * dtree option
 
 let pp_AC_args fmt i =
   fprintf fmt (if i > 2 then "%i args, first 2 AC flattened" else "%i args") i
@@ -146,12 +144,12 @@
   (* FIXME: Use format boxex here instead of manual tabs. *)
   let tab = String.init (1 + t*4) (fun i -> if i == 0 then '\n' else ' ') in
   match dtree with
-<<<<<<< HEAD
-  | Test (mp,[],te,def) when List.length mp.pm_problems == 0 -> fprintf fmt "%s%a" tab pp_term te
-  | Test (mp,[],te,def)  ->
+  | Test (name,mp,[],te,def) when List.length mp.pm_problems == 0 ->
+    fprintf fmt "%s%a" tab pp_term te
+  | Test (name,mp,[],te,def) ->
      fprintf fmt "%stry %a%sthen %a%selse %a"
              tab (pp_pre_matching_problem (tab^"      ")) mp tab pp_term te tab (pp_def (t+1)) def
-  | Test (mp,cstr,te,def)  ->
+  | Test (name,mp,cstr,te,def)  ->
      fprintf fmt "%stry %a%sunder constraints %a%sthen %a%selse %a"
              tab (pp_pre_matching_problem (tab^"      ")) mp tab (pp_list ", " pp_constr) cstr
              tab pp_term te tab (pp_def (t+1)) def
@@ -193,27 +191,6 @@
      fprintf fmt "AC CConst %a (%a)" pp_name cst pp_AC_args nargs
   | CDB (nargs,n) -> fprintf fmt "DB[%i] (%i args)" n nargs
   | CLam -> fprintf fmt "Lambda"
-=======
-  | Test (name,mp,[],te,None)   -> fprintf fmt "{%a} (%a) %a" pp_rule_name name pp_matching_problem mp pp_term te
-  | Test (name,mp,[],te,def)      ->
-    fprintf fmt "\n%s{%a} if true then (%a) %a\n%selse (%a) %a" tab pp_rule_name name  pp_matching_problem mp pp_term te tab pp_matching_problem mp (pp_def (t+1)) def
-  | Test (name,mp,lst,te,def)  ->
-    let aux out = function
-      | Linearity (i,j) -> fprintf out "{%a} %d =l %d" pp_rule_name name i j
-      | Bracket (i,j) -> fprintf out "{%a} %a =b %a" pp_rule_name name pp_term (mk_DB dloc dmark i) pp_term j
-    in
-    fprintf fmt "\n%sif %a then (%a) %a\n%selse (%a) %a" tab (pp_list " and " aux) lst
-      pp_matching_problem mp pp_term te tab pp_matching_problem mp (pp_def (t+1)) def
-  | Switch (i,cases,def)->
-    let pp_case out = function
-      | CConst (_,cst), g ->
-        fprintf out "\n%sif $%i=%a then %a" tab i pp_name cst (pp_dtree (t+1)) g
-      | CLam, g -> fprintf out "\n%sif $%i=Lambda then %a" tab i (pp_dtree (t+1)) g
-      | CDB (_,n), g -> fprintf out "\n%sif $%i=DB[%i] then %a" tab i n (pp_dtree (t+1)) g
-    in
-    fprintf fmt "%a\n%sdefault: %a" (pp_list "" pp_case)
-      cases tab (pp_def (t+1)) def
->>>>>>> cd00ecde
 
 and pp_def t fmt = function
   | None   -> fprintf fmt "FAIL"
@@ -513,8 +490,8 @@
   let is_AC cst = is_AC (get_algebra cst) in
   match choose_column mx with
     (* There are only variables on the first line of the matrix *)
-<<<<<<< HEAD
-  | None   -> Test ( get_first_matching_problem get_algebra mx,
+  | None   -> Test ( mx.first.name,
+                     get_first_matching_problem get_algebra mx,
                      get_first_constraints mx,
                      get_first_term mx,
                      map_opt (to_dtree get_algebra) (pop mx) )
@@ -533,18 +510,6 @@
         let cases = partition true is_AC mx c in
         let aux ca = ( ca , to_dtree get_algebra (specialize mx c ca) ) in
         Switch (c, List.map aux cases, map_opt (to_dtree get_algebra) (filter_default mx c) )
-=======
-  | None   -> Test (mx.first.name,
-                    get_first_matching_problem mx,
-                    get_first_constraints mx,
-                    get_first_term mx,
-                    map_opt to_dtree (pop mx) )
-    (* Pattern on the first line at column c *)
-    | Some c ->
-        let cases = partition mx c in
-        let aux ca = ( ca , to_dtree (specialize mx c ca) ) in
-          Switch (c, List.map aux cases, map_opt to_dtree (filter_default mx c) )
->>>>>>> cd00ecde
 
 (******************************************************************************)
 
