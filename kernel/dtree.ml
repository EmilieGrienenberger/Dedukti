open Basic
open Term
open Rule
open Format
open Matching

type dtree_error =
<<<<<<< HEAD
  | HeadSymbolMismatch  of loc * name * name
  | ArityDBMismatch     of loc * name * int
  | AritySymbolMismatch of loc * name * name

exception DtreeExn of dtree_error

(* A subtype of rule_infos with only the informations that the dtree need *)
type dtree_rule =
  {
    loc:loc ;
    pid:name;
    pats:wf_pattern array ;
    right:term ;
    constraints:constr list ;
    esize:int ;
    name : Rule.rule_name ;
  }

let to_dtree_rule (r:rule_infos) : dtree_rule =
  {
    loc = r.l ;
    pid = r.cst;
    pats = [| LPattern (r.cst, r.l_args) |]  ;
    right = r.rhs ;
    constraints = r.constraints ;
    esize = r.esize ;
    name = r.name ;
  }
=======
  | HeadSymbolMismatch of loc * name * name
  | ArityInnerMismatch of loc * ident * ident

exception DtreeExn of dtree_error

type case =
  | CConst of int * name
  | CDB    of int * int
  | CLam

type arg_pos = { position:int; depth:int }
type abstract_problem = arg_pos * int LList.t

type matching_problem =
  | Syntactic of arg_pos LList.t
  | MillerPattern of abstract_problem LList.t

type dtree =
  | Switch of int * (case*dtree) list * dtree option
  | Test of Rule.rule_name * matching_problem * constr list * Term.term * dtree option

(** Type of decision forests *)
type t = (int * dtree) list

let empty = []

(** Return first pair (ar,tree) in given list such that ar <= stack_size *)
let rec find_dtree stack_size = function
  | [] -> None
  | hd :: tl -> if fst hd <= stack_size then Some hd
    else find_dtree stack_size tl


(******************************************************************************)
>>>>>>> 8c181bf1

(*
 * there is one matrix per head symbol that represents all the rules associated to that symbol.
 * col_depth:   [ (n_0)          (n_1)          ...       (n_k)   ]
 * first:       [ pats.(0)      pats.(1)        ...     pats.(k)  ]
 * others:      [ pats.(0)      pats.(1)        ...     pats.(k)  ]
 *                  ...           ...           ...       ...
 *              [ pats.(0)      pats.(1)        ...     pats.(k)  ]
 *
 *              n_i records the depth of the column (number of binders under which it stands)
 *)
type matrix =
<<<<<<< HEAD
  { col_depth : int array;
    first     : dtree_rule ;
    others    : dtree_rule list ; }
=======
  { col_depth: int array;
    first    : rule_infos ;
    others   : rule_infos list ; }

(* mk_matrix lst builds a matrix out of the non-empty list of rules [lst]
*  It is checked that all rules have the same head symbol and arity.
*)
let mk_matrix (arity:int) (l:rule_infos list) : matrix =
  let l = List.filter (fun x -> List.length x.args <= arity) l in
  assert (l <> []); (* At least one rule should correspond to the given arity. *)
  let name = (List.hd l).cst in
  let f r =
    if not (name_eq r.cst name)
    then raise (DtreeExn (HeadSymbolMismatch (r.l,r.cst,name)));
    let ar = Array.length r.pats in
    assert (ar <= arity); (* This guaranted by  *)
    if ar == arity then r
    else (* Edit rule r with too low arity : add extra arguments*)
      let tail = Array.init (arity-ar) (fun i -> LVar(dmark, i + r.esize,[])) in
      let new_args =
        List.map (function LVar(x,n,[]) ->  mk_DB dloc x n | _ -> assert false)
          (Array.to_list tail) in
      {r with
       esize = r.esize + arity - ar;
       rhs   = mk_App2 r.rhs new_args;
       pats  = Array.append r.pats tail
      }
  in
  let nrules = List.map f l in
  { first=List.hd nrules; others=List.tl nrules; col_depth=Array.make arity 0; }
>>>>>>> 8c181bf1

(* Remove a line of the matrix [mx] and return None if the new matrix is Empty. *)
let pop mx =
  match mx.others with
  | [] -> None
    | f::o -> Some { mx with first=f; others=o; }

let split_mx (f:dtree_rule -> bool) (mx:matrix) : matrix option * matrix option =
  let (l1,l2) = List.partition f (mx.first::mx.others) in
  let aux = function
    | [] -> None
    | f::o -> Some { col_depth=mx.col_depth; first=f; others=o; }
  in
  (aux l1, aux l2)

let filter (f:dtree_rule -> bool) (mx:matrix) : matrix option =
  match List.filter f (mx.first::mx.others) with
  | [] -> None
  | f::o -> Some { mx with first=f; others=o; }

let get_rule_filter f c r = f r.pats.(c)

(* Keeps only the rules with a lambda on column [c] *)
let filter_on_lambda = function
  | LLambda _ | LJoker | LVar _ -> true
  | LACSet (_,s) -> List.exists (function LLambda _ -> true | _ -> false) s
  | _ -> false

(* Keeps only the rules with a bound variable of index [n] on column [c] *)
<<<<<<< HEAD
let filter_on_bound_variable nargs n = function
=======
let filter_on_bound_variable c n r =
  match r.pats.(c) with
  | LBoundVar (_,m,_) -> n == m
>>>>>>> 8c181bf1
  | LVar _ | LJoker -> true
  | LBoundVar (_,n',args) -> (n' == n && Array.length args == nargs)
  | LACSet(_,s) -> assert false
  | _ -> false

<<<<<<< HEAD
(* Keeps only the rules with a pattern head by [m].[v] on column [c] *)
let filter_on_pattern nargs cst = function
=======
(* Keeps only the rules with a pattern head by [cst]
   applied to [ar] arguments on column [c] *)
let filter_on_pattern c cst ar r =
  match r.pats.(c) with
  | LPattern (cst', args) -> name_eq cst cst' && Array.length args == ar
>>>>>>> 8c181bf1
  | LVar _ | LJoker -> true
  | LPattern (cst',ar') -> (name_eq cst cst' && Array.length ar' == nargs)
  | LACSet (_,s) -> assert false
  | _ -> false


<<<<<<< HEAD

let partition_AC_rules c f rules =
  let rec aux (keep,def) = function
    | [] -> (keep,def)
    | r :: tl ->
      match r.pats.(c) with
      | LVar _ | LJoker -> aux (r :: keep, r :: def) tl
      | LACSet (_,pats) ->
        if f pats
        then aux (r::keep,    def) tl
        else aux (   keep, r::def) tl
      | _ -> aux (keep, r::def) tl
  in
  aux ([],[]) rules

let filter_AC_on_empty_set = function
  | LACSet (_,[]) -> true
  | _ -> false

let filter_AC_on_lambda s = List.exists (function LLambda _ -> true | _ -> false) s

let filter_AC_on_bound_variable nargs n s =
  List.exists
    (function
      | LBoundVar (_,n',args) -> (n' == n && Array.length args == nargs)
      | _ -> false)
    s

let filter_AC_on_pattern nargs cst s =
  List.exists (function
      | LPattern (cst',ar') -> (name_eq cst cst' &&
                                Array.length ar' == nargs)
      | _ -> false)
    s

type case =
  | CConst   of int * name * bool
  | CDB      of int * int
  | CLam

type dtree =
  | Fetch   of int * case * dtree * dtree option
  | ACEmpty of int * dtree * dtree option
  | Switch  of int * (case*dtree) list * dtree option
  | Test    of Rule.rule_name * pre_matching_problem * constr list * term * dtree option

let pp_AC_args fmt i =
  fprintf fmt (if i > 2 then "%i args, first 2 AC flattened" else "%i args") i

let rec pp_dtree t fmt dtree =
  (* FIXME: Use format boxex here instead of manual tabs. *)
  let tab = String.init (1 + t*4) (fun i -> if i == 0 then '\n' else ' ') in
  match dtree with
  | Test (name,mp,[],te,def) when List.length mp.pm_problems == 0 ->
    fprintf fmt "%s%a" tab pp_term te
  | Test (name,mp,[],te,def) ->
     fprintf fmt "%stry %a%sthen %a%selse %a"
             tab (pp_pre_matching_problem (tab^"      ")) mp tab pp_term te tab (pp_def (t+1)) def
  | Test (name,mp,cstr,te,def)  ->
     fprintf fmt "%stry %a%sunder constraints %a%sthen %a%selse %a"
             tab (pp_pre_matching_problem (tab^"      ")) mp tab (pp_list ", " pp_constr) cstr
             tab pp_term te tab (pp_def (t+1)) def
  | ACEmpty (i,tree_suc,tree_def) ->
     fprintf fmt "%sif $%i (AC flattened) is empty then %a%selse %a"
             tab i (pp_dtree (t+1)) tree_suc tab (pp_def (t+1)) tree_def
  | Fetch (i,case,tree_suc,tree_def) ->
     (match case with
       | CConst (nargs,name,false) ->
          fprintf fmt "%sif $%i is AC applied to %a (%i args) then %a%selse %a"
                  tab i pp_name name nargs
       | CConst (nargs,name,true) ->
          fprintf fmt "%sif $%i is AC applied to %a (%a) then %a%selse %a"
                  tab i pp_name name pp_AC_args nargs
       | CDB (nargs,n) ->
          fprintf fmt "%sif $%i is AC applied to DB[%i] (%i args) then %a%selse %a"
                  tab i n nargs
       | CLam -> fprintf fmt "%sif $%i is AC applied to Lambda then %a%selse %a" tab i
     ) (pp_dtree (t+1)) tree_suc tab (pp_def (t+1)) tree_def
  | Switch (i,cases,def) ->
     let pp_case out = function
       | CConst (nargs,name,false), g ->
          fprintf out "%sif $%i is %a (%i args) then %a"
                  tab i pp_name name nargs (pp_dtree (t+1)) g
       | CConst (nargs,name,true), g ->
          fprintf out "%sif $%i=%a (%a) then %a"
                  tab i pp_name name pp_AC_args nargs (pp_dtree (t+1)) g
       | CDB (nargs,n), g ->
          fprintf out "%sif $%i=DB[%i] (%i args) then %a"
                  tab i n nargs (pp_dtree (t+1)) g
       | CLam, g -> fprintf out "%sif $%i=Lambda then %a" tab i (pp_dtree (t+1)) g
     in
     fprintf fmt "%a%sdefault: %a" (pp_list "" pp_case) cases tab (pp_def (t+1)) def

and pp_case fmt = function
  | CConst (nargs,cst,false) ->
     fprintf fmt "CConst %a (%i args)" pp_name cst nargs
  | CConst (nargs,cst,true) ->
     fprintf fmt "AC CConst %a (%a)" pp_name cst pp_AC_args nargs
  | CDB (nargs,n) -> fprintf fmt "DB[%i] (%i args)" n nargs
  | CLam -> fprintf fmt "Lambda"

and pp_def t fmt = function
  | None   -> fprintf fmt "FAIL"
  | Some g -> pp_dtree t fmt g

let pp_dtree fmt dtree = pp_dtree 0 fmt dtree

let eq a b =
  match a, b with
    | CLam              , CLam                  -> true
    | CDB    (ar,n)     , CDB    (ar',n')       -> ar == ar' && n == n'
    | CConst (ar,cst,ac), CConst (ar',cst',ac') -> ar == ar' && name_eq cst cst'
    | _, _ -> false

let case_of_pattern (is_AC:name->bool) : wf_pattern -> case option = function
  | LVar _ | LJoker      -> None
  | LPattern (cst,pats)  -> Some (CConst (Array.length pats,cst,
                                          is_AC cst && Array.length pats >= 2))
  | LBoundVar (_,n,pats) -> Some (CDB (Array.length pats,n))
  | LLambda _            -> Some CLam
  | LACSet _ -> assert false

let case_pattern_match (case:case) (pat:wf_pattern) : bool = match case, pat with
  | CConst (lpats,c',_), LPattern  (c,pats)   -> name_eq c c' &&
                                                   lpats == Array.length pats
  | CDB    (lpats,n')  , LBoundVar (_,n,pats) -> n' == n && lpats == Array.length pats
  | CLam               , LLambda _            -> true
  | _ -> false

let flatten_pattern cst pats =
  let rec flatten acc = function
  | [] -> acc
  | LPattern(cst',args)::tl when name_eq cst cst' && Array.length args == 2 ->
     flatten acc (args.(0) :: args.(1) :: tl)
  | t :: tl -> flatten (t::acc) tl
  in
  flatten [] pats

let specialize_empty_AC_rule (c:int) (r:dtree_rule) : dtree_rule =
  { r with pats = Array.init (Array.length r.pats)
                             (fun i -> if i==c then LJoker else r.pats.(i))  }

let specialize_AC_rule case (c:int) (nargs:int) (r:dtree_rule) : dtree_rule =
  let size = Array.length r.pats in
  let new_pats_c, pat =
    match r.pats.(c) with
    | LACSet (cst,l) ->
       let rec remove_case acc = function
         | [] -> assert false
         | hd :: tl -> if case_pattern_match case hd
                       then LACSet (cst,List.rev_append acc tl), hd
                       else remove_case (hd::acc) tl
       in
       remove_case [] l
    | LVar _ | LJoker -> r.pats.(c), LJoker
    | _ -> assert false in
  let aux i =
    if i < size then
      if i==c then new_pats_c else r.pats.(i)
    else (* size <= i < size+nargs *)
      match pat, case with
      | LPattern (cst,pats2), CConst(nargs',cst',true) ->
         assert(name_eq cst cst');
         assert(nargs >= 1);
         assert(Array.length pats2 == (nargs+1) );
         if i == size
         then LACSet(cst, flatten_pattern cst [pats2.(0);pats2.(1)])
         else pats2.(i - size + 1)
      | LPattern  (_,pats2),_
      | LBoundVar (_,_,pats2),_ ->
         assert ( Array.length pats2 == nargs );
         pats2.(i - size)
      | LLambda (_,p),_ -> ( assert ( nargs == 1); p )
      | LJoker,_ -> LJoker
      | _ -> assert false
  in
  { r with pats = Array.init (size+nargs) aux }

=======
>>>>>>> 8c181bf1
(* Specialize the rule [r] on column [c]
 * i.e. replace colum [c] with a joker and append [nargs] new column at the end.
 * These new columns contain
 * - the arguments if column [c] is a pattern
 * - or the body if column [c] is a lambda
 * - or Jokers otherwise
* *)
let specialize_rule case (c:int) (nargs:int) (r:dtree_rule) : dtree_rule =
  let size = Array.length r.pats in
  let aux i =
    if i < size then
      if i==c then
        match r.pats.(c) with
        | LVar _ as v -> v
        | _ -> LJoker
      else r.pats.(i)
    else (* size <= i < size+nargs *)
<<<<<<< HEAD
      match r.pats.(c), case with
        | LJoker,_ | LVar _,_ -> LJoker
        | LPattern (cst,pats2), CConst(nargs',cst',true) ->
           assert(name_eq cst cst');
           assert(Array.length pats2 == (nargs+1) && nargs != 0);
           if i == size
           then LACSet(cst, (flatten_pattern cst [pats2.(0);pats2.(1)]))
           else pats2.(i - size + 1)
        | LACSet _, _ -> assert false
        | LPattern(_,pats2),_
        | LBoundVar(_,_,pats2),_ ->
           assert (Array.length pats2 == nargs);
           pats2.( i - size)
        | LLambda (_,p),_ -> assert (nargs == 1); p
=======
      let check_args id pats =
        if ( Array.length pats != nargs ) then
          raise (DtreeExn(ArityInnerMismatch(r.l, Basic.id r.cst, id)));
        pats.( i - size)
      in
      match r.pats.(c) with
      | LJoker | LVar _ -> LJoker
      | LPattern  (cst , pats2) -> check_args (id cst) pats2
      | LBoundVar (id,_, pats2) -> check_args id       pats2
      | LLambda (_,p) -> ( assert ( nargs == 1); p )
>>>>>>> 8c181bf1
  in
  { r with pats = Array.init (size+nargs) aux }

(* Specialize the col_infos field of a matrix.
 * Invalid for specialization by lambda. *)
let spec_col_depth (c:int) (nargs:int) (col_depth: int array) : int array =
  let size = Array.length col_depth in
  let aux i =
    if i < size then col_depth.(i)
    else (* < size+nargs *) col_depth.(c)
  in
  Array.init (size+nargs) aux

(* Specialize the col_infos field of a matrix: the lambda case. *)
let spec_col_depth_l (c:int) (col_depth: int array) : int array =
  let size = Array.length col_depth in
  let aux i =
    if i < size then col_depth.(i)
    else (*i == size *) col_depth.(c) + 1
  in
    Array.init (size+1) aux

(* Keeps only the rules with a joker or a variable on column [c] *)
let filter_default (mx:matrix) (c:int) : matrix option =
  filter (
    fun r -> match r.pats.(c) with
      | LVar _ | LJoker -> true
      | LLambda _ | LPattern _  | LBoundVar _ -> false
      | LACSet _ -> assert false
  ) mx

(* Specialize the matrix [mx] on column [c] *)
<<<<<<< HEAD
let specialize_ACEmpty (mx:matrix) (c:int) : matrix * matrix option =
  let (rules_suc, rules_def) =
    List.partition (get_rule_filter filter_AC_on_empty_set c) (mx.first::mx.others) in
  match rules_suc with
  | [] -> assert false
  | first::others ->
     { mx with
       first =            specialize_empty_AC_rule c first;
       others = List.map (specialize_empty_AC_rule c ) others
     },
     (match rules_def with
      | [] -> None
      | f::o -> Some ({ mx with first = f; others = o}))

(* Specialize the matrix [mx] on column [c] *)
let specialize_AC (mx:matrix) (c:int) (case:case) : matrix * matrix option =
  let nargs, part_f = match case with
    | CLam                 -> 1    , filter_AC_on_lambda
    | CDB    (nargs,n)     -> nargs, filter_AC_on_bound_variable nargs n
    | CConst (nargs,cst,_) -> nargs, filter_AC_on_pattern        nargs cst  in
  let rules_suc, rules_def = partition_AC_rules c part_f (mx.first::mx.others) in
  let add_args = nargs - (match case with CConst(_,_,true) -> 1 | _ -> 0) in
  let new_cn = match case with
    | CLam -> spec_col_depth_l c          mx.col_depth
    | _    -> spec_col_depth   c add_args mx.col_depth  in
  match rules_suc with
  | [] -> assert false
  | first::others ->
     { first =            specialize_AC_rule case c add_args  first;
       others = List.map (specialize_AC_rule case c add_args) others;
       col_depth = new_cn;
     },
     (match rules_def with
      | [] -> None
      | f::o -> Some ({ mx with first = f; others = o}))

(* Specialize the matrix [mx] on column [c] *)
let specialize (mx:matrix) (c:int) (case:case) : matrix =
  let nargs, filter_f = match case with
    | CLam                   -> 1    , filter_on_lambda
    | CDB      (nargs,n)     -> nargs, filter_on_bound_variable nargs n
    | CConst   (nargs,cst,_) -> nargs, filter_on_pattern        nargs cst
  in
  let mx_opt = filter (get_rule_filter filter_f c) mx in
  let add_args = nargs - (match case with CConst(_,_,true) -> 1 | _ -> 0) in
=======
let specialize mx c case : matrix =
  let (mx_filter, nargs) = match case with
    | CLam               -> (filter_on_lambda c           , 1     )
    | CDB (nargs,n)      -> (filter_on_bound_variable c n , nargs )
    | CConst (nargs,cst) -> (filter_on_pattern c cst nargs, nargs ) in
  let mx_opt = filter mx_filter mx in
>>>>>>> 8c181bf1
  let new_cn = match case with
    | CLam                -> spec_col_depth_l c          mx.col_depth
    | _                   -> spec_col_depth   c add_args mx.col_depth
  in
  match mx_opt with
  | None -> assert false
  | Some mx2 ->
<<<<<<< HEAD
     { first =            specialize_rule case c add_args  mx2.first;
       others = List.map (specialize_rule case c add_args) mx2.others;
       col_depth = new_cn;
     }
=======
    { first = specialize_rule c nargs mx2.first;
      others = List.map (specialize_rule c nargs) mx2.others;
      col_depth = new_cn;
    }

>>>>>>> 8c181bf1

(******************************************************************************)

let rec partition_AC (is_AC:name->bool) : wf_pattern list -> case = function
  | [] -> assert false
  | hd :: tl ->
    match case_of_pattern is_AC hd with
    | Some c -> c
    | None   -> partition_AC is_AC tl

let partition (ignore_arity:bool) (is_AC:name->bool) (mx:matrix) (c:int) : case list =
  let aux lst li =
<<<<<<< HEAD
    let compare_case =
      if ignore_arity then eq
      else fun c1 c2 ->
           match c1, c2 with
           | CDB(ar,n), CDB(ar',n') when n == n' && ar != ar' ->
              raise (DtreeExn (ArityDBMismatch(li.loc, li.pid, n)))
           | CConst(ar,cst,ac), CConst(ar',cst',ac')
                when name_eq cst cst' && (ar != ar' || ac != ac') ->
              raise (DtreeExn (AritySymbolMismatch(li.loc, li.pid, cst)))
           | _ -> eq c1 c2
    in
    match case_of_pattern is_AC li.pats.(c) with
    | Some c -> if List.exists (compare_case c) lst then lst else c::lst
    | None   -> lst
  in
  List.fold_left aux [] (mx.first::mx.others)
=======
    let add h = if List.mem h lst then lst else h::lst in
    match li.pats.(c) with
    | LPattern (cst,pats)  -> add (CConst (Array.length pats,cst))
    | LBoundVar (_,n,pats) -> add (CDB (Array.length pats,n))
    | LLambda _ -> add CLam
    | LVar _ | LJoker -> lst
  in
  List.fold_left aux [] (mx.first::mx.others)

>>>>>>> 8c181bf1

(******************************************************************************)

let get_first_term        mx = mx.first.right
let get_first_constraints mx = mx.first.constraints

(* Extracts the matching_problem from the first line. *)
let get_first_matching_problem (get_algebra:name->algebra) mx =
  let esize = mx.first.esize in
  let miller = Array.make esize (-1) in
  let pbs = ref [] in
  Array.iteri
    (fun i p ->
      let depth = mx.col_depth.(i) in
      match p with
      | LJoker -> ()
      | LVar (_,n,lst) ->
         begin
           assert(depth <= n && n < esize + depth);
           let n = n - depth in
           let len = List.length lst in
           if miller.(n) == -1 then miller.(n) <- len else assert(miller.(n) == len);
           pbs := (depth, Eq( (n, LList.make len lst), i)) :: !pbs
         end
      | LACSet (cst,patl) ->
         begin
           let fetch_vars (joks,vars) = function
              | LJoker -> (joks+1,vars)
              | LVar (_,n,lst) ->
                 begin
                   assert(depth <= n && n < esize + depth);
                   let n = n - depth in
                   let len = List.length lst in
                   if miller.(n) == -1
                   then miller.(n) <- len
                   else assert(miller.(n) == len);
                   let nvars = (n, LList.make len lst) :: vars in
                   (joks,nvars)
                 end
              | _ -> assert false in
           let njoks, vars = List.fold_left fetch_vars (0,[]) patl in
           pbs := (depth, AC((cst,get_algebra cst),njoks,vars,[i]) ) :: !pbs
         end
      | _ -> assert false
    ) mx.first.pats;
  assert (Array.fold_left (fun a x -> a && x >= 0) true miller);
  {
    pm_problems = !pbs;
    pm_miller = miller
  }


(******************************************************************************)

(*  TODO: check at some point that no neutral element can occur in a pattern *)
let rec non_var_pat = function
  | LVar _ | LJoker -> false
  | LACSet (_,[]) -> true
  | LACSet (_,patl) -> List.exists non_var_pat patl
  | _ -> true

(* Give the index of the first non variable column *)
let choose_column mx =
  let rec aux i =
    if i < Array.length mx.first.pats then
      if non_var_pat mx.first.pats.(i) then Some i else aux (i+1)
    else None
  in
  aux 0

(* Construct a decision tree out of a matrix *)
let rec to_dtree get_algebra (mx:matrix) : dtree =
  let is_AC cst = is_AC (get_algebra cst) in
  match choose_column mx with
    (* There are only variables on the first line of the matrix *)
  | None   -> Test ( mx.first.name,
                     get_first_matching_problem get_algebra mx,
                     get_first_constraints mx,
                     get_first_term mx,
                     map_opt (to_dtree get_algebra) (pop mx) )
  (* Pattern on the first line at column c *)
  | Some c ->
     match mx.first.pats.(c) with
     | LACSet (_,[]) ->
        let mx_suc, mx_def = specialize_ACEmpty mx c in
        ACEmpty (c, to_dtree get_algebra mx_suc, map_opt (to_dtree get_algebra) mx_def)
     | LACSet (_,l) ->
        let case = partition_AC is_AC l in
        let mx_suc, mx_def = specialize_AC mx c case in
        Fetch (c, case, to_dtree get_algebra mx_suc, map_opt (to_dtree get_algebra) mx_def)
     | _ ->
        (* Carry parameter (false) above  *)
        let cases = partition true is_AC mx c in
        let aux ca = ( ca , to_dtree get_algebra (specialize mx c ca) ) in
        Switch (c, List.map aux cases, map_opt (to_dtree get_algebra) (filter_default mx c) )


<<<<<<< HEAD
let of_rules (get_algebra:name->algebra) (rs:rule_infos list) : (dtree,dtree_error) error =
  try
    match rs with
    | [] -> assert false
    | r1 :: ro ->
      (*  Building a matrix out of the non-empty list of rules.
       *  It is checked that all rules have the same head symbol.  *)
      let to_dtree_r r2 =
        if not (name_eq r1.cst r2.cst)
        then raise (DtreeExn (HeadSymbolMismatch (r2.l,r2.cst,r1.cst)))
        else to_dtree_rule r2 in
      let o = List.map to_dtree_r ro in
      let mx = { first=(to_dtree_rule r1); others=o; col_depth=Array.make 1 0 ;} in
      OK (to_dtree get_algebra mx)
  with DtreeExn e -> Err e
=======
(******************************************************************************)

(** Adds the arity of a rewrite rule to a (reverse) sorted list of distincts integers *)
let rec add l x =
  let ar = List.length x.args in
  match l with
  | [] -> [ar]
  | hd :: tl ->
    if ar > hd then ar :: l
    else if ar == hd then l (* x is already in l *)
    else hd :: (add tl x)

let of_rules (rs:rule_infos list) : (t, dtree_error) error =
  try
    let sorted_arities = List.fold_left add [] rs in
    (* reverse sorted list of all rewrite rules arities. *)
    OK (List.map (fun ar -> (ar, to_dtree (mk_matrix ar rs))) sorted_arities)
  with DtreeExn e -> Err e


(******************************************************************************)

let pp_matching_problem fmt matching_problem =
  match matching_problem with
  | Syntactic _ -> fprintf fmt "Sy"
  | MillerPattern _ -> fprintf fmt "Mi"

let rec pp_dtree t fmt dtree =
  let tab = String.make (t*4) ' ' in
  match dtree with
  | Test (name,mp,[],te,None)   -> fprintf fmt "{%a} (%a) %a" pp_rule_name name pp_matching_problem mp pp_term te
  | Test (name,mp,[],te,def)      ->
    fprintf fmt "\n%s{%a} if true then (%a) %a\n%selse (%a) %a" tab pp_rule_name name  pp_matching_problem mp pp_term te tab pp_matching_problem mp (pp_def (t+1)) def
  | Test (name,mp,lst,te,def)  ->
    let aux out = function
      | Linearity (i,j) -> fprintf out "{%a} %d =l %d" pp_rule_name name i j
      | Bracket (i,j) -> fprintf out "{%a} %a =b %a" pp_rule_name name pp_term (mk_DB dloc dmark i) pp_term j
    in
    fprintf fmt "\n%sif %a then (%a) %a\n%selse (%a) %a" tab (pp_list " and " aux) lst
      pp_matching_problem mp pp_term te tab pp_matching_problem mp (pp_def (t+1)) def
  | Switch (i,cases,def)->
    let pp_case out = function
      | CConst (_,cst), g ->
        fprintf out "\n%sif $%i=%a then %a" tab i pp_name cst (pp_dtree (t+1)) g
      | CLam, g -> fprintf out "\n%sif $%i=Lambda then %a" tab i (pp_dtree (t+1)) g
      | CDB (_,n), g -> fprintf out "\n%sif $%i=DB[%i] then %a" tab i n (pp_dtree (t+1)) g
    in
    fprintf fmt "%a\n%sdefault: %a" (pp_list "" pp_case)
      cases tab (pp_def (t+1)) def

and pp_def t fmt = function
  | None   -> fprintf fmt "FAIL"
  | Some g -> pp_dtree t fmt g

let pp_dtree fmt dtree = pp_dtree 0 fmt dtree

let pp_rw fmt (i,g) =
  fprintf fmt "When applied to %i argument(s): %a" i pp_dtree g

let pp_dforest fmt = function
  | []    -> fprintf fmt "No GDT.@."
  | trees -> (pp_list "\n" pp_rw) fmt trees
>>>>>>> 8c181bf1
<|MERGE_RESOLUTION|>--- conflicted
+++ resolved
@@ -5,43 +5,15 @@
 open Matching
 
 type dtree_error =
-<<<<<<< HEAD
   | HeadSymbolMismatch  of loc * name * name
   | ArityDBMismatch     of loc * name * int
   | AritySymbolMismatch of loc * name * name
+  | ArityInnerMismatch of loc * ident * ident
 
 exception DtreeExn of dtree_error
 
-(* A subtype of rule_infos with only the informations that the dtree need *)
-type dtree_rule =
-  {
-    loc:loc ;
-    pid:name;
-    pats:wf_pattern array ;
-    right:term ;
-    constraints:constr list ;
-    esize:int ;
-    name : Rule.rule_name ;
-  }
-
-let to_dtree_rule (r:rule_infos) : dtree_rule =
-  {
-    loc = r.l ;
-    pid = r.cst;
-    pats = [| LPattern (r.cst, r.l_args) |]  ;
-    right = r.rhs ;
-    constraints = r.constraints ;
-    esize = r.esize ;
-    name = r.name ;
-  }
-=======
-  | HeadSymbolMismatch of loc * name * name
-  | ArityInnerMismatch of loc * ident * ident
-
-exception DtreeExn of dtree_error
-
 type case =
-  | CConst of int * name
+  | CConst of int * name * bool
   | CDB    of int * int
   | CLam
 
@@ -53,8 +25,10 @@
   | MillerPattern of abstract_problem LList.t
 
 type dtree =
-  | Switch of int * (case*dtree) list * dtree option
-  | Test of Rule.rule_name * matching_problem * constr list * Term.term * dtree option
+  | Fetch   of int * case * dtree * dtree option
+  | ACEmpty of int * dtree * dtree option
+  | Switch  of int * (case*dtree) list * dtree option
+  | Test    of Rule.rule_name * pre_matching_problem * constr list * term * dtree option
 
 (** Type of decision forests *)
 type t = (int * dtree) list
@@ -69,7 +43,6 @@
 
 
 (******************************************************************************)
->>>>>>> 8c181bf1
 
 (*
  * there is one matrix per head symbol that represents all the rules associated to that symbol.
@@ -82,11 +55,6 @@
  *              n_i records the depth of the column (number of binders under which it stands)
  *)
 type matrix =
-<<<<<<< HEAD
-  { col_depth : int array;
-    first     : dtree_rule ;
-    others    : dtree_rule list ; }
-=======
   { col_depth: int array;
     first    : rule_infos ;
     others   : rule_infos list ; }
@@ -117,7 +85,6 @@
   in
   let nrules = List.map f l in
   { first=List.hd nrules; others=List.tl nrules; col_depth=Array.make arity 0; }
->>>>>>> 8c181bf1
 
 (* Remove a line of the matrix [mx] and return None if the new matrix is Empty. *)
 let pop mx =
@@ -125,7 +92,7 @@
   | [] -> None
     | f::o -> Some { mx with first=f; others=o; }
 
-let split_mx (f:dtree_rule -> bool) (mx:matrix) : matrix option * matrix option =
+let split_mx (f:rule_infos -> bool) (mx:matrix) : matrix option * matrix option =
   let (l1,l2) = List.partition f (mx.first::mx.others) in
   let aux = function
     | [] -> None
@@ -133,7 +100,7 @@
   in
   (aux l1, aux l2)
 
-let filter (f:dtree_rule -> bool) (mx:matrix) : matrix option =
+let filter (f:rule_infos -> bool) (mx:matrix) : matrix option =
   match List.filter f (mx.first::mx.others) with
   | [] -> None
   | f::o -> Some { mx with first=f; others=o; }
@@ -147,35 +114,20 @@
   | _ -> false
 
 (* Keeps only the rules with a bound variable of index [n] on column [c] *)
-<<<<<<< HEAD
 let filter_on_bound_variable nargs n = function
-=======
-let filter_on_bound_variable c n r =
-  match r.pats.(c) with
-  | LBoundVar (_,m,_) -> n == m
->>>>>>> 8c181bf1
   | LVar _ | LJoker -> true
   | LBoundVar (_,n',args) -> (n' == n && Array.length args == nargs)
   | LACSet(_,s) -> assert false
   | _ -> false
 
-<<<<<<< HEAD
-(* Keeps only the rules with a pattern head by [m].[v] on column [c] *)
+(* Keeps only the rules with a pattern head by [cst]
+   applied to [nargs] arguments. *)
 let filter_on_pattern nargs cst = function
-=======
-(* Keeps only the rules with a pattern head by [cst]
-   applied to [ar] arguments on column [c] *)
-let filter_on_pattern c cst ar r =
-  match r.pats.(c) with
-  | LPattern (cst', args) -> name_eq cst cst' && Array.length args == ar
->>>>>>> 8c181bf1
   | LVar _ | LJoker -> true
   | LPattern (cst',ar') -> (name_eq cst cst' && Array.length ar' == nargs)
   | LACSet (_,s) -> assert false
   | _ -> false
 
-
-<<<<<<< HEAD
 
 let partition_AC_rules c f rules =
   let rec aux (keep,def) = function
@@ -211,78 +163,6 @@
       | _ -> false)
     s
 
-type case =
-  | CConst   of int * name * bool
-  | CDB      of int * int
-  | CLam
-
-type dtree =
-  | Fetch   of int * case * dtree * dtree option
-  | ACEmpty of int * dtree * dtree option
-  | Switch  of int * (case*dtree) list * dtree option
-  | Test    of Rule.rule_name * pre_matching_problem * constr list * term * dtree option
-
-let pp_AC_args fmt i =
-  fprintf fmt (if i > 2 then "%i args, first 2 AC flattened" else "%i args") i
-
-let rec pp_dtree t fmt dtree =
-  (* FIXME: Use format boxex here instead of manual tabs. *)
-  let tab = String.init (1 + t*4) (fun i -> if i == 0 then '\n' else ' ') in
-  match dtree with
-  | Test (name,mp,[],te,def) when List.length mp.pm_problems == 0 ->
-    fprintf fmt "%s%a" tab pp_term te
-  | Test (name,mp,[],te,def) ->
-     fprintf fmt "%stry %a%sthen %a%selse %a"
-             tab (pp_pre_matching_problem (tab^"      ")) mp tab pp_term te tab (pp_def (t+1)) def
-  | Test (name,mp,cstr,te,def)  ->
-     fprintf fmt "%stry %a%sunder constraints %a%sthen %a%selse %a"
-             tab (pp_pre_matching_problem (tab^"      ")) mp tab (pp_list ", " pp_constr) cstr
-             tab pp_term te tab (pp_def (t+1)) def
-  | ACEmpty (i,tree_suc,tree_def) ->
-     fprintf fmt "%sif $%i (AC flattened) is empty then %a%selse %a"
-             tab i (pp_dtree (t+1)) tree_suc tab (pp_def (t+1)) tree_def
-  | Fetch (i,case,tree_suc,tree_def) ->
-     (match case with
-       | CConst (nargs,name,false) ->
-          fprintf fmt "%sif $%i is AC applied to %a (%i args) then %a%selse %a"
-                  tab i pp_name name nargs
-       | CConst (nargs,name,true) ->
-          fprintf fmt "%sif $%i is AC applied to %a (%a) then %a%selse %a"
-                  tab i pp_name name pp_AC_args nargs
-       | CDB (nargs,n) ->
-          fprintf fmt "%sif $%i is AC applied to DB[%i] (%i args) then %a%selse %a"
-                  tab i n nargs
-       | CLam -> fprintf fmt "%sif $%i is AC applied to Lambda then %a%selse %a" tab i
-     ) (pp_dtree (t+1)) tree_suc tab (pp_def (t+1)) tree_def
-  | Switch (i,cases,def) ->
-     let pp_case out = function
-       | CConst (nargs,name,false), g ->
-          fprintf out "%sif $%i is %a (%i args) then %a"
-                  tab i pp_name name nargs (pp_dtree (t+1)) g
-       | CConst (nargs,name,true), g ->
-          fprintf out "%sif $%i=%a (%a) then %a"
-                  tab i pp_name name pp_AC_args nargs (pp_dtree (t+1)) g
-       | CDB (nargs,n), g ->
-          fprintf out "%sif $%i=DB[%i] (%i args) then %a"
-                  tab i n nargs (pp_dtree (t+1)) g
-       | CLam, g -> fprintf out "%sif $%i=Lambda then %a" tab i (pp_dtree (t+1)) g
-     in
-     fprintf fmt "%a%sdefault: %a" (pp_list "" pp_case) cases tab (pp_def (t+1)) def
-
-and pp_case fmt = function
-  | CConst (nargs,cst,false) ->
-     fprintf fmt "CConst %a (%i args)" pp_name cst nargs
-  | CConst (nargs,cst,true) ->
-     fprintf fmt "AC CConst %a (%a)" pp_name cst pp_AC_args nargs
-  | CDB (nargs,n) -> fprintf fmt "DB[%i] (%i args)" n nargs
-  | CLam -> fprintf fmt "Lambda"
-
-and pp_def t fmt = function
-  | None   -> fprintf fmt "FAIL"
-  | Some g -> pp_dtree t fmt g
-
-let pp_dtree fmt dtree = pp_dtree 0 fmt dtree
-
 let eq a b =
   match a, b with
     | CLam              , CLam                  -> true
@@ -314,11 +194,11 @@
   in
   flatten [] pats
 
-let specialize_empty_AC_rule (c:int) (r:dtree_rule) : dtree_rule =
+let specialize_empty_AC_rule (c:int) (r:rule_infos) : rule_infos =
   { r with pats = Array.init (Array.length r.pats)
                              (fun i -> if i==c then LJoker else r.pats.(i))  }
 
-let specialize_AC_rule case (c:int) (nargs:int) (r:dtree_rule) : dtree_rule =
+let specialize_AC_rule case (c:int) (nargs:int) (r:rule_infos) : rule_infos =
   let size = Array.length r.pats in
   let new_pats_c, pat =
     match r.pats.(c) with
@@ -354,8 +234,6 @@
   in
   { r with pats = Array.init (size+nargs) aux }
 
-=======
->>>>>>> 8c181bf1
 (* Specialize the rule [r] on column [c]
  * i.e. replace colum [c] with a joker and append [nargs] new column at the end.
  * These new columns contain
@@ -363,7 +241,7 @@
  * - or the body if column [c] is a lambda
  * - or Jokers otherwise
 * *)
-let specialize_rule case (c:int) (nargs:int) (r:dtree_rule) : dtree_rule =
+let specialize_rule case (c:int) (nargs:int) (r:rule_infos) : rule_infos =
   let size = Array.length r.pats in
   let aux i =
     if i < size then
@@ -373,22 +251,6 @@
         | _ -> LJoker
       else r.pats.(i)
     else (* size <= i < size+nargs *)
-<<<<<<< HEAD
-      match r.pats.(c), case with
-        | LJoker,_ | LVar _,_ -> LJoker
-        | LPattern (cst,pats2), CConst(nargs',cst',true) ->
-           assert(name_eq cst cst');
-           assert(Array.length pats2 == (nargs+1) && nargs != 0);
-           if i == size
-           then LACSet(cst, (flatten_pattern cst [pats2.(0);pats2.(1)]))
-           else pats2.(i - size + 1)
-        | LACSet _, _ -> assert false
-        | LPattern(_,pats2),_
-        | LBoundVar(_,_,pats2),_ ->
-           assert (Array.length pats2 == nargs);
-           pats2.( i - size)
-        | LLambda (_,p),_ -> assert (nargs == 1); p
-=======
       let check_args id pats =
         if ( Array.length pats != nargs ) then
           raise (DtreeExn(ArityInnerMismatch(r.l, Basic.id r.cst, id)));
@@ -396,10 +258,18 @@
       in
       match r.pats.(c) with
       | LJoker | LVar _ -> LJoker
-      | LPattern  (cst , pats2) -> check_args (id cst) pats2
       | LBoundVar (id,_, pats2) -> check_args id       pats2
       | LLambda (_,p) -> ( assert ( nargs == 1); p )
->>>>>>> 8c181bf1
+      | LACSet _ -> assert false
+      | LPattern  (cst , pats2) ->
+        match case with
+        | CConst(nargs',cst',true) -> (* AC const *)
+          assert(name_eq cst cst');
+          assert(Array.length pats2 == (nargs+1) && nargs != 0);
+          if i == size
+          then LACSet(cst, (flatten_pattern cst [pats2.(0);pats2.(1)]))
+          else pats2.(i - size + 1)
+        | _ -> check_args (id cst) pats2
   in
   { r with pats = Array.init (size+nargs) aux }
 
@@ -432,7 +302,7 @@
   ) mx
 
 (* Specialize the matrix [mx] on column [c] *)
-<<<<<<< HEAD
+
 let specialize_ACEmpty (mx:matrix) (c:int) : matrix * matrix option =
   let (rules_suc, rules_def) =
     List.partition (get_rule_filter filter_AC_on_empty_set c) (mx.first::mx.others) in
@@ -478,33 +348,17 @@
   in
   let mx_opt = filter (get_rule_filter filter_f c) mx in
   let add_args = nargs - (match case with CConst(_,_,true) -> 1 | _ -> 0) in
-=======
-let specialize mx c case : matrix =
-  let (mx_filter, nargs) = match case with
-    | CLam               -> (filter_on_lambda c           , 1     )
-    | CDB (nargs,n)      -> (filter_on_bound_variable c n , nargs )
-    | CConst (nargs,cst) -> (filter_on_pattern c cst nargs, nargs ) in
-  let mx_opt = filter mx_filter mx in
->>>>>>> 8c181bf1
   let new_cn = match case with
-    | CLam                -> spec_col_depth_l c          mx.col_depth
-    | _                   -> spec_col_depth   c add_args mx.col_depth
+    | CLam -> spec_col_depth_l c          mx.col_depth
+    | _    -> spec_col_depth   c add_args mx.col_depth
   in
   match mx_opt with
   | None -> assert false
   | Some mx2 ->
-<<<<<<< HEAD
      { first =            specialize_rule case c add_args  mx2.first;
        others = List.map (specialize_rule case c add_args) mx2.others;
        col_depth = new_cn;
      }
-=======
-    { first = specialize_rule c nargs mx2.first;
-      others = List.map (specialize_rule c nargs) mx2.others;
-      col_depth = new_cn;
-    }
-
->>>>>>> 8c181bf1
 
 (******************************************************************************)
 
@@ -517,16 +371,15 @@
 
 let partition (ignore_arity:bool) (is_AC:name->bool) (mx:matrix) (c:int) : case list =
   let aux lst li =
-<<<<<<< HEAD
     let compare_case =
       if ignore_arity then eq
       else fun c1 c2 ->
            match c1, c2 with
            | CDB(ar,n), CDB(ar',n') when n == n' && ar != ar' ->
-              raise (DtreeExn (ArityDBMismatch(li.loc, li.pid, n)))
+              raise (DtreeExn (ArityDBMismatch(li.l, li.cst, n)))
            | CConst(ar,cst,ac), CConst(ar',cst',ac')
                 when name_eq cst cst' && (ar != ar' || ac != ac') ->
-              raise (DtreeExn (AritySymbolMismatch(li.loc, li.pid, cst)))
+              raise (DtreeExn (AritySymbolMismatch(li.l, li.cst, cst)))
            | _ -> eq c1 c2
     in
     match case_of_pattern is_AC li.pats.(c) with
@@ -534,21 +387,11 @@
     | None   -> lst
   in
   List.fold_left aux [] (mx.first::mx.others)
-=======
-    let add h = if List.mem h lst then lst else h::lst in
-    match li.pats.(c) with
-    | LPattern (cst,pats)  -> add (CConst (Array.length pats,cst))
-    | LBoundVar (_,n,pats) -> add (CDB (Array.length pats,n))
-    | LLambda _ -> add CLam
-    | LVar _ | LJoker -> lst
-  in
-  List.fold_left aux [] (mx.first::mx.others)
-
->>>>>>> 8c181bf1
+
 
 (******************************************************************************)
 
-let get_first_term        mx = mx.first.right
+let get_first_term        mx = mx.first.rhs
 let get_first_constraints mx = mx.first.constraints
 
 (* Extracts the matching_problem from the first line. *)
@@ -642,23 +485,6 @@
         Switch (c, List.map aux cases, map_opt (to_dtree get_algebra) (filter_default mx c) )
 
 
-<<<<<<< HEAD
-let of_rules (get_algebra:name->algebra) (rs:rule_infos list) : (dtree,dtree_error) error =
-  try
-    match rs with
-    | [] -> assert false
-    | r1 :: ro ->
-      (*  Building a matrix out of the non-empty list of rules.
-       *  It is checked that all rules have the same head symbol.  *)
-      let to_dtree_r r2 =
-        if not (name_eq r1.cst r2.cst)
-        then raise (DtreeExn (HeadSymbolMismatch (r2.l,r2.cst,r1.cst)))
-        else to_dtree_rule r2 in
-      let o = List.map to_dtree_r ro in
-      let mx = { first=(to_dtree_rule r1); others=o; col_depth=Array.make 1 0 ;} in
-      OK (to_dtree get_algebra mx)
-  with DtreeExn e -> Err e
-=======
 (******************************************************************************)
 
 (** Adds the arity of a rewrite rule to a (reverse) sorted list of distincts integers *)
@@ -671,43 +497,73 @@
     else if ar == hd then l (* x is already in l *)
     else hd :: (add tl x)
 
-let of_rules (rs:rule_infos list) : (t, dtree_error) error =
+let of_rules (get_algebra:name->algebra) (rs:rule_infos list) : (t, dtree_error) error =
   try
     let sorted_arities = List.fold_left add [] rs in
     (* reverse sorted list of all rewrite rules arities. *)
-    OK (List.map (fun ar -> (ar, to_dtree (mk_matrix ar rs))) sorted_arities)
+    let aux ar =
+      let m = mk_matrix ar rs in
+      (ar, to_dtree get_algebra m) in
+    OK (List.map aux sorted_arities)
   with DtreeExn e -> Err e
 
 
 (******************************************************************************)
 
-let pp_matching_problem fmt matching_problem =
-  match matching_problem with
-  | Syntactic _ -> fprintf fmt "Sy"
-  | MillerPattern _ -> fprintf fmt "Mi"
+let pp_AC_args fmt i =
+  fprintf fmt (if i > 2 then "%i args, first 2 AC flattened" else "%i args") i
 
 let rec pp_dtree t fmt dtree =
-  let tab = String.make (t*4) ' ' in
+  (* FIXME: Use format boxex here instead of manual tabs. *)
+  let tab = String.init (1 + t*4) (fun i -> if i == 0 then '\n' else ' ') in
   match dtree with
-  | Test (name,mp,[],te,None)   -> fprintf fmt "{%a} (%a) %a" pp_rule_name name pp_matching_problem mp pp_term te
-  | Test (name,mp,[],te,def)      ->
-    fprintf fmt "\n%s{%a} if true then (%a) %a\n%selse (%a) %a" tab pp_rule_name name  pp_matching_problem mp pp_term te tab pp_matching_problem mp (pp_def (t+1)) def
-  | Test (name,mp,lst,te,def)  ->
-    let aux out = function
-      | Linearity (i,j) -> fprintf out "{%a} %d =l %d" pp_rule_name name i j
-      | Bracket (i,j) -> fprintf out "{%a} %a =b %a" pp_rule_name name pp_term (mk_DB dloc dmark i) pp_term j
-    in
-    fprintf fmt "\n%sif %a then (%a) %a\n%selse (%a) %a" tab (pp_list " and " aux) lst
-      pp_matching_problem mp pp_term te tab pp_matching_problem mp (pp_def (t+1)) def
-  | Switch (i,cases,def)->
-    let pp_case out = function
-      | CConst (_,cst), g ->
-        fprintf out "\n%sif $%i=%a then %a" tab i pp_name cst (pp_dtree (t+1)) g
-      | CLam, g -> fprintf out "\n%sif $%i=Lambda then %a" tab i (pp_dtree (t+1)) g
-      | CDB (_,n), g -> fprintf out "\n%sif $%i=DB[%i] then %a" tab i n (pp_dtree (t+1)) g
-    in
-    fprintf fmt "%a\n%sdefault: %a" (pp_list "" pp_case)
-      cases tab (pp_def (t+1)) def
+  | Test (name,mp,[],te,def) when List.length mp.pm_problems == 0 ->
+    fprintf fmt "%s%a" tab pp_term te
+  | Test (name,mp,[],te,def) ->
+     fprintf fmt "%stry %a%sthen %a%selse %a"
+             tab (pp_pre_matching_problem (tab^"      ")) mp tab pp_term te tab (pp_def (t+1)) def
+  | Test (name,mp,cstr,te,def)  ->
+     fprintf fmt "%stry %a%sunder constraints %a%sthen %a%selse %a"
+             tab (pp_pre_matching_problem (tab^"      ")) mp tab (pp_list ", " pp_constr) cstr
+             tab pp_term te tab (pp_def (t+1)) def
+  | ACEmpty (i,tree_suc,tree_def) ->
+     fprintf fmt "%sif $%i (AC flattened) is empty then %a%selse %a"
+             tab i (pp_dtree (t+1)) tree_suc tab (pp_def (t+1)) tree_def
+  | Fetch (i,case,tree_suc,tree_def) ->
+     (match case with
+       | CConst (nargs,name,false) ->
+          fprintf fmt "%sif $%i is AC applied to %a (%i args) then %a%selse %a"
+                  tab i pp_name name nargs
+       | CConst (nargs,name,true) ->
+          fprintf fmt "%sif $%i is AC applied to %a (%a) then %a%selse %a"
+                  tab i pp_name name pp_AC_args nargs
+       | CDB (nargs,n) ->
+          fprintf fmt "%sif $%i is AC applied to DB[%i] (%i args) then %a%selse %a"
+                  tab i n nargs
+       | CLam -> fprintf fmt "%sif $%i is AC applied to Lambda then %a%selse %a" tab i
+     ) (pp_dtree (t+1)) tree_suc tab (pp_def (t+1)) tree_def
+  | Switch (i,cases,def) ->
+     let pp_case out = function
+       | CConst (nargs,name,false), g ->
+          fprintf out "%sif $%i is %a (%i args) then %a"
+                  tab i pp_name name nargs (pp_dtree (t+1)) g
+       | CConst (nargs,name,true), g ->
+          fprintf out "%sif $%i=%a (%a) then %a"
+                  tab i pp_name name pp_AC_args nargs (pp_dtree (t+1)) g
+       | CDB (nargs,n), g ->
+          fprintf out "%sif $%i=DB[%i] (%i args) then %a"
+                  tab i n nargs (pp_dtree (t+1)) g
+       | CLam, g -> fprintf out "%sif $%i=Lambda then %a" tab i (pp_dtree (t+1)) g
+     in
+     fprintf fmt "%a%sdefault: %a" (pp_list "" pp_case) cases tab (pp_def (t+1)) def
+
+and pp_case fmt = function
+  | CConst (nargs,cst,false) ->
+     fprintf fmt "CConst %a (%i args)" pp_name cst nargs
+  | CConst (nargs,cst,true) ->
+     fprintf fmt "AC CConst %a (%a)" pp_name cst pp_AC_args nargs
+  | CDB (nargs,n) -> fprintf fmt "DB[%i] (%i args)" n nargs
+  | CLam -> fprintf fmt "Lambda"
 
 and pp_def t fmt = function
   | None   -> fprintf fmt "FAIL"
@@ -720,5 +576,4 @@
 
 let pp_dforest fmt = function
   | []    -> fprintf fmt "No GDT.@."
-  | trees -> (pp_list "\n" pp_rw) fmt trees
->>>>>>> 8c181bf1
+  | trees -> (pp_list "\n" pp_rw) fmt trees