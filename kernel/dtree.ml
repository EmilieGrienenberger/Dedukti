open Basic
open Term
open Rule
open Format
open Matching

type Debug.flag += D_matching
let _ = Debug.register_flag D_matching "Matching"

type dtree_error =
  | HeadSymbolMismatch  of loc * name * name
  | ArityInnerMismatch  of loc * ident * ident
  | ACSymbolRewritten   of loc * name * int

exception DtreeError of dtree_error

type case =
  | CConst of int * name * bool
  | CDB    of int * int
  | CLam

type atomic_problem = { pos:int; depth:int; args_db:int LList.t }
type matching_problem = atomic_problem LList.t

type dtree =
  | Switch  of int * (case*dtree) list * dtree option
  | Test    of Rule.rule_name * pre_matching_problem * constr list * term * dtree option
  | Fetch   of int * case * dtree * dtree option
  | ACEmpty of int * dtree * dtree option

(** Type of decision forests *)
type t = (int * dtree) list

let empty = []

(** Return first pair (ar,tree) in given list such that ar <= stack_size *)
let rec find_dtree stack_size = function
  | [] -> None
  | hd :: tl -> if fst hd <= stack_size then Some hd
    else find_dtree stack_size tl

let mk_AC_set cst pat1 pat2 =
  let rec flatten acc = function
    | [] -> acc
    | LPattern(cst',args)::tl when name_eq cst cst' && Array.length args == 2 ->
      flatten acc (args.(0) :: args.(1) :: tl)
    | t :: tl -> flatten (t::acc) tl
  in
  LACSet(cst, flatten [] [pat1; pat2])


(******************************************************************************)

(*
 * there is one matrix per head symbol that represents all the rules associated to that symbol.
 * col_depth:   [ (n_0)          (n_1)          ...       (n_k)   ]
 * first:       [ pats.(0)      pats.(1)        ...     pats.(k)  ]
 * others:      [ pats.(0)      pats.(1)        ...     pats.(k)  ]
 *                  ...           ...           ...       ...
 *              [ pats.(0)      pats.(1)        ...     pats.(k)  ]
 *
 *              n_i records the depth of the column (number of binders under which it stands)
 *)
type matrix =
  { col_depth: int array;
    first    : rule_infos ;
    others   : rule_infos list ; }

(** Merge the first two argument of AC headed patterns into the LACSet representation *)
let merge_AC_arguments =
  let aux r =
    let f = function 0 ->  mk_AC_set r.cst r.pats.(0) r.pats.(1) | i -> r.pats.(i-1) in
    let npats = Array.init (Array.length r.pats - 1) f in
    {r with pats=npats} in
  List.map aux

let is_var = function
  | LJoker -> true
  | LVar (_,_,[]) -> true
  | _ -> false

let expand_AC_rules =
  let rec aux acc = function
    | [] -> List.rev acc
    | r :: tl ->
      assert (Array.length r.pats == 1);
      match r.pats.(0) with
      | LACSet (cst,args) ->
        let new_acc =
          if List.exists is_var args then r :: acc
          else (* +{pats} --> r    where pats contains no variable. *)
            let newr = (* becomes  +{pats,x} --> + r x  with x fresh variable *)
              { r with
                esize = r.esize + 1;
                rhs   = mk_App (mk_Const dloc cst) r.rhs [mk_DB dloc dmark r.esize];
                pats = [| LACSet (cst, LVar(dmark,r.esize,[]) :: args) |]
              } in
            newr :: r :: acc
      (* +{pats} where pats contains no variable. *)
        in aux (new_acc) tl
      | _ -> assert false
  in
  aux []


(* mk_matrix lst builds a matrix out of the non-empty list of rules [lst]
*  It is checked that all rules have the same head symbol and arity.
*)
let mk_matrix (ac:bool) (arity:int) (ri:rule_infos list) : matrix =
  let rules = List.filter (fun x -> List.length x.args <= arity) ri in
  assert (rules <> []); (* At least one rule should correspond to the given arity. *)
  let f r =
    let ar = Array.length r.pats in
    assert (ar <= arity); (* This guaranted in the of_rules function.  *)
    if ar == arity then r
    else (* Edit rule r with too low arity : add extra arguments*)
      let tail = Array.init (arity-ar) (fun i -> LVar(dmark, i + r.esize,[])) in
      let new_args =
        List.map (function LVar(x,n,[]) -> mk_DB dloc x n | _ -> assert false)
          (Array.to_list tail) in
      {r with
       esize = r.esize + arity - ar;
       rhs   = mk_App2 r.rhs new_args;
       pats  = Array.append r.pats tail
      }
  in
  let rules = List.map f rules in
  let rules = if ac && arity > 1 then merge_AC_arguments rules else rules in
  let rules = if ac && arity == 2 then expand_AC_rules rules else rules in
  { first=List.hd rules; others=List.tl rules; col_depth=Array.make arity 0; }

(* Remove a line of the matrix [mx] and return None if the new matrix is Empty. *)
let pop mx =
  match mx.others with
  | [] -> None
    | f::o -> Some { mx with first=f; others=o; }

let split_mx (f:rule_infos -> bool) (mx:matrix) : matrix option * matrix option =
  let (l1,l2) = List.partition f (mx.first::mx.others) in
  let aux = function
    | [] -> None
    | f::o -> Some { col_depth=mx.col_depth; first=f; others=o; }
  in
  (aux l1, aux l2)

let filter (f:rule_infos -> bool) (mx:matrix) : matrix option =
  match List.filter f (mx.first::mx.others) with
  | [] -> None
  | f::o -> Some { mx with first=f; others=o; }

let get_rule_filter f c r = f r.pats.(c)

(* Keeps only the rules with a lambda on column [c] *)
let filter_on_lambda = function
  | LLambda _ | LJoker | LVar _ -> true
  | LACSet (_,s) -> List.exists (function LLambda _ -> true | _ -> false) s
  | _ -> false

(* Keeps only the rules with a bound variable of index [n] on column [c] *)
let filter_on_bound_variable nargs n = function
  | LVar _ | LJoker -> true
  | LBoundVar (_,n',args) -> (n' == n && Array.length args == nargs)
  | LACSet(_,s) -> assert false
  | _ -> false

(* Keeps only the rules with a pattern head by [cst]
   applied to [nargs] arguments. *)
let filter_on_pattern nargs cst = function
  | LVar _ | LJoker -> true
  | LPattern (cst',ar') -> (name_eq cst cst' && Array.length ar' == nargs)
  | LACSet (_,s) -> assert false
  | _ -> false

(* Keeps only the rules with a joker or a variable on column [c] *)
let filter_default (mx:matrix) (c:int) : matrix option =
  filter (
    fun r -> match r.pats.(c) with
      | LVar _ | LJoker -> true
      | LLambda _ | LPattern _  | LBoundVar _ -> false
      | LACSet _ -> assert false
  ) mx

let partition_AC_rules c f rules =
  let rec aux (keep,def) = function
    | [] -> (keep,def)
    | r :: tl ->
      match r.pats.(c) with
      | LVar _ | LJoker -> aux (r :: keep, r :: def) tl
      | LACSet (_,pats) ->
        if f pats
        then aux (r::keep,    def) tl
        else aux (   keep, r::def) tl
      | _ -> aux (keep, r::def) tl
  in
  aux ([],[]) rules

let filter_AC_on_empty_set = function
  | LACSet (_,[]) -> true
  | _ -> false

let filter_AC_on_lambda s = List.exists (function LLambda _ -> true | _ -> false) s

let filter_AC_on_bound_variable nargs n s =
  List.exists
    (function
      | LBoundVar (_,n',args) -> (n' == n && Array.length args == nargs)
      | _ -> false)
    s

let filter_AC_on_pattern nargs cst s =
  List.exists (function
      | LPattern (cst',ar') ->
        name_eq cst cst' && Array.length ar' == nargs
      | _ -> false)
    s

let eq a b =
  match a, b with
    | CLam              , CLam                  -> true
    | CDB    (ar,n)     , CDB    (ar',n')       -> ar == ar' && n == n'
    | CConst (ar,cst,ac), CConst (ar',cst',ac') -> ar == ar' && name_eq cst cst'
    | _, _ -> false

let case_of_pattern (is_AC:name->bool) : wf_pattern -> case option = function
  | LVar _ | LJoker      -> None
  | LPattern (cst,pats)  -> Some (CConst (Array.length pats,cst,
                                          is_AC cst && Array.length pats >= 2))
  | LBoundVar (_,n,pats) -> Some (CDB (Array.length pats,n))
  | LLambda _            -> Some CLam
  | LACSet _ -> assert false

let case_pattern_match (case:case) (pat:wf_pattern) : bool = match case, pat with
  | CConst (lpats,c',_), LPattern  (c,pats)   -> name_eq c c' &&
                                                   lpats == Array.length pats
  | CDB    (lpats,n')  , LBoundVar (_,n,pats) -> n' == n && lpats == Array.length pats
  | CLam               , LLambda _            -> true
  | _ -> false

let specialize_empty_AC_rule (c:int) (r:rule_infos) : rule_infos =
  { r with pats = Array.init (Array.length r.pats)
                             (fun i -> if i==c then LJoker else r.pats.(i))  }

let specialize_AC_rule case (c:int) (nargs:int) (r:rule_infos) : rule_infos =
  let size = Array.length r.pats in
  let new_pats_c, pat =
    match r.pats.(c) with
    | LACSet (cst,l) ->
       let rec remove_case acc = function
         | [] -> assert false
         | hd :: tl -> if case_pattern_match case hd
                       then LACSet (cst,List.rev_append acc tl), hd
                       else remove_case (hd::acc) tl
       in
       remove_case [] l
    | LVar _ | LJoker -> r.pats.(c), LJoker
    | _ -> assert false in
  let aux i =
    if i < size then
      if i==c then new_pats_c else r.pats.(i)
    else (* size <= i < size+nargs *)
      match pat, case with
      | LPattern (cst,pats2), CConst(nargs',cst',true) ->
         assert(name_eq cst cst');
         assert(nargs >= 1);
         assert(Array.length pats2 == (nargs+1) );
         if i == size
         then mk_AC_set cst pats2.(0) pats2.(1)
         else pats2.(i - size + 1)
      | LPattern  (_,pats2),_
      | LBoundVar (_,_,pats2),_ ->
         assert ( Array.length pats2 == nargs );
         pats2.(i - size)
      | LLambda (_,p),_ -> ( assert ( nargs == 1); p )
      | LJoker,_ -> LJoker
      | _ -> assert false
  in
  { r with pats = Array.init (size+nargs) aux }

(* Specialize the rule [r] on column [c]
 * i.e. replace colum [c] with a joker and append [nargs] new column at the end.
 * These new columns contain
 * - the arguments if column [c] is a pattern
 * - or the body if column [c] is a lambda
 * - or Jokers otherwise
* *)
let specialize_rule case (c:int) (nargs:int) (r:rule_infos) : rule_infos =
  let size = Array.length r.pats in
  let aux i =
    if i < size then
      if i==c then
        match r.pats.(c) with
        | LVar _ as v -> v
        | _ -> LJoker
      else r.pats.(i)
    else (* size <= i < size+nargs *)
      let check_args id pats =
        if ( Array.length pats != nargs ) then
          raise (DtreeError(ArityInnerMismatch(r.l, Basic.id r.cst, id)));
        pats.( i - size)
      in
      match r.pats.(c) with
      | LJoker | LVar _ -> LJoker
      | LBoundVar (id,_, pats2) -> check_args id pats2
      | LLambda (_,p) -> ( assert ( nargs == 1); p )
      | LACSet _ -> assert false
      | LPattern  (cst , pats2) ->
        match case with
        | CConst(nargs',cst',true) -> (* AC const *)
          assert(name_eq cst cst');
          assert(Array.length pats2 == (nargs+1) && nargs != 0);
          if i == size
          then mk_AC_set cst pats2.(0) pats2.(1)
          else pats2.(i - size + 1)
        | _ -> check_args (id cst) pats2
  in
  { r with pats = Array.init (size+nargs) aux }

(* Specialize the col_infos field of a matrix.
 * Invalid for specialization by lambda. *)
let spec_col_depth (c:int) (nargs:int) (col_depth: int array) : int array =
  let size = Array.length col_depth in
  let aux i =
    if i < size then col_depth.(i)
    else (* < size+nargs *) col_depth.(c)
  in
  Array.init (size+nargs) aux

(* Specialize the col_infos field of a matrix: the lambda case. *)
let spec_col_depth_l (c:int) (col_depth: int array) : int array =
  let size = Array.length col_depth in
  let aux i =
    if i < size then col_depth.(i)
    else (*i == size *) col_depth.(c) + 1
  in
    Array.init (size+1) aux

(* Specialize the matrix [mx] on AC-empty column [c] *)
let specialize_ACEmpty (mx:matrix) (c:int) : matrix * matrix option =
  let (rules_suc, rules_def) =
    List.partition (get_rule_filter filter_AC_on_empty_set c) (mx.first::mx.others) in
  match rules_suc with
  | [] -> assert false
  | first::others ->
     { mx with
       first =            specialize_empty_AC_rule c first;
       others = List.map (specialize_empty_AC_rule c ) others
     },
     (match rules_def with
      | [] -> None
      | f::o -> Some ({ mx with first = f; others = o}))

(* Specialize the matrix [mx] on column [c] *)
let specialize_AC (mx:matrix) (c:int) (case:case) : matrix * matrix option =
  let nargs, part_f = match case with
    | CLam                 -> 1    , filter_AC_on_lambda
    | CDB    (nargs,n)     -> nargs, filter_AC_on_bound_variable nargs n
    | CConst (nargs,cst,_) -> nargs, filter_AC_on_pattern        nargs cst  in
  let rules_suc, rules_def = partition_AC_rules c part_f (mx.first::mx.others) in
  let nargs = nargs - (match case with CConst(_,_,true) -> 1 | _ -> 0) in
  let new_cn = match case with
    | CLam -> spec_col_depth_l c       mx.col_depth
    | _    -> spec_col_depth   c nargs mx.col_depth  in
  match rules_suc with
  | [] -> assert false
  | first::others ->
     { first =            specialize_AC_rule case c nargs  first;
       others = List.map (specialize_AC_rule case c nargs) others;
       col_depth = new_cn;
     },
     (match rules_def with
      | [] -> None
      | f::o -> Some ({ mx with first = f; others = o}))

(* Specialize the matrix [mx] on column [c] *)
let specialize (mx:matrix) (c:int) (case:case) : matrix =
  let nargs, filter_f = match case with
    | CLam                   -> 1    , filter_on_lambda
    | CDB      (nargs,n)     -> nargs, filter_on_bound_variable nargs n
    | CConst   (nargs,cst,_) -> nargs, filter_on_pattern        nargs cst
  in
  let mx_opt = filter (get_rule_filter filter_f c) mx in
  let add_args = nargs - (match case with CConst(_,_,true) -> 1 | _ -> 0) in
  let new_cn = match case with
    | CLam -> spec_col_depth_l c          mx.col_depth
    | _    -> spec_col_depth   c add_args mx.col_depth
  in
  match mx_opt with
  | None -> assert false
  | Some mx2 ->
     { first =            specialize_rule case c add_args  mx2.first;
       others = List.map (specialize_rule case c add_args) mx2.others;
       col_depth = new_cn;
     }

(******************************************************************************)

let rec partition_AC (is_AC:name->bool) : wf_pattern list -> case = function
  | [] -> assert false
  | hd :: tl ->
    match case_of_pattern is_AC hd with
    | Some c -> c
    | None   -> partition_AC is_AC tl

let partition (ignore_arity:bool) (is_AC:name->bool) (mx:matrix) (c:int) : case list =
  let aux lst li =
    match case_of_pattern is_AC li.pats.(c) with
    | Some c -> if List.exists (eq c) lst then lst else c::lst
    | None   -> lst
  in
  List.fold_left aux [] (mx.first::mx.others)


(******************************************************************************)

let get_first_term        mx = mx.first.rhs
let get_first_constraints mx = mx.first.constraints

(* Extracts the matching_problem from the first line. *)
let get_first_matching_problem (get_algebra:name->algebra) mx =
  let esize = mx.first.esize in
  let miller = Array.make esize (-1) in
  let pbs = ref [] in
  Array.iteri
    (fun i p ->
      let depth = mx.col_depth.(i) in
      match p with
      | LJoker -> ()
      | LVar (_,n,lst) ->
         begin
           assert(depth <= n && n < esize + depth);
           let n = n - depth in
           let len = List.length lst in
           if miller.(n) == -1 then miller.(n) <- len else assert(miller.(n) == len);
           pbs := (depth, Eq( (n, LList.of_list lst), i)) :: !pbs
         end
      | LACSet (cst,patl) ->
         begin
           let fetch_vars (joks,vars) = function
              | LJoker -> (joks+1,vars)
              | LVar (_,n,lst) ->
                 begin
                   assert(depth <= n && n < esize + depth);
                   let n = n - depth in
                   let len = List.length lst in
                   if miller.(n) == -1
                   then miller.(n) <- len
                   else assert(miller.(n) == len);
                   let nvars = (n, LList.of_list lst) :: vars in
                   (joks,nvars)
                 end
              | _ -> assert false in
           let njoks, vars = List.fold_left fetch_vars (0,[]) patl in
           pbs := (depth, AC((cst,get_algebra cst),njoks,vars,[i]) ) :: !pbs
         end
      | _ -> assert false
    ) mx.first.pats;
  assert (Array.fold_left (fun a x -> a && x >= 0) true miller);
  {
    pm_problems = !pbs;
    pm_miller = miller
  }


(******************************************************************************)

(*  TODO: check at some point that no neutral element can occur in a pattern *)
let rec non_var_pat = function
  | LVar _ | LJoker -> false
  | LACSet (_,[]) -> true
  | LACSet (_,patl) -> List.exists non_var_pat patl
  | _ -> true

(* Give the index of the first non variable column *)
let choose_column mx =
  let rec aux i =
    if i < Array.length mx.first.pats then
      if non_var_pat mx.first.pats.(i) then Some i else aux (i+1)
    else None
  in
  aux 0

(* Construct a decision tree out of a matrix *)
let rec to_dtree get_algebra (mx:matrix) : dtree =
  let is_AC cst = is_AC (get_algebra cst) in
  match choose_column mx with
  (* There are only variables on the first line of the matrix *)
  | None   -> Test (mx.first.name,
                    get_first_matching_problem get_algebra mx,
                    get_first_constraints mx,
                    get_first_term mx,
                    map_opt (to_dtree get_algebra) (pop mx) )
  (* Pattern on the first line at column c *)
  | Some c ->
    match mx.first.pats.(c) with
    | LACSet (_,[]) ->
      let mx_suc, mx_def = specialize_ACEmpty mx c in
      ACEmpty (c, to_dtree get_algebra mx_suc, map_opt (to_dtree get_algebra) mx_def)
    | LACSet (_,l) ->
      let case = partition_AC is_AC l in
      let mx_suc, mx_def = specialize_AC mx c case in
      Fetch (c, case, to_dtree get_algebra mx_suc, map_opt (to_dtree get_algebra) mx_def)
    | _ ->
      (* Carry parameter (false) above  *)
      let cases = partition true is_AC mx c in
      let aux ca = ( ca , to_dtree get_algebra (specialize mx c ca) ) in
      Switch (c, List.map aux cases, map_opt (to_dtree get_algebra) (filter_default mx c) )


(******************************************************************************)

(** Adds a new arity to a (reverse) sorted list of distincts arities *)
let rec add l ar =
  match l with
  | [] -> [ar]
  | hd :: tl ->
    if ar > hd then ar :: l
    else if ar == hd then l (* ar is already in l *)
    else hd :: (add tl ar)

let of_rules get_algebra = function
  | [] -> []
  | r::tl as rs ->
    let name = r.cst in
    let ac = is_AC (get_algebra name) in
    let arities = ref [] in
    List.iter
      (fun x ->
         if not (name_eq x.cst name)
         then raise (DtreeError (HeadSymbolMismatch (x.l,x.cst,name)));
         let arity = List.length x.args in
         if ac && arity == 0
         then raise (DtreeError (ACSymbolRewritten(x.l,x.cst,arity)));
         if ac && arity == 1
         then arities := add !arities 2; (* Also add a rule of arity 2. *)
         arities := add !arities arity)
      rs;
    let sorted_arities = List.fold_left add [] !arities in
    (* reverse sorted list of all rewrite rules arities. *)
    let aux ar =
      let m = mk_matrix ac ar rs in
      (ar, to_dtree get_algebra m) in
    List.map aux sorted_arities


(******************************************************************************)

let pp_AC_args fmt i =
  if i < 2 then fprintf fmt "%i args" i
  else if i == 2 then fprintf fmt "AC args"
  else fprintf fmt "AC args, %i args" (i-2)

let pp_matching_problem fmt matching_problem = fprintf fmt "Mi"

let pp_var : int printer = fun fmt -> fprintf fmt "Var[%i]"

let rec pp_dtree t fmt dtree =
  (* FIXME: Use format boxes here instead of manual tabs. *)
  let tab = String.init (1 + t*2) (fun i -> if i == 0 then '\n' else ' ') in
  match dtree with
<<<<<<< HEAD
  | Test (name,mp,[],te,def) when List.length mp.pm_problems == 0 ->
    fprintf fmt "%s%a" tab pp_term te
  | Test (name,mp,[],te,def) ->
     fprintf fmt "%stry %a :%s    %a%sthen %a%selse %a"
       tab pp_rule_name name tab
       (pp_pre_matching_problem (tab^"      ")) mp tab pp_term te tab (pp_def (t+1)) def
  | Test (name,mp,cstr,te,def)  ->
     fprintf fmt "%stry %a :%s    %a%sunder constraints %a%sthen %a%selse %a"
       tab pp_rule_name name tab
       (pp_pre_matching_problem (tab^"      ")) mp tab (pp_list ", " pp_constr) cstr
             tab pp_term te tab (pp_def (t+1)) def
  | Switch (i,cases,def) ->
     let pp_case out = function
       | CConst (nargs,name,false), g ->
          fprintf out "%sif $%i = %a (%i args) then %a"
                  tab i pp_name name nargs (pp_dtree (t+1)) g
       | CConst (nargs,name,true), g ->
          fprintf out "%sif $%i = %a (%a) then %a"
                  tab i pp_name name pp_AC_args nargs (pp_dtree (t+1)) g
       | CDB (nargs,n), g ->
          fprintf out "%sif $%i = DB[%i] (%i args) then %a"
                  tab i n nargs (pp_dtree (t+1)) g
       | CLam, g -> fprintf out "%sif $%i = Lambda then %a" tab i (pp_dtree (t+1)) g
     in
     fprintf fmt "%a%sdefault: %a" (pp_list "" pp_case) cases tab (pp_def (t+1)) def
  | ACEmpty (i,tree_suc,tree_def) ->
     fprintf fmt "%sif $%i (AC flattened) is empty then %a%selse %a"
             tab i (pp_dtree (t+1)) tree_suc tab (pp_def (t+1)) tree_def
  | Fetch (i,case,tree_suc,tree_def) ->
     (match case with
       | CConst (nargs,name,false) ->
          fprintf fmt "%sif $%i is AC applied to %a (%i args) then %a%selse %a"
                  tab i pp_name name nargs
       | CConst (nargs,name,true) ->
          fprintf fmt "%sif $%i is AC applied to %a (%a) then %a%selse %a"
                  tab i pp_name name pp_AC_args nargs
       | CDB (nargs,n) ->
          fprintf fmt "%sif $%i is AC applied to DB[%i] (%i args) then %a%selse %a"
                  tab i n nargs
       | CLam -> fprintf fmt "%sif $%i is AC applied to Lambda then %a%selse %a" tab i
     ) (pp_dtree (t+1)) tree_suc tab (pp_def (t+1)) tree_def

and pp_case fmt = function
  | CConst (nargs,cst,false) ->
     fprintf fmt "CConst %a (%i args)" pp_name cst nargs
  | CConst (nargs,cst,true) ->
     fprintf fmt "AC CConst %a (%a)" pp_name cst pp_AC_args nargs
  | CDB (nargs,n) -> fprintf fmt "DB[%i] (%i args)" n nargs
  | CLam -> fprintf fmt "Lambda"
=======
  | Test (name,mp,[],te,None) ->
    fprintf fmt "{%a} (%a) %a" pp_rule_name name pp_matching_problem mp pp_term te
  | Test (name,mp,[],te,def)  ->
    fprintf fmt "\n%s{%a} if true then (%a) %a\n%selse (%a) %a" tab pp_rule_name name
      pp_matching_problem mp pp_term te tab pp_matching_problem mp (pp_def (t+1)) def
  | Test (name,mp,lst,te,def) ->
    let aux out = function
      | Linearity (i,j) -> fprintf out "{%a} %d =l %d" pp_rule_name name i j
      | Bracket   (i,j) -> fprintf out "{%a} %a =b %a" pp_rule_name name
                             pp_term (mk_DB dloc dmark i) pp_term j in
    fprintf fmt "\n%sif %a then (%a) %a\n%selse (%a) %a" tab (pp_list " and " aux) lst
      pp_matching_problem mp pp_term te tab pp_matching_problem mp (pp_def (t+1)) def
  | Switch (i,cases,def)->
    let pp_case out = function
      | CConst (_,cst), g ->
        fprintf out "\n%sif %a=%a then %a"     tab pp_var i pp_name cst (pp_dtree (t+1)) g
      | CLam, g ->
        fprintf out "\n%sif %a=Lambda then %a" tab pp_var i             (pp_dtree (t+1)) g
      | CDB (_,n), g ->
        fprintf out "\n%sif %a=DB[%i] then %a" tab pp_var i n           (pp_dtree (t+1)) g
    in
    fprintf fmt "%a\n%sdefault: %a" (pp_list "" pp_case)
      cases tab (pp_def (t+1)) def
>>>>>>> b830dcf9

and pp_def t fmt = function
  | None   -> fprintf fmt "FAIL"
  | Some g -> pp_dtree t fmt g

let pp_dtree fmt dtree = pp_dtree 0 fmt dtree

let pp_rw fmt (i,g) =
  fprintf fmt "When applied to %i argument(s): %a" i pp_dtree g

let pp_dforest fmt = function
  | []    -> fprintf fmt "No GDT.@."
  | trees -> fprintf fmt "%a@." (pp_list "\n" pp_rw) trees<|MERGE_RESOLUTION|>--- conflicted
+++ resolved
@@ -557,7 +557,6 @@
   (* FIXME: Use format boxes here instead of manual tabs. *)
   let tab = String.init (1 + t*2) (fun i -> if i == 0 then '\n' else ' ') in
   match dtree with
-<<<<<<< HEAD
   | Test (name,mp,[],te,def) when List.length mp.pm_problems == 0 ->
     fprintf fmt "%s%a" tab pp_term te
   | Test (name,mp,[],te,def) ->
@@ -607,31 +606,6 @@
      fprintf fmt "AC CConst %a (%a)" pp_name cst pp_AC_args nargs
   | CDB (nargs,n) -> fprintf fmt "DB[%i] (%i args)" n nargs
   | CLam -> fprintf fmt "Lambda"
-=======
-  | Test (name,mp,[],te,None) ->
-    fprintf fmt "{%a} (%a) %a" pp_rule_name name pp_matching_problem mp pp_term te
-  | Test (name,mp,[],te,def)  ->
-    fprintf fmt "\n%s{%a} if true then (%a) %a\n%selse (%a) %a" tab pp_rule_name name
-      pp_matching_problem mp pp_term te tab pp_matching_problem mp (pp_def (t+1)) def
-  | Test (name,mp,lst,te,def) ->
-    let aux out = function
-      | Linearity (i,j) -> fprintf out "{%a} %d =l %d" pp_rule_name name i j
-      | Bracket   (i,j) -> fprintf out "{%a} %a =b %a" pp_rule_name name
-                             pp_term (mk_DB dloc dmark i) pp_term j in
-    fprintf fmt "\n%sif %a then (%a) %a\n%selse (%a) %a" tab (pp_list " and " aux) lst
-      pp_matching_problem mp pp_term te tab pp_matching_problem mp (pp_def (t+1)) def
-  | Switch (i,cases,def)->
-    let pp_case out = function
-      | CConst (_,cst), g ->
-        fprintf out "\n%sif %a=%a then %a"     tab pp_var i pp_name cst (pp_dtree (t+1)) g
-      | CLam, g ->
-        fprintf out "\n%sif %a=Lambda then %a" tab pp_var i             (pp_dtree (t+1)) g
-      | CDB (_,n), g ->
-        fprintf out "\n%sif %a=DB[%i] then %a" tab pp_var i n           (pp_dtree (t+1)) g
-    in
-    fprintf fmt "%a\n%sdefault: %a" (pp_list "" pp_case)
-      cases tab (pp_def (t+1)) def
->>>>>>> b830dcf9
 
 and pp_def t fmt = function
   | None   -> fprintf fmt "FAIL"
