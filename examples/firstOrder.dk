#NAME FO.

Term : Type.
Prop : Type.
def prf  : Prop -> Type.

true : Prop.
false: Prop.

not : Prop -> Prop.
and : Prop -> Prop -> Prop.
or  : Prop -> Prop -> Prop.
imp : Prop -> Prop -> Prop.

forall: (Term -> Prop) -> Prop.
exists: (Term -> Prop) -> Prop.

equals: Term -> Term -> Prop.

def equiv: Prop -> Prop -> Prop := A:Prop => B:Prop => and (imp A B) (imp B A).

tt: prf true.
[]  prf false --> P:Prop -> prf P
[A] prf (not A) --> prf A -> prf false
[A,B] prf (and A B)   --> P:Prop -> (prf A -> prf B -> prf P) -> prf P
[A,B] prf (or  A B)   --> P:Prop -> (prf A -> prf P) -> (prf B -> prf P) -> prf P
[A,B] prf (imp A B)   --> prf A -> prf B
[A]  prf (forall A)  --> x:Term -> prf (A x)
[A]  prf (exists A)  --> P:Prop -> (x:Term -> prf (A x) -> prf P) -> prf P
[x,y] prf (equals x y) --> P:(Term -> Prop) -> prf (P x) -> prf (P y).

lem: A:Prop -> prf (or A (not A)).

(; *** Theorems ;)

(; implication ;)
def imp_elim  : A:Prop -> B:Prop -> prf (imp A B) -> prf A -> prf B
:= A:Prop => B:Prop => p:prf (imp A B) => p.

def imp_intro : A:Prop -> B:Prop -> (prf A -> prf B) -> prf (imp A B)
:= A:Prop => B:Prop => p:(prf A -> prf B) => p.

(; disjunction ;)
def or_intro_1 : A:Prop -> B:Prop -> prf A -> prf (or A B)
:= A:Prop => B:Prop => p:prf A =>
	P:Prop => f:(prf A -> prf P) => g:(prf B -> prf P) => f p.

def or_intro_2 : A:Prop -> B:Prop -> prf B -> prf (or A B)
:= A:Prop => B:Prop => p:prf B =>
	P:Prop => f:(prf A -> prf P) => g:(prf B -> prf P) => g p.

def or_elim : A:Prop -> B:Prop -> prf (or A B) -> C:Prop -> prf (imp A C) -> prf (imp B C)  -> prf C
:= A:Prop => B:Prop => p:prf (or A B) => p.

(; conjunction ;)
def and_intro  : A:Prop -> B:Prop -> prf A -> prf B -> prf (and A B)
:= A:Prop => B:Prop => a:prf A => b:prf B => P:Prop => f:(prf A -> prf B -> prf P) => f a b.

def and_elim_1 : A:Prop -> B:Prop -> prf (and A B) -> prf A
:= A:Prop => B:Prop => p:prf (and A B) => p A (a:prf A => b:prf B => a).

def and_elim_2 : A:Prop -> B:Prop -> prf (and A B) -> prf B
:= A:Prop => B:Prop => p:prf (and A B) => p B (a:prf A => b:prf B => b).

(; Universal quantificator ;)
def forall_intro: P:(Term->Prop) -> (t:Term -> prf (P t)) -> prf (forall P)
:= P:(Term->Prop) => p:(t:Term -> prf (P t)) => p.

def forall_elim: P:(Term->Prop) -> t:Term -> p:prf (forall P) -> prf (P t)
:= P:(Term->Prop) => t:Term => p:prf (forall P) => p t.

(; Existential quantificator ;)
def exists_intro: P:(Term->Prop) -> t:Term -> prf (P t) -> prf (exists P)
:= P:(Term -> Prop) => t:Term => p:prf (P t) =>
	A:Prop => f:(x:Term -> prf (P x) -> prf A) => f t p.

<<<<<<< HEAD
=======
def exists_elim: P:(Term->Prop) -> Q:Prop -> prf (exists P) -> prf (forall (x => imp (P x) Q)) -> prf Q
:= P:(Term->Prop) => Q:Prop => p1:prf (exists P) => p2:prf (forall (x => imp (P x) Q))
	=> p1 Q p2.


>>>>>>> bd8d8102
(; Equality ;)

def eq_refl: prf (forall (x:Term => equals x x))
:= x:Term => P:(Term -> Prop) => p:prf (P x) => p.

def eq_sym: prf( forall (x:Term => forall (y:Term => (imp (equals x y) (equals y x)))) )
:= x:Term => y:Term => p:prf (equals x y) => p (z:Term => equals z x) (eq_refl x).

def eq_trans: prf ( forall (x:Term => forall (y:Term => (forall (z:Term => imp (and (equals x y) (equals y z)) (equals x z))))) )
:= x:Term => y:Term => z:Term => p:prf (and (equals x y) (equals y z)) => P:(Term -> Prop) => q:prf (P x) =>
	and_elim_2 (equals x y) (equals y z) p P (and_elim_1 (equals x y) (equals y z) p P q).<|MERGE_RESOLUTION|>--- conflicted
+++ resolved
@@ -74,14 +74,10 @@
 := P:(Term -> Prop) => t:Term => p:prf (P t) =>
 	A:Prop => f:(x:Term -> prf (P x) -> prf A) => f t p.
 
-<<<<<<< HEAD
-=======
 def exists_elim: P:(Term->Prop) -> Q:Prop -> prf (exists P) -> prf (forall (x => imp (P x) Q)) -> prf Q
 := P:(Term->Prop) => Q:Prop => p1:prf (exists P) => p2:prf (forall (x => imp (P x) Q))
 	=> p1 Q p2.
 
-
->>>>>>> bd8d8102
 (; Equality ;)
 
 def eq_refl: prf (forall (x:Term => equals x x))
