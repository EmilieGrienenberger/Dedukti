--- conflicted
+++ resolved
@@ -1,19 +1,12 @@
 open Basic
 
 type token =
-<<<<<<< HEAD
-  | UNDERSCORE  of loc
-  | TYPE        of loc
-  | KW_DEF      of loc
-  | KW_DEFAC    of loc
-  | KW_DEFACU   of loc
-  | KW_THM      of loc
-=======
   | UNDERSCORE of loc
   | TYPE       of loc
   | KW_DEF     of loc
+  | KW_DEFAC   of loc
+  | KW_DEFACU  of loc
   | KW_THM     of loc
->>>>>>> cd00ecde
   | RIGHTSQU
   | RIGHTPAR
   | RIGHTBRA
