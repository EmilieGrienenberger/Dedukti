{
  open Basic
  open Lexing
  open Tokens
  open Format

  let loc_of_pos pos = mk_loc (pos.pos_lnum) (pos.pos_cnum - pos.pos_bol)

  let get_loc lexbuf = loc_of_pos lexbuf.lex_start_p

  let prerr_loc lc =
  let (l,c) = of_loc lc in
    eprintf "line:%i column:%i " l c

  let fail lc fmt =
    eprintf "%s"  "parsing error: ";
    prerr_loc lc;
    kfprintf (fun _ -> pp_print_newline err_formatter () ; raise Exit) err_formatter fmt
}

let space   = [' ' '\t' '\r']
let mident = ['a'-'z' 'A'-'Z' '0'-'9' '_']+
let ident   = ['a'-'z' 'A'-'Z' '0'-'9' '_' '!' '?']['a'-'z' 'A'-'Z' '0'-'9' '_' '!' '?' '\'' ]*
let capital = ['A'-'Z']+

rule token = parse
  | space       { token lexbuf  }
  | '\n'        { new_line lexbuf ; token lexbuf }
  | "(;"        { comment lexbuf}
  | '.'         { DOT           }
  | ','         { COMMA         }
  | ':'         { COLON         }
  | "=="        { EQUAL         }
  | '['         { LEFTSQU       }
  | ']'         { RIGHTSQU      }
  | '{'         { LEFTBRA       }
  | '}'         { RIGHTBRA      }
  | '('         { LEFTPAR       }
  | ')'         { RIGHTPAR      }
  | "-->"       { LONGARROW     }
  | "->"        { ARROW         }
  | "=>"        { FATARROW      }
  | ":="        { DEF           }
  | "_"         { UNDERSCORE ( get_loc lexbuf ) }
<<<<<<< HEAD
  | "Type"      { TYPE ( get_loc lexbuf )       }
  | "def"       { KW_DEF    ( get_loc lexbuf )  }
  | "defac"     { KW_DEFAC  ( get_loc lexbuf )  }
  | "defacu"    { KW_DEFACU ( get_loc lexbuf )  }
  | "thm"       { KW_THM    ( get_loc lexbuf )  }
=======
  | "Type"      { TYPE       ( get_loc lexbuf ) }
  | "def"       { KW_DEF     ( get_loc lexbuf ) }
  | "thm"       { KW_THM     ( get_loc lexbuf ) }
>>>>>>> cd00ecde
  | "#NAME" space+ (mident as md)
  { NAME (get_loc lexbuf , mk_mident md) }
  | "#EVAL"     { EVAL       ( get_loc lexbuf ) }
  | "#INFER"    { INFER      ( get_loc lexbuf ) }
  | "#CHECK"    { CHECK      ( get_loc lexbuf ) }
  | "#CHECKNOT" { CHECKNOT   ( get_loc lexbuf ) }
  | "#ASSERT"   { ASSERT     ( get_loc lexbuf ) }
  | "#ASSERTNOT"{ ASSERTNOT  ( get_loc lexbuf ) }
  | "#PRINT"    { PRINT      ( get_loc lexbuf ) }
  | "#GDT"      { GDT        ( get_loc lexbuf ) }
  | mident as md '.' (ident as id)
  { QID ( get_loc lexbuf , mk_mident md , mk_ident id ) }
  | ident  as id
  { ID  ( get_loc lexbuf , mk_ident id ) }
  | '"' { string (Buffer.create 42) lexbuf }
  | _   as s
  { fail (get_loc lexbuf) "Unexpected characters '%s'." (String.make 1 s) }
  | eof { EOF }

and comment = parse
  | ";)" { token lexbuf }
  | '\n' { new_line lexbuf ; comment lexbuf }
  | _    { comment lexbuf }
  | eof  { fail (get_loc lexbuf) "Unexpected end of file."  }

and string buf = parse
  | '\\' (_ as c)
  { Buffer.add_char buf '\\'; Buffer.add_char buf c; string buf lexbuf }
  | '\n'
  { Lexing.new_line lexbuf ; Buffer.add_char buf '\n'; string buf lexbuf }
  | '"'
  { STRING (Buffer.contents buf) }
  | _ as c
  { Buffer.add_char buf c; string buf lexbuf }
  | eof
  { fail (get_loc lexbuf) "Unexpected end of file." }<|MERGE_RESOLUTION|>--- conflicted
+++ resolved
@@ -42,17 +42,11 @@
   | "=>"        { FATARROW      }
   | ":="        { DEF           }
   | "_"         { UNDERSCORE ( get_loc lexbuf ) }
-<<<<<<< HEAD
-  | "Type"      { TYPE ( get_loc lexbuf )       }
-  | "def"       { KW_DEF    ( get_loc lexbuf )  }
-  | "defac"     { KW_DEFAC  ( get_loc lexbuf )  }
-  | "defacu"    { KW_DEFACU ( get_loc lexbuf )  }
-  | "thm"       { KW_THM    ( get_loc lexbuf )  }
-=======
   | "Type"      { TYPE       ( get_loc lexbuf ) }
   | "def"       { KW_DEF     ( get_loc lexbuf ) }
+  | "defac"     { KW_DEFAC   ( get_loc lexbuf ) }
+  | "defacu"    { KW_DEFACU  ( get_loc lexbuf ) }
   | "thm"       { KW_THM     ( get_loc lexbuf ) }
->>>>>>> cd00ecde
   | "#NAME" space+ (mident as md)
   { NAME (get_loc lexbuf , mk_mident md) }
   | "#EVAL"     { EVAL       ( get_loc lexbuf ) }
