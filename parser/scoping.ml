--- conflicted
+++ resolved
@@ -40,11 +40,7 @@
 (* [get_vars_order vars p] traverses the pattern [p] from left to right and
  * builds the list of variables, turning jokers into unapplied fresh variables.
  * Return false as second argument if some variables never occur (warning needed). *)
-<<<<<<< HEAD
-let get_vars_order (vars:pcontext) (ppat:prepattern) : untyped_context * bool =
-=======
 let get_vars_order (vars:pcontext) (ppat:prepattern) : untyped_context*bool =
->>>>>>> 7c75866d
   let nb_jokers = ref 0 in
   let get_fresh_name () =
     incr nb_jokers;
@@ -59,24 +55,6 @@
   in
   let rec aux (bvar:ident list) (ctx:(loc*ident) list) : prepattern -> untyped_context = function
     | PPattern (_,None,id,pargs) ->
-<<<<<<< HEAD
-      begin
-        if List.exists (ident_eq id) bvar
-        then List.fold_left (aux bvar) ctx pargs
-        else
-          let ctx = (
-            match is_a_var id with
-            | Some l when not (List.exists (fun (_,a) -> ident_eq id a) ctx)
-              -> (l,id)::ctx
-            | _ -> ctx
-          ) in
-          List.fold_left (aux bvar) ctx pargs
-      end
-    | PPattern (l,Some md,id,pargs) -> List.fold_left (aux bvar) ctx pargs
-    | PLambda (l,x,pp) -> aux (x::bvar) ctx pp
-    | PCondition _ -> ctx
-    | PJoker l -> (l,get_fresh_name ())::ctx
-=======
       if List.exists (ident_eq id) bvar
       then List.fold_left (aux bvar) ctx pargs
       else
@@ -91,7 +69,6 @@
     | PLambda (l,x,pp) -> aux (x::bvar) ctx pp
     | PCondition _ -> ctx
     | PJoker l -> (l, get_fresh_name ()) :: ctx
->>>>>>> 7c75866d
   in
   let ordered_ctx = aux [] [] ppat in
   ( ordered_ctx , List.length ordered_ctx <> List.length vars + !nb_jokers )
@@ -143,8 +120,4 @@
     | Some (_, id) -> (true,id)
   in
   let name = Gamma(b,mk_name md id) in
-<<<<<<< HEAD
-  { name ; ctx=ctx; pat = p_of_pp idents top; rhs = t_of_pt idents pri }
-=======
-  { name ; ctx= ctx; pat = p_of_pp idents top; rhs = t_of_pt idents pri }
->>>>>>> 7c75866d
+  { name ; ctx= ctx; pat = p_of_pp idents top; rhs = t_of_pt idents pri }