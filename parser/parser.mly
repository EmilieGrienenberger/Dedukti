--- conflicted
+++ resolved
@@ -58,11 +58,7 @@
 %token <Basic.loc> STEP
 %token <Basic.loc> NSTEPS
 %token <Basic.loc> INFER
-<<<<<<< HEAD
-=======
 %token <Basic.loc> INFERSNF
-%token <Basic.loc> CONV
->>>>>>> d69ff6f1
 %token <Basic.loc> CHECK
 %token <Basic.loc> ASSERT
 %token <Basic.loc> CHECKNOT
@@ -127,16 +123,17 @@
                 { mk_rules (List.map scope_rule $1) }
                 | command DOT { $1 }
                 | EOF
-<<<<<<< HEAD
-                { mk_ending () ; raise Tokens.EndOfFile }
-
-
-                command         : WHNF  term    { mk_command $1 (Whnf (scope_term [] $2)) }
-                | HNF   term    { mk_command $1 (Hnf (scope_term [] $2)) }
-                | SNF   term    { mk_command $1 (Snf (scope_term [] $2)) }
-                | STEP  term    { mk_command $1 (OneStep (scope_term [] $2)) }
-                | INFER term    { mk_command $1 (Infer (scope_term [] $2)) }
-                | CHECK  term EQUAL term { mk_command $1 (Conv (true,false,scope_term [] $2,scope_term [] $4)) }
+
+                { mk_ending () ; raise Lexer.EndOfFile }
+
+command         : WHNF     term { mk_command $1 (Whnf     (scope_term [] $2)) }
+                | HNF      term { mk_command $1 (Hnf      (scope_term [] $2)) }
+                | SNF      term { mk_command $1 (Snf      (scope_term [] $2)) }
+                | STEP     term { mk_command $1 (OneStep  (scope_term [] $2)) }
+                | NSTEPS INT term { mk_command $1 (NSteps ($2,(scope_term [] $3))) }
+                | INFER    term { mk_command $1 (Infer    (scope_term [] $2)) }
+                | INFERSNF term { mk_command $1 (InferSnf (scope_term [] $2)) }
+		| CHECK  term EQUAL term { mk_command $1 (Conv (true,false,scope_term [] $2,scope_term [] $4)) }
                 | CHECK term  CCOLON term { mk_command $1 (Inhabit (true,false,scope_term [] $2,scope_term [] $4)) }
                 | ASSERT term EQUAL term { mk_command $1 (Conv (true,true,scope_term [] $2,scope_term [] $4)) }
 		| ASSERT term CCOLON term { mk_command $1 (Inhabit (true,true,scope_term [] $2,scope_term [] $4)) }
@@ -144,22 +141,6 @@
                 | CHECKNOT term  CCOLON term { mk_command $1 (Inhabit (false,false,scope_term [] $2,scope_term [] $4)) }
                 | ASSERTNOT term EQUAL term { mk_command $1 (Conv (false,true,scope_term [] $2,scope_term [] $4)) }
 		| ASSERTNOT term CCOLON term { mk_command $1 (Inhabit (false,true,scope_term [] $2,scope_term [] $4)) }
-=======
-                { mk_ending () ; raise Lexer.EndOfFile }
-
-
-command         : WHNF     term { mk_command $1 (Whnf     (scope_term [] $2)) }
-                | HNF      term { mk_command $1 (Hnf      (scope_term [] $2)) }
-                | SNF      term { mk_command $1 (Snf      (scope_term [] $2)) }
-                | STEP     term { mk_command $1 (OneStep  (scope_term [] $2)) }
-                | NSTEPS INT term { mk_command $1 (NSteps ($2,(scope_term [] $3))) }
-                | INFER    term { mk_command $1 (Infer    (scope_term [] $2)) }
-                | INFERSNF term { mk_command $1 (InferSnf (scope_term [] $2)) }
-                | CONV  term  COMMA term
-				{ mk_command $1 (Conv  (scope_term [] $2,scope_term [] $4)) }
-                | CHECK term  COMMA term
-				{ mk_command $1 (Check (scope_term [] $2,scope_term [] $4)) }
->>>>>>> d69ff6f1
                 | PRINT STRING  { mk_command $1 (Print $2) }
                 | GDT   ID      { mk_command $1 (Gdt (None,snd $2)) }
                 | GDT   QID     { let (_,m,v) = $2 in mk_command $1 (Gdt (Some m,v)) }
