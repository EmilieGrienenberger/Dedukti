--- conflicted
+++ resolved
@@ -42,15 +42,5 @@
 (; pr2 is the normal form of pr1. ;)
 def pr2 (__ : A) (c : A) := e1 c b.
 
-<<<<<<< HEAD
-#CHECK pr1== pr2.                 (; Answer must be YES ;)
-#PRINT "YES".
-#CHECK f pr1== f pr2.             (; Answer must be YES ;)
-#PRINT "YES".
-=======
-#PRINT "YES".
-#CONV pr1, pr2.                 (; Answer must be YES ;)
-
-#PRINT "YES".
-#CONV f pr1, f pr2.             (; Answer must be YES ;)
->>>>>>> d69ff6f1
+#ASSERT pr1== pr2.
+#ASSERT f pr1== f pr2.