#NAME CheckCommand.

A : Type.
B : Type.
a : A.

<<<<<<< HEAD
#CHECK a :: A.
#PRINT YES.
#CHECK a :: B.
#PRINT NO.
=======
#CHECK a, A.
#PRINT "YES".
#CHECK a, B.
#PRINT "NO".
>>>>>>> a3b8fa76
<|MERGE_RESOLUTION|>--- conflicted
+++ resolved
@@ -4,14 +4,7 @@
 B : Type.
 a : A.
 
-<<<<<<< HEAD
-#CHECK a :: A.
-#PRINT YES.
-#CHECK a :: B.
-#PRINT NO.
-=======
 #CHECK a, A.
 #PRINT "YES".
 #CHECK a, B.
-#PRINT "NO".
->>>>>>> a3b8fa76
+#PRINT "NO".