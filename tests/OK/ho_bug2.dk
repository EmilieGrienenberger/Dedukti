#NAME bug.

A : Type.

def F : (A -> A) -> A -> A.

a : A.
[f] F (x => f x) _ --> a.

g : A -> A.
def test (b : A) := F (x => g x) b.

#PRINT "b:A => a".
#SNF test.
<<<<<<< HEAD
#CHECK test == b : A => a. (; Answer must be YES ;)
#PRINT "YES".
=======

#PRINT "YES".
#CONV test, b : A => a. (; Answer must be YES ;)
>>>>>>> d69ff6f1
<|MERGE_RESOLUTION|>--- conflicted
+++ resolved
@@ -12,11 +12,5 @@
 
 #PRINT "b:A => a".
 #SNF test.
-<<<<<<< HEAD
-#CHECK test == b : A => a. (; Answer must be YES ;)
-#PRINT "YES".
-=======
 
-#PRINT "YES".
-#CONV test, b : A => a. (; Answer must be YES ;)
->>>>>>> d69ff6f1
+#ASSERT test == b : A => a.