--- conflicted
+++ resolved
@@ -1,9 +1,4 @@
-<<<<<<< HEAD
 (; OK ;)
-
-#NAME nsteps2.
-=======
->>>>>>> ad2df134
 
 Bool : Type.
 T : Bool.
