<<<<<<< HEAD
(; OK ;)

#NAME nsteps3.
=======
>>>>>>> ad2df134

N : Type.
0 : N.
S : N -> N.

def 1 := S 0.
def 2 := S 1.
def 3 := S 2.

def plus : N -> N -> N.
[x]   plus x 0 --> x
[x]   plus 0 x --> x
[x,y] plus (S x) (S y) --> plus x (S (S y)).

def a := plus 2 3.


#EVAL[WHNF,1] a.
#EVAL[0] plus 2 3.

#EVAL[WHNF,2] a.
#EVAL[0] plus 1 (S (S 2)).

#EVAL[WHNF,3] a.
#EVAL[0] plus 0 (S (S (S 2))).

#EVAL[WHNF,4] a.
#EVAL[WHNF,5] plus 2 3.


#EVAL[HNF,1] a.
#EVAL[0] plus 2 3.

#EVAL[HNF,2] a.
#EVAL[0] plus 1 (S (S 2)).

#EVAL[HNF,3] a.
#EVAL[0] plus 0 (S (S (S 2))).

#EVAL[HNF,4] a.
#EVAL[HNF,5] plus 2 3.<|MERGE_RESOLUTION|>--- conflicted
+++ resolved
@@ -1,9 +1,4 @@
-<<<<<<< HEAD
 (; OK ;)
-
-#NAME nsteps3.
-=======
->>>>>>> ad2df134
 
 N : Type.
 0 : N.
