--- conflicted
+++ resolved
@@ -1,9 +1,4 @@
-<<<<<<< HEAD
 (; OK ;)
-
-#NAME firstOrder.
-=======
->>>>>>> ad2df134
 
 Prop : Type.
 prf  : Prop -> Type.
