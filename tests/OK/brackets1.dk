<<<<<<< HEAD
(; OK ;)

#NAME brackets1.
=======
>>>>>>> ad2df134

A : Type.
a : A.

def f : (A -> A) -> A -> A -> A.

[t] f _ {a} t   --> a.
[t] f _ t   {a} --> a.
[t] f _ {a} {a} --> a.<|MERGE_RESOLUTION|>--- conflicted
+++ resolved
@@ -1,9 +1,4 @@
-<<<<<<< HEAD
 (; OK ;)
-
-#NAME brackets1.
-=======
->>>>>>> ad2df134
 
 A : Type.
 a : A.
