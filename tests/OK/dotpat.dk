--- conflicted
+++ resolved
@@ -1,9 +1,4 @@
-<<<<<<< HEAD
 (; OK ;)
-
-#NAME dotpat.
-=======
->>>>>>> ad2df134
 
 N: Type.
 Z: N.
