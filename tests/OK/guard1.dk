<<<<<<< HEAD
(; OK ;)

#NAME guard1.
=======
>>>>>>> ad2df134

A :Type.

a : A.
g : A -> A.

def ff : A -> (A -> A) -> A.
[x] ff x (y => {g x}) --> a.

def pr1 : A -> A -> A.
[x,y] pr1 x y --> x.

#ASSERTNOT ff a (y => (pr1 y a)) == a.<|MERGE_RESOLUTION|>--- conflicted
+++ resolved
@@ -1,9 +1,4 @@
-<<<<<<< HEAD
 (; OK ;)
-
-#NAME guard1.
-=======
->>>>>>> ad2df134
 
 A :Type.
 
