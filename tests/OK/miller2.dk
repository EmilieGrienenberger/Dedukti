--- conflicted
+++ resolved
@@ -1,9 +1,4 @@
-<<<<<<< HEAD
 (; OK ;)
-
-#NAME miller2.
-=======
->>>>>>> ad2df134
 
 R : Type.
 0 : R.
