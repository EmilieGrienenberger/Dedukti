<<<<<<< HEAD
(; OK ;)

#NAME subst.
=======
>>>>>>> ad2df134

A : Type.
x : A.
t1 : (x : A => (x : A => (x : A => (x : A => (x : A => (x : A => (x : A =>
    (x : A => (x : A => (x : A => (x : A => (x : A => (x : A => (x : A =>
    (x : A => (x : A => (x : A => (x : A => (x : A => (x : A => A) x) x) x) x) x) x) x) x) x) x) x) x) x) x) x) x) x) x) x) x.
t2 : (x:A => x:A => x:A => x:A => x:A => x:A => x:A => A) x x x x x x x.<|MERGE_RESOLUTION|>--- conflicted
+++ resolved
@@ -1,9 +1,4 @@
-<<<<<<< HEAD
 (; OK ;)
-
-#NAME subst.
-=======
->>>>>>> ad2df134
 
 A : Type.
 x : A.
