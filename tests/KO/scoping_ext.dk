--- conflicted
+++ resolved
@@ -1,7 +1,2 @@
-<<<<<<< HEAD
 (; KO ;)
-
-#NAME scope.
-=======
->>>>>>> ad2df134
 id:toto.tata.