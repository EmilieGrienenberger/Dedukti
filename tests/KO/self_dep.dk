<<<<<<< HEAD
(; KO ;)

(; KO ;)
=======
>>>>>>> ad2df134

def A : Type.
def U : A -> Type.
def a : A.

def B : Type.
def V : B -> Type.
def b : B.

[] A --> V b.
[] B --> U a.

[] a --> b.<|MERGE_RESOLUTION|>--- conflicted
+++ resolved
@@ -1,9 +1,5 @@
-<<<<<<< HEAD
 (; KO ;)
-
 (; KO ;)
-=======
->>>>>>> ad2df134
 
 def A : Type.
 def U : A -> Type.
