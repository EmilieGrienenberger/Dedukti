#NAME Church.

type : Type.
arr : type -> type -> type.
def e : type -> Type.
[a : type, b : type] e (arr a b) --> e a -> e b.

def numeral : Type := A : type -> (e A -> e A) -> (e A -> e A).

def zero  : numeral := A : type => f : (e A -> e A) => x : e A => x.
def one   : numeral := A : type => f : (e A -> e A) => x : e A => f x.
def two   : numeral := A : type => f : (e A -> e A) => x : e A => f (f x).
def three : numeral := A : type => f : (e A -> e A) => x : e A => f (f (f x)).
def four  : numeral := A : type => f : (e A -> e A) => x : e A => f (f (f (f x))).

def plus : numeral -> numeral -> numeral :=
m : numeral => n : numeral => A : type => f : (e A -> e A) => x : e A => m A f (n A f x).

def times : numeral -> numeral -> numeral :=
m : numeral => n : numeral => A : type => f : (e A -> e A) => x : e A => m A (n A f) x.

def power : numeral -> numeral -> numeral :=
m : numeral => n : numeral => A : type => n (arr A A) (m A).

def 2_13 : numeral := power two (plus one (times three four)).
def 2_17 : numeral := power two (plus (times four four) one).

P : numeral -> Type.
P2: n:numeral -> P n -> Type.

<<<<<<< HEAD
y : P test_.
z: P2 test y.
=======
y : P 2_13.
z: P2 2_17 y.
>>>>>>> 5e654c18
<|MERGE_RESOLUTION|>--- conflicted
+++ resolved
@@ -28,10 +28,5 @@
 P : numeral -> Type.
 P2: n:numeral -> P n -> Type.
 
-<<<<<<< HEAD
-y : P test_.
-z: P2 test y.
-=======
 y : P 2_13.
-z: P2 2_17 y.
->>>>>>> 5e654c18
+z: P2 2_17 y.