<<<<<<< HEAD
(; KO ;)

#NAME pouet.
=======
>>>>>>> ad2df134
karaté:Type.<|MERGE_RESOLUTION|>--- conflicted
+++ resolved
@@ -1,7 +1,2 @@
-<<<<<<< HEAD
 (; KO ;)
-
-#NAME pouet.
-=======
->>>>>>> ad2df134
 karaté:Type.