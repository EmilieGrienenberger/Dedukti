--- conflicted
+++ resolved
@@ -1,9 +1,4 @@
-<<<<<<< HEAD
 (; KO ;)
-
-#NAME NonInjectivity.
-=======
->>>>>>> ad2df134
 
 Nat : Type.
 Vect : Nat -> Type.
