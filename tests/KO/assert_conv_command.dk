--- conflicted
+++ resolved
@@ -1,9 +1,4 @@
-<<<<<<< HEAD
 (; KO ;)
-
-#NAME assert_conv_command.
-=======
->>>>>>> ad2df134
 
 A : Type.
 B : Type.
