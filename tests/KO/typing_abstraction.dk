<<<<<<< HEAD
(; KO ;)

#NAME abs.
=======
>>>>>>> ad2df134
A:Type.
y:A.
P:A->Type.
p:P y.
id: x:A -> P x -> P x.
def T: P y.
(; [ ] T --> (z => id z p) y. ;)
[ ] T --> (z:A => id z p) y.<|MERGE_RESOLUTION|>--- conflicted
+++ resolved
@@ -1,9 +1,4 @@
-<<<<<<< HEAD
 (; KO ;)
-
-#NAME abs.
-=======
->>>>>>> ad2df134
 A:Type.
 y:A.
 P:A->Type.
