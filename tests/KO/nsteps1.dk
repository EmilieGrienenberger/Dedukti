--- conflicted
+++ resolved
@@ -1,9 +1,4 @@
-<<<<<<< HEAD
 (; KO ;)
-
-#NAME nsteps1.
-=======
->>>>>>> ad2df134
 
 def A : Type.
 
