<<<<<<< HEAD
(; KO ;)

#NAME Unsound.
=======
>>>>>>> ad2df134

X:Type.
Nat:Type.
Bool:Type.
false:Bool.

def A:Type.
[] A --> Bool.
[] A --> Nat.


g:X->Nat.
f:Nat->X.

def l1 := x:Nat => g (f x).
def l2 := y:A => l1 y.
def ap := l2 false.

<|MERGE_RESOLUTION|>--- conflicted
+++ resolved
@@ -1,9 +1,4 @@
-<<<<<<< HEAD
 (; KO ;)
-
-#NAME Unsound.
-=======
->>>>>>> ad2df134
 
 X:Type.
 Nat:Type.
