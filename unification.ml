--- conflicted
+++ resolved
@@ -36,7 +36,6 @@
           | Meta n , t | t , Meta n                             -> 
               decompose ((n,t)::b) a
           | PartialPi  (_,ty,te), PartialPi  (_,ty',te')
-<<<<<<< HEAD
           | PartialLam (_,ty,te), PartialLam (_,ty',te')        -> 
               decompose b ( (ty,ty')::(te,te')::a )
           | PartialLam (_,ty,te) , PartialPi  (_,ty',te')
@@ -77,14 +76,6 @@
               end
           | PartialApp [] , t | t, PartialApp []                -> assert false
               
-=======
-          | PartialLam (_,ty,te), PartialLam (_,ty',te')        -> decompose b ( (ty,ty')::(te,te')::a )
-          | PartialApp _ , _ | _ , PartialApp _                 -> decompose b a (* ici on perd de l'information *)
-          | Term t1', Term t2'                                  -> 
-              if Reduction.are_convertible t1' t2' then decompose b a
-              else err_conv t1' t2'
-                (* assert false (*TODO error*) *)
->>>>>>> b7f41c44
           | Term tt, pt | pt, Term tt                           -> 
               begin (* pt = PartialPi | PartialLam *)
                   match pt , Reduction.wnf tt with
@@ -117,7 +108,6 @@
             | Some t'   -> unify lc ( [(t,t')] , b , s )
             | None      -> 
                 let s' = List.map ( fun (z,te) -> ( z , Subst.meta_subst 0 [(v,t)] te ) ) s in
-<<<<<<< HEAD
                   unify lc ( [] , b , (v,t)::s' ) ) 
         else
           raise (PatternError ( lc , "Cannot find a type." )) (*TODO error*)
@@ -126,16 +116,6 @@
 let resolve ty args eqs : term*pattern list =
   let s = unify dloc (eqs,[],[]) in
   let args' = List.map (Subst.meta_subst_pattern s) args in 
-=======
-                  unify lc ( [] , b , (v,t)::s' )
-        ) else
-          raise (PatternError ( lc , "Cannot find a type." )) (*FIXME*)
-  | ( (t1,t2)::a , b , s )      -> unify lc ( [] , decompose b a , s )
-
-let resolve (ty,args,eqs:partial_term*pattern list*(partial_term*partial_term) list) : term*pattern list =
-  let s = unify dloc (*FIXME*) (eqs,[],[]) in
-  let args' = List.rev_map (Subst.meta_subst_pattern s) args in (*FIXME rev_map*)
->>>>>>> b7f41c44
     match Subst.meta_subst 0 s ty with
       | Term ty'        -> ( ty' , args' )
       | _               -> assert false (*TODO error*)