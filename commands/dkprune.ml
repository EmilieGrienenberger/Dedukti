--- conflicted
+++ resolved
@@ -23,23 +23,12 @@
 
 module Printer = Pp.Make(CustomSig)
 
-<<<<<<< HEAD
-
-module D = Basic.Debug
-let d_prune = D.register_flag "Dkprune"
-let enable_log : unit -> unit = fun () -> D.enable_flag d_prune
-
-let gre fmt = "\027[32m" ^^ fmt ^^ "\027[0m%!"
-
-let log fmt = D.debug d_prune (gre fmt)
-=======
 let d_prune = Debug.register_flag "Dkprune"
 let enable_log : unit -> unit = fun () -> Debug.enable_flag d_prune
 
 let gre fmt = "\027[32m" ^^ fmt ^^ "\027[0m%!"
 
 let log fmt = Debug.debug d_prune (gre fmt)
->>>>>>> 56b63114
 
 type constraints =
   {
