open Kernel
open Parsers
open Api

open Basic

<<<<<<< HEAD
module NSet = Basic.NameSet
module MSet = Basic.MidentSet
=======
exception NoDirectory
exception EntryNotHandled of Entry.entry
exception BadFormat
>>>>>>> dc614fbe

module Printer = Pp.Default

<<<<<<< HEAD

(** {2: Logging} *)
module D = Basic.Debug
type D.flag += D_prune
let _ = D.register_flag D_prune "Dkprune"
let enable_log : unit -> unit = fun () -> D.enable_flag D_prune
=======
let d_prune = Debug.register_flag "Dkprune"
let enable_log : unit -> unit = fun () -> Debug.enable_flag d_prune
>>>>>>> dc614fbe


type dkprune_error =
  | BadFormat of Basic.loc
  | NoDirectory

let fail_dkprune_error err =
  match err with
  | BadFormat lc ->
    1000, Some lc, Format.asprintf "Only commands #GDT and #REQUIRE are authorized"
  | NoDirectory ->
    1001, None, Format.asprintf "A directory output has to be specified (option -o, see --help)"

exception Dkprune_error of dkprune_error

let fail_dkprune ~red:_ exn =
  match exn with
  | Dkprune_error err -> Some (fail_dkprune_error err)
  | _ -> None

let _ = Errors.register_exception fail_dkprune

let output_directory : string option ref = ref None

let gre fmt = "\027[32m" ^^ fmt ^^ "\027[0m%!"

let log fmt = Debug.debug d_prune (gre fmt)

let _ =
  Dep.ignore := true;
<<<<<<< HEAD
  (* If a dependency is missing this does not trigger an exception
     because we do not want to compute dependencies from a logic file
     *)
  Dep.compute_all_deps := true
(* We want to compute items dependencies *)


(* Get the output file from the input file *)
let output_file : string -> string = fun file ->
=======
  Dep.compute_ideps := true

let rec handle_file : string -> unit =
  let computed = ref Dep.MDepSet.empty in
  fun file ->
    let md = Env.Default.init file in
    if not @@ Dep.MDepSet.mem (md,file) !computed then
      begin
        computed := Dep.MDepSet.add (md,file) !computed;
        log "[COMPUTE DEP] %s" file;
        let input =
          try open_in file
          with e -> ErrorHandler.graceful_fail (Some file) e in
        begin
          try Dep.handle md (fun f -> Parser.Parse_channel.handle md f input)
          with e -> ErrorHandler.graceful_fail (Some file) e
        end;
        close_in input;
        let md_deps = Hashtbl.find Dep.deps md in
        Dep.MDepSet.iter
          (fun (md,_) ->
            try handle_file (Dep.get_file md)
            with _ -> ())
          Dep.(md_deps.deps)
      end

let handle_name : Basic.name -> unit = fun name ->
  let md = Basic.md name in
  let file = Dep.get_file md in
  handle_file file

let handle_constraints names =
  Dep.NameSet.iter handle_name names

let output_file : Dep.path -> Dep.path = fun file ->
>>>>>>> dc614fbe
  let basename = Filename.basename file in
  match !output_directory with
  | None -> raise @@ Dkprune_error NoDirectory
  | Some dir -> Filename.concat dir basename

(* Memoize the modules already computed *)
let computed = ref MSet.empty

let name_of_entry md = function
<<<<<<< HEAD
    | Entry.Decl(_,id,_,_) ->
      Some (Basic.mk_name md id)
    | Entry.Def(_,id,_,_,_) ->
      Some (Basic.mk_name md id)
    | Entry.Rules(_,r::_) ->
      let open Rule in
      let r' = to_rule_infos r in
      Some r'.cst
    | _  -> None


(* Wrapper around Processor.Dependencies to avoid to compute dependencies of a module already computed *)
module PruneDepProcessor : Processor.S with type t = unit =
struct

  type t = unit

  let handle_entry env entry =
    let md = Env.get_name env in
    if not @@ MSet.mem md !computed then
      Processor.Dependencies.handle_entry env entry
=======
  | Entry.Decl(_,id,_,_,_) ->
    mk_name md id
  | Entry.Def(_,id,_,_,_,_) ->
    mk_name md id
  | Entry.Rules(_,r::_) ->
    let open Rule in
    let r' = to_rule_infos r in
    r'.cst
  | _ as e -> raise @@ EntryNotHandled e

let is_empty deps md in_file =
  let input =
    try open_in in_file
    with e -> ErrorHandler.graceful_fail (Some in_file) e in
  let empty = ref true in
  let mk_entry e =
    let name = name_of_entry md e in
    if Dep.NameSet.mem name deps then
      empty := false;
  in
  Parser.Parse_channel.handle md mk_entry input;
  close_in input;
  !empty
>>>>>>> dc614fbe

  let get_data () = ()
end

(* Gather all the identifiers declared or defined in a module *)
module GatherNames : Processor.S with type t = NSet.t =
struct

  type t = NSet.t

  let names = ref NSet.empty

  let handle_entry env =
    let md = Env.get_name env in
    let add_name n = names := NSet.add n !names in
    fun entry ->
      match name_of_entry md entry with
      | None -> ()
      | Some md -> add_name md

  let get_data () = !names
end

(* Add all the names that should be kept as outpud. Either an entire module or a specific name *)
module ProcessConfigurationFile : Processor.S with type t = NSet.t =
struct

  type t = NSet.t

  let names = ref NSet.empty

  let handle_entry _ =
    function
    | Entry.Require(_,md) ->
      let file = Files.get_file md in
      let snames = Processor.handle_files [file] (module GatherNames) in
      names := NSet.union snames !names
    | Entry.DTree(_,Some md, id) -> names := NSet.add (mk_name md id) !names
    | _ as e -> raise @@  Dkprune_error (BadFormat (Entry.loc_of_entry e))

  let get_data () = !names

end

(* This is called on each module which appear in the configuration
   files. This is called also on each module which is in the
   transitive closure of the module dependencies *)
let rec run_on_files files =
  let hook_before env =
    let md = Env.get_name env in
    if not @@ MSet.mem md !computed then
      match Parser.file_of_input (Env.get_input env) with
      | None      -> log "[COMPUTE DEP] %s"
                       (string_of_mident (Parser.md_of_input (Env.get_input env)))
      | Some file -> log "[COMPUTE DEP] %s" file
  in
  let hook_after env exn =
    match exn with
    | None ->
      let md = Env.get_name env in
      computed := MSet.add md !computed;
      let deps = Hashtbl.find Dep.deps md in
      let add_files md files = if MSet.mem md !computed then files else (Files.get_file md)::files in
      let new_files = MSet.fold add_files deps.deps [] in
      if List.length new_files <> 0 then run_on_files new_files
    | Some (env, lc, e) -> Env.fail_env_error env lc e
  in
  Processor.handle_files files ~hook_before ~hook_after (module PruneDepProcessor)

(* compute dependencies for each module which appear in the configuration files *)
let handle_modules mds =
  let files = List.map Files.get_file mds in
  run_on_files files

(* compute dependencies for eaach name which appear in the configuration files *)
let handle_names names =
  let open Basic.MidentSet in
  let mds = NameSet.fold (fun name s -> add (Basic.md name) s) names empty  in
  handle_modules (elements mds)

(* check if all the entry of a file are pruned *)
let is_empty deps file =
  let names = Processor.handle_files [file] (module GatherNames) in
  NSet.is_empty (NSet.inter names deps)

(* for each input file for which dependencies has been computed, we write an output file *)
let write_file deps in_file =
  let out_file = output_file in_file in
  log "[WRITING FILE] %s" out_file;
  if not (is_empty deps in_file)
  then
<<<<<<< HEAD
    let input  = Parser.input_from_file in_file in
    let md     = Parser.md_of_input input in
=======
    let input =
      try open_in in_file
      with e -> ErrorHandler.graceful_fail (Some in_file) e in
>>>>>>> dc614fbe
    let output = open_out out_file in
    let fmt    = Format.formatter_of_out_channel output in
    let handle_entry e =
      let name = name_of_entry md e in
      match name with
      | None   -> Format.fprintf fmt "%a" Printer.print_entry e
      | Some name -> if NSet.mem name deps then Format.fprintf fmt "%a" Printer.print_entry e
    in
    Parser.handle input handle_entry;
    Parser.close input;
    close_out output

(* print_dependencies for all the names which are in the transitive closure of names specificed in the configuration files *)
let print_dependencies names =
  let open Dep in
<<<<<<< HEAD
  let fake_env = Env.init (Parser.input_from_string (Basic.mk_mident "dkprune") "") in (* We fake an environment to print an error *)
  try
    NameSet.iter Dep.transitive_closure names;
    let down_deps = NameSet.fold
        (fun name dependencies -> NameSet.union (get_data name).down dependencies) names names in
    let mds = Hashtbl.fold (fun md _ set -> MSet.add md set) Dep.deps MSet.empty in
    let in_files md files =
      try
        let file = Files.get_file md in
        if is_empty down_deps file then files else file::files
      with Files.Files_error(Files.ModuleNotFound _) -> files
    in
    let in_files = MSet.fold in_files mds [] in
    List.iter (write_file down_deps) in_files
  with
  | Dep.Dep_error(NameNotFound (name)) ->
    Errors.fail_exit
      ~file:"configuration file" ~code:"DKPRUNE" None "The name %a does not exists@." Pp.Default.print_name name
  | exn ->
    Env.fail_env_error fake_env Basic.dloc exn
=======
  NameSet.iter Dep.transitive_closure names;
  let down = NameSet.fold
      (fun name dependencies ->
         NameSet.union (get_data name).down dependencies) names names in
  let files = get_files () in
  List.iter (mk_file down) files

(* This opens a module and returns all the names of symbols declared inside *)
let names_of_md md =
  let file = Dep.get_file md in
  let input =
    try open_in file
    with e -> ErrorHandler.graceful_fail (Some file) e in
  let names = ref Dep.NameSet.empty in
  let mk_entry e =
    let n = name_of_entry md e in
    names := Dep.NameSet.add n !names
  in
  Parser.Parse_channel.handle md mk_entry input;
  close_in input;
  !names

(* This gather all symbols *)
let gather_names =
  function
  | Entry.Require(_,md) -> names_of_md md
  | Entry.DTree(_,Some md, id) -> Dep.NameSet.singleton (mk_name md id)
  | _ -> raise BadFormat

let parse_constraints file =
  let input =
    try open_in file
    with e -> ErrorHandler.graceful_fail (Some file) e in
  let md = mk_mident file in
  let pcstr = List.map gather_names (Parser.Parse_channel.parse md input) in
  close_in input;
  List.fold_left Dep.NameSet.union Dep.NameSet.empty pcstr
>>>>>>> dc614fbe

let _ =
  let options = Arg.align
    [ ( "-l"
      , Arg.Unit enable_log
      , " Print log")
    ; ( "-I"
      , Arg.String Files.add_path
      , " DIR Add the directory DIR to the load path" )
    ; ( "-o"
      , Arg.String (fun s -> output_directory := Some s)
      , " Set the output directory" ) ]
  in
  let usage = Format.sprintf "Usage: %s [OPTION]... [FILE]...
Compute the dependencies of the given Dedukti FILE(s).
For more information see https://github.com/Deducteam/Dedukti.
Available options:" Sys.argv.(0) in
  let files =
<<<<<<< HEAD
    let files = ref [] in
    Arg.parse args (fun f -> files := f :: !files) usage;
    !files
  in
  let run_on_constraints files = Processor.handle_files files (module ProcessConfigurationFile) in
  let names = run_on_constraints files in
  handle_names names;
  print_dependencies names
=======
    try
      let files = ref [] in
      Arg.parse options (fun f -> files := f :: !files) usage;
      List.rev !files
    with e -> ErrorHandler.graceful_fail None e
  in
  let open Dep in
  try
    let cstr = List.fold_left NameSet.union NameSet.empty (List.map parse_constraints files) in
    handle_constraints cstr;
    print_dependencies cstr
  with e -> ErrorHandler.graceful_fail None e
>>>>>>> dc614fbe
<|MERGE_RESOLUTION|>--- conflicted
+++ resolved
@@ -4,29 +4,13 @@
 
 open Basic
 
-<<<<<<< HEAD
 module NSet = Basic.NameSet
 module MSet = Basic.MidentSet
-=======
-exception NoDirectory
-exception EntryNotHandled of Entry.entry
-exception BadFormat
->>>>>>> dc614fbe
 
 module Printer = Pp.Default
 
-<<<<<<< HEAD
-
-(** {2: Logging} *)
-module D = Basic.Debug
-type D.flag += D_prune
-let _ = D.register_flag D_prune "Dkprune"
-let enable_log : unit -> unit = fun () -> D.enable_flag D_prune
-=======
 let d_prune = Debug.register_flag "Dkprune"
 let enable_log : unit -> unit = fun () -> Debug.enable_flag d_prune
->>>>>>> dc614fbe
-
 
 type dkprune_error =
   | BadFormat of Basic.loc
@@ -56,7 +40,6 @@
 
 let _ =
   Dep.ignore := true;
-<<<<<<< HEAD
   (* If a dependency is missing this does not trigger an exception
      because we do not want to compute dependencies from a logic file
      *)
@@ -66,43 +49,6 @@
 
 (* Get the output file from the input file *)
 let output_file : string -> string = fun file ->
-=======
-  Dep.compute_ideps := true
-
-let rec handle_file : string -> unit =
-  let computed = ref Dep.MDepSet.empty in
-  fun file ->
-    let md = Env.Default.init file in
-    if not @@ Dep.MDepSet.mem (md,file) !computed then
-      begin
-        computed := Dep.MDepSet.add (md,file) !computed;
-        log "[COMPUTE DEP] %s" file;
-        let input =
-          try open_in file
-          with e -> ErrorHandler.graceful_fail (Some file) e in
-        begin
-          try Dep.handle md (fun f -> Parser.Parse_channel.handle md f input)
-          with e -> ErrorHandler.graceful_fail (Some file) e
-        end;
-        close_in input;
-        let md_deps = Hashtbl.find Dep.deps md in
-        Dep.MDepSet.iter
-          (fun (md,_) ->
-            try handle_file (Dep.get_file md)
-            with _ -> ())
-          Dep.(md_deps.deps)
-      end
-
-let handle_name : Basic.name -> unit = fun name ->
-  let md = Basic.md name in
-  let file = Dep.get_file md in
-  handle_file file
-
-let handle_constraints names =
-  Dep.NameSet.iter handle_name names
-
-let output_file : Dep.path -> Dep.path = fun file ->
->>>>>>> dc614fbe
   let basename = Filename.basename file in
   match !output_directory with
   | None -> raise @@ Dkprune_error NoDirectory
@@ -112,10 +58,9 @@
 let computed = ref MSet.empty
 
 let name_of_entry md = function
-<<<<<<< HEAD
-    | Entry.Decl(_,id,_,_) ->
+    | Entry.Decl(_,id,_,_,_) ->
       Some (Basic.mk_name md id)
-    | Entry.Def(_,id,_,_,_) ->
+    | Entry.Def(_,id,_,_,_,_) ->
       Some (Basic.mk_name md id)
     | Entry.Rules(_,r::_) ->
       let open Rule in
@@ -134,31 +79,6 @@
     let md = Env.get_name env in
     if not @@ MSet.mem md !computed then
       Processor.Dependencies.handle_entry env entry
-=======
-  | Entry.Decl(_,id,_,_,_) ->
-    mk_name md id
-  | Entry.Def(_,id,_,_,_,_) ->
-    mk_name md id
-  | Entry.Rules(_,r::_) ->
-    let open Rule in
-    let r' = to_rule_infos r in
-    r'.cst
-  | _ as e -> raise @@ EntryNotHandled e
-
-let is_empty deps md in_file =
-  let input =
-    try open_in in_file
-    with e -> ErrorHandler.graceful_fail (Some in_file) e in
-  let empty = ref true in
-  let mk_entry e =
-    let name = name_of_entry md e in
-    if Dep.NameSet.mem name deps then
-      empty := false;
-  in
-  Parser.Parse_channel.handle md mk_entry input;
-  close_in input;
-  !empty
->>>>>>> dc614fbe
 
   let get_data () = ()
 end
@@ -250,14 +170,8 @@
   log "[WRITING FILE] %s" out_file;
   if not (is_empty deps in_file)
   then
-<<<<<<< HEAD
     let input  = Parser.input_from_file in_file in
     let md     = Parser.md_of_input input in
-=======
-    let input =
-      try open_in in_file
-      with e -> ErrorHandler.graceful_fail (Some in_file) e in
->>>>>>> dc614fbe
     let output = open_out out_file in
     let fmt    = Format.formatter_of_out_channel output in
     let handle_entry e =
@@ -273,8 +187,7 @@
 (* print_dependencies for all the names which are in the transitive closure of names specificed in the configuration files *)
 let print_dependencies names =
   let open Dep in
-<<<<<<< HEAD
-  let fake_env = Env.init (Parser.input_from_string (Basic.mk_mident "dkprune") "") in (* We fake an environment to print an error *)
+  let fake_env = Env.dummy ~md:(mk_mident "dkprune") () in (* We fake an environment to print an error *)
   try
     NameSet.iter Dep.transitive_closure names;
     let down_deps = NameSet.fold
@@ -294,45 +207,6 @@
       ~file:"configuration file" ~code:"DKPRUNE" None "The name %a does not exists@." Pp.Default.print_name name
   | exn ->
     Env.fail_env_error fake_env Basic.dloc exn
-=======
-  NameSet.iter Dep.transitive_closure names;
-  let down = NameSet.fold
-      (fun name dependencies ->
-         NameSet.union (get_data name).down dependencies) names names in
-  let files = get_files () in
-  List.iter (mk_file down) files
-
-(* This opens a module and returns all the names of symbols declared inside *)
-let names_of_md md =
-  let file = Dep.get_file md in
-  let input =
-    try open_in file
-    with e -> ErrorHandler.graceful_fail (Some file) e in
-  let names = ref Dep.NameSet.empty in
-  let mk_entry e =
-    let n = name_of_entry md e in
-    names := Dep.NameSet.add n !names
-  in
-  Parser.Parse_channel.handle md mk_entry input;
-  close_in input;
-  !names
-
-(* This gather all symbols *)
-let gather_names =
-  function
-  | Entry.Require(_,md) -> names_of_md md
-  | Entry.DTree(_,Some md, id) -> Dep.NameSet.singleton (mk_name md id)
-  | _ -> raise BadFormat
-
-let parse_constraints file =
-  let input =
-    try open_in file
-    with e -> ErrorHandler.graceful_fail (Some file) e in
-  let md = mk_mident file in
-  let pcstr = List.map gather_names (Parser.Parse_channel.parse md input) in
-  close_in input;
-  List.fold_left Dep.NameSet.union Dep.NameSet.empty pcstr
->>>>>>> dc614fbe
 
 let _ =
   let options = Arg.align
@@ -351,26 +225,11 @@
 For more information see https://github.com/Deducteam/Dedukti.
 Available options:" Sys.argv.(0) in
   let files =
-<<<<<<< HEAD
     let files = ref [] in
-    Arg.parse args (fun f -> files := f :: !files) usage;
+    Arg.parse options (fun f -> files := f :: !files) usage;
     !files
   in
   let run_on_constraints files = Processor.handle_files files (module ProcessConfigurationFile) in
   let names = run_on_constraints files in
   handle_names names;
-  print_dependencies names
-=======
-    try
-      let files = ref [] in
-      Arg.parse options (fun f -> files := f :: !files) usage;
-      List.rev !files
-    with e -> ErrorHandler.graceful_fail None e
-  in
-  let open Dep in
-  try
-    let cstr = List.fold_left NameSet.union NameSet.empty (List.map parse_constraints files) in
-    handle_constraints cstr;
-    print_dependencies cstr
-  with e -> ErrorHandler.graceful_fail None e
->>>>>>> dc614fbe
+  print_dependencies names