--- conflicted
+++ resolved
@@ -30,7 +30,7 @@
 
 exception Dkprune_error of dkprune_error
 
-let fail_dkprune ~red exn =
+let fail_dkprune ~red:_ exn =
   match exn with
   | Dkprune_error err -> Some (fail_dkprune_error err)
   | _ -> None
@@ -45,7 +45,6 @@
 
 let _ =
   Dep.ignore := true;
-<<<<<<< HEAD
   (* If a dependency is missing this does not trigger an exception
      because we do not want to compute dependencies from a logic file
      *)
@@ -55,57 +54,13 @@
 
 (* Get the output file from the input file *)
 let output_file : string -> string = fun file ->
-=======
-  Dep.compute_ideps := true
-
-let rec handle_file : string -> unit =
-  let computed = ref Dep.MDepSet.empty in
-  fun file ->
-    let md = Env.Default.init file in
-    if not @@ Dep.MDepSet.mem (md,file) !computed then
-      begin
-        computed := Dep.MDepSet.add (md,file) !computed;
-        log "[COMPUTE DEP] %s" file;
-        let input = open_in file in
-        begin
-          try Dep.handle md (fun f -> Parser.Parse_channel.handle md f input)
-          with e -> ErrorHandler.graceful_fail (Some file) e
-        end;
-        close_in input;
-        let md_deps = Hashtbl.find Dep.deps md in
-        Dep.MDepSet.iter
-          (fun (md,_) ->
-            try handle_file (Dep.get_file Basic.dloc md)
-            with _ -> ())
-          Dep.(md_deps.deps)
-      end
-
-let handle_name : Basic.name -> unit = fun name ->
-  let md = Basic.md name in
-  let file = Dep.get_file Basic.dloc md in
-  handle_file file
-
-let handle_constraints names =
-  Dep.NameSet.iter handle_name names
-
-let output_file : Dep.path -> Dep.path = fun file ->
->>>>>>> 899130bd
   let basename = Filename.basename file in
   match !output_directory with
   | None -> raise @@ Dkprune_error NoDirectory
   | Some dir -> Filename.concat dir basename
 
-<<<<<<< HEAD
 (* Memoize the modules already computed *)
 let computed = ref MSet.empty
-=======
-let get_files : unit -> (mident * Dep.path * Dep.path) list = fun () ->
-  Hashtbl.fold (fun md _ l ->
-      try
-        let f = Dep.get_file Basic.dloc md in
-        (md, f, output_file f)::l
-    with _ -> l) Dep.deps []
->>>>>>> 899130bd
 
 let name_of_entry md = function
     | Entry.Decl(_,id,_,_) ->
@@ -234,7 +189,6 @@
 (* print_dependencies for all the names which are in the transitive closure of names specificed in the configuration files *)
 let print_dependencies names =
   let open Dep in
-<<<<<<< HEAD
   let fake_env = Env.init (Parser.input_from_string (Basic.mk_mident "dkprune") "") in (* We fake an environment to print an error *)
   try
     NameSet.iter Dep.transitive_closure names;
@@ -254,53 +208,13 @@
   | exn ->
     Env.fail_env_error fake_env Basic.dloc exn
 
-=======
-  NameSet.iter Dep.transitive_closure names;
-  let down = NameSet.fold
-      (fun name dependencies ->
-         NameSet.union (get_data name).down dependencies) names names in
-  let files = get_files () in
-  List.iter (mk_file down) files
-
-(* This opens a module and returns all the names of symbols declared inside *)
-let names_of_md md =
-  let file = Dep.get_file Basic.dloc md in
-  let input = open_in file in
-  let names = ref Dep.NameSet.empty in
-  let mk_entry e =
-    let n = name_of_entry md e in
-    names := Dep.NameSet.add n !names
-  in
-  Parser.Parse_channel.handle md mk_entry input;
-  close_in input;
-  !names
-
-(* This gather all symbols *)
-let gather_names =
-  function
-  | Entry.Require(_,md) -> names_of_md md
-  | Entry.DTree(_,Some md, id) -> Dep.NameSet.singleton (mk_name md id)
-  | _ -> raise BadFormat
-
-let parse_constraints file =
-  let md = mk_mident file in
-  let input = open_in file in
-  let pcstr = List.map gather_names (Parser.Parse_channel.parse md input) in
-  close_in input;
-  List.fold_left Dep.NameSet.union Dep.NameSet.empty pcstr
->>>>>>> 899130bd
-
 let _ =
   let args = Arg.align
     [ ( "-l"
       , Arg.Unit enable_log
       , " Print log")
     ; ( "-I"
-<<<<<<< HEAD
       , Arg.String Files.add_path
-=======
-      , Arg.String Dep.add_path
->>>>>>> 899130bd
       , " DIR Add the directory DIR to the load path" )
     ; ( "-o"
       , Arg.String (fun s -> output_directory := Some s)
@@ -315,14 +229,7 @@
     Arg.parse args (fun f -> files := f :: !files) usage;
     !files
   in
-<<<<<<< HEAD
   let run_on_constraints files = Processor.handle_files files (module ProcessConfigurationFile) in
   let names = run_on_constraints files in
   handle_names names;
-  print_dependencies names
-=======
-  let open Dep in
-  let cstr = List.fold_left NameSet.union NameSet.empty (List.map parse_constraints files) in
-  handle_constraints cstr;
-  print_dependencies cstr
->>>>>>> 899130bd
+  print_dependencies names