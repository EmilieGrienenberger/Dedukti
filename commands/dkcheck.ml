--- conflicted
+++ resolved
@@ -3,60 +3,7 @@
 open Parser
 open Entry
 
-<<<<<<< HEAD
 module E = Env.Default
-=======
-let eprint lc fmt =
-  Debug.(debug D_notice ("%a " ^^ fmt) pp_loc lc)
-
-let mk_entry md e =
-  match e with
-  | Decl(lc,id,st,ty) ->
-    eprint lc "Declaration of constant '%a'." pp_ident id;
-    Env.declare lc id st ty
-  | Def(lc,id,opaque,ty,te) ->
-    let opaque_str = if opaque then " (opaque)" else "" in
-    eprint lc "Definition of symbol '%a'%s." pp_ident id opaque_str;
-    Env.define lc id opaque te ty
-  | Rules(l,rs) ->
-    let open Rule in
-    List.iter (fun (r:untyped_rule) -> eprint l "Adding rewrite rules: '%a'" Pp.print_rule_name r.name) rs;
-    let rs = Env.add_rules rs in
-    List.iter (fun (s,r) ->
-        eprint (get_loc_pat r.pat) "%a@.with the following constraints: %a"
-          pp_typed_rule r (Subst.Subst.pp (fun n -> let _,n,_ = List.nth r.ctx n in n)) s) rs
-  | Eval(_,red,te) ->
-    let te = Env.reduction ~red te in
-    Format.printf "%a@." Pp.print_term te
-  | Infer(_,red,te) ->
-    let  ty = Env.infer te in
-    let rty = Env.reduction ~red ty in
-    Format.printf "%a@." Pp.print_term rty
-  | Check(l, assrt, neg, Convert(t1,t2)) ->
-    let succ = (Env.are_convertible t1 t2) <> neg in
-    ( match succ, assrt with
-      | true , false -> Format.printf "YES@."
-      | true , true  -> ()
-      | false, false -> Format.printf "NO@."
-      | false, true  -> raise (Env.EnvError (l,Env.AssertError)) )
-  | Check(l, assrt, neg, HasType(te,ty)) ->
-    let succ = try Env.check te ty; not neg with _ -> neg in
-    ( match succ, assrt with
-      | true , false -> Format.printf "YES@."
-      | true , true  -> ()
-      | false, false -> Format.printf "NO@."
-      | false, true  -> raise (Env.EnvError (l, Env.AssertError)) )
-  | DTree(lc,m,v) ->
-    let m = match m with None -> Env.get_name () | Some m -> m in
-    let cst = mk_name m v in
-    let forest = Env.get_dtree lc cst in
-    Format.printf "GDTs for symbol %a:@.%a" pp_name cst Dtree.pp_dforest forest
-  | Print(_,s) -> Format.printf "%s@." s
-  | Name(_,n) ->
-    if not (mident_eq n md)
-    then Debug.(debug D_warn) "Invalid #NAME directive ignored.@."
-  | Require(lc,md) -> Env.import lc md
->>>>>>> 3c686083
 
 let mk_entry beautify md =
   if beautify then Pp.print_entry Format.std_formatter
