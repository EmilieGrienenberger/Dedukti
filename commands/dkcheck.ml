open Term
open Basic
open Parser
open Entry

let eprint lc fmt =
  let (l,c) = of_loc lc in
  debug 1 ("line:%i column:%i " ^^ fmt) l c

let mk_entry md e =
  match e with
  | Decl(lc,id,st,ty) ->
    begin
      eprint lc "Declaration of constant '%a'." pp_ident id;
      match Env.declare lc id st ty with
      | OK () -> ()
      | Err e -> Errors.fail_env_error e
    end
  | Def(lc,id,opaque,ty,te) ->
    begin
      let opaque_str = if opaque then " (opaque)" else "" in
      eprint lc "Definition of symbol '%a'%s." pp_ident id opaque_str;
      let define = if opaque then Env.define_op else Env.define in
      match define lc id te ty with
      | OK () -> ()
      | Err e -> Errors.fail_env_error e
      end
  | Rules(rs) ->
    begin
      let open Rule in
      let get_infos p =
        match p with
        | Pattern(l,cst,_) -> (l,cst)
        | _                -> (dloc,mk_name (mk_mident "") dmark)
      in
      let r = List.hd rs in (* cannot fail. *)
      let (l,cst) = get_infos r.pat in
      eprint l "Adding rewrite rules for '%a'" pp_name cst;
      match Env.add_rules rs with
      | OK rs -> List.iter (eprint (get_loc_pat r.pat) "%a" pp_typed_rule) rs
      | Err e -> Errors.fail_env_error e
    end
  | Eval(_,red,te) ->
    begin
      match Env.reduction ~red te with
      | OK te -> Format.printf "%a@." Pp.print_term te
      | Err e -> Errors.fail_env_error e
    end
  | Infer(_,red,te) ->
    begin
      match Env.infer te with
      | Err e -> Errors.fail_env_error e
      | OK ty ->
        match Env.reduction ~red ty with
        | OK ty -> Format.printf "%a@." Pp.print_term ty
        | Err e -> Errors.fail_env_error e
      end
<<<<<<< HEAD
  | Check(_,assrt,neg,Convert(t1,t2)) ->
    begin
      match Env.are_convertible t1 t2 with
      | OK ok when ok = not neg -> if not assrt then Format.printf "YES@."
      | OK _  when assrt        -> failwith "Assertion failed."
      | OK _                    -> Format.printf "NO@."
      | Err e                   -> Errors.fail_env_error e
    end
  | Check(_,assrt,neg, HasType(te,ty)) ->
    begin
      match Env.check te ty with
      | OK () when not neg -> if not assrt then Format.printf "YES@."
      | Err _ when neg     -> if not assrt then Format.printf "YES@."
      | OK () when assrt   -> failwith "Assertion failed."
      | Err _ when assrt   -> failwith "Assertion failed."
      | _                  -> Format.printf "NO@."
=======
  | Check(_,assrt,neg,test) ->
    begin
      match test with
      | Convert(t1,t2) ->
        begin
          match Env.are_convertible t1 t2 with
          | OK ok when ok = not neg -> if not assrt then Format.printf "YES@."
          | OK _  when assrt        -> failwith "Assertion failed."
          | OK _                    -> Format.printf "NO@."
          | Err e                   -> Errors.fail_env_error e
        end
      | HasType(te,ty) ->
        begin
          match Env.check te ty with
          | OK () when not neg -> if not assrt then Format.printf "YES@."
          | Err _ when neg     -> if not assrt then Format.printf "YES@."
          | OK () when assrt   -> failwith "Assertion failed."
          | Err _ when assrt   -> failwith "Assertion failed."
          | _                  -> Format.printf "NO@."
        end
>>>>>>> ab363ade
    end
  | DTree(lc,m,v) ->
    begin
      let m = match m with None -> Env.get_name () | Some m -> m in
      let cst = mk_name m v in
      match Env.get_dtree lc cst with
<<<<<<< HEAD
      | OK (Some(i,g)) -> Format.printf "%a\n" Dtree.pp_rw (cst,i,g)
      | _              -> Format.printf "No GDT.@."
=======
      | OK forest ->
        Format.printf "GDTs for symbol %a:@.%a" pp_name cst Dtree.pp_dforest forest
      | Err e -> Errors.fail_signature_error e
>>>>>>> ab363ade
    end
  | Print(_,s) -> Format.printf "%s@." s
  | Name(_,n) ->
    if not (mident_eq n md)
    then warn "Invalid #NAME directive ignored.\n%!"
  | Require(lc,md) ->
    begin
      match Env.import lc md with
      | OK () -> ()
      | Err e -> Errors.fail_signature_error e
    end
    
let mk_entry beautify md =
  if beautify then Pp.print_entry Format.std_formatter
  else mk_entry md


let run_on_file beautify export file =
  let input = open_in file in
  debug 1 "Processing file '%s'..." file;
  let md = Env.init file in
  Confluence.initialize ();
  Parser.handle_channel md (mk_entry beautify md) input;
  if not beautify then
    Errors.success "File '%s' was successfully checked." file;
  if export && not (Env.export ()) then
    Errors.fail dloc "Fail to export module '%a'." pp_mident (Env.get_name ());
  Confluence.finalize ();
  close_in input


let _ =
  let run_on_stdin = ref None  in
  let export       = ref false in
  let beautify     = ref false in
  let options = Arg.align
    [ ( "-d"
      , Arg.Int Basic.set_debug_mode
      , "N sets the verbosity level to N" )
    ; ( "-v"
      , Arg.Unit (fun _ -> Basic.set_debug_mode 1)
      , " Verbose mode (equivalent to -d 1)" )
    ; ( "-q"
      , Arg.Unit (fun _ -> Basic.set_debug_mode (-1))
      , " Quiet mode (equivalent to -d -1" )
    ; ( "-e"
      , Arg.Set export
      , " Generates an object file (\".dko\")" )
    ; ( "-nc"
      , Arg.Clear Errors.color
      , " Disable colors in the output" )
    ; ( "-stdin"
      , Arg.String (fun n -> run_on_stdin := Some(n))
      , "MOD Parses standard input using module name MOD" )
    ; ( "-version"
      , Arg.Unit (fun _ -> Printf.printf "Dedukti %s\n%!" Version.version)
      , " Print the version number" )
    ; ( "-coc"
      , Arg.Set Typing.coc
      , " Typecheck the Calculus of Construction" )
    ; ( "-I"
      , Arg.String Basic.add_path
      , "DIR Add the directory DIR to the load path" )
    ; ( "-errors-in-snf"
      , Arg.Set Errors.errors_in_snf
      , " Normalize the types in error messages" )
    ; ( "-cc"
      , Arg.String Confluence.set_cmd
      , "CMD Set the external confluence checker command to CMD" )
    ; ( "-nl"
      , Arg.Set Rule.allow_non_linear
      , " Allow non left-linear rewriting rules" )
    ; ( "--beautify"
      , Arg.Set beautify
      , " Pretty printer. Print on the standard output" )]
  in
  let usage = "Usage: " ^ Sys.argv.(0) ^ " [OPTION]... [FILE]...\n" in
  let usage = usage ^ "Available options:" in
  let files =
    let files = ref [] in
    Arg.parse options (fun f -> files := f :: !files) usage;
    List.rev !files
  in
  if !beautify && !export then
    begin
      Printf.eprintf "Beautify and export cannot be set at the same time\n";
      exit 2
    end;
  try
    List.iter (run_on_file !beautify !export) files;
    match !run_on_stdin with
    | None   -> ()
    | Some m ->
      let md = Env.init m in
      Parser.handle_channel md (mk_entry !beautify md) stdin;
      if not !beautify
      then Errors.success "Standard input was successfully checked.\n"
  with
  | Parse_error(loc,msg) ->
    let (l,c) = of_loc loc in
    Printf.eprintf "Parse error at (%i,%i): %s\n" l c msg;
    exit 1
  | Sys_error err        -> Printf.eprintf "ERROR %s.\n" err; exit 1
  | Exit                 -> exit 3<|MERGE_RESOLUTION|>--- conflicted
+++ resolved
@@ -54,9 +54,8 @@
         match Env.reduction ~red ty with
         | OK ty -> Format.printf "%a@." Pp.print_term ty
         | Err e -> Errors.fail_env_error e
-      end
-<<<<<<< HEAD
-  | Check(_,assrt,neg,Convert(t1,t2)) ->
+    end
+  | Check(_, assrt, neg, Convert(t1,t2)) ->
     begin
       match Env.are_convertible t1 t2 with
       | OK ok when ok = not neg -> if not assrt then Format.printf "YES@."
@@ -64,7 +63,7 @@
       | OK _                    -> Format.printf "NO@."
       | Err e                   -> Errors.fail_env_error e
     end
-  | Check(_,assrt,neg, HasType(te,ty)) ->
+  | Check(_, assrt, neg, HasType(te,ty)) ->
     begin
       match Env.check te ty with
       | OK () when not neg -> if not assrt then Format.printf "YES@."
@@ -72,42 +71,15 @@
       | OK () when assrt   -> failwith "Assertion failed."
       | Err _ when assrt   -> failwith "Assertion failed."
       | _                  -> Format.printf "NO@."
-=======
-  | Check(_,assrt,neg,test) ->
-    begin
-      match test with
-      | Convert(t1,t2) ->
-        begin
-          match Env.are_convertible t1 t2 with
-          | OK ok when ok = not neg -> if not assrt then Format.printf "YES@."
-          | OK _  when assrt        -> failwith "Assertion failed."
-          | OK _                    -> Format.printf "NO@."
-          | Err e                   -> Errors.fail_env_error e
-        end
-      | HasType(te,ty) ->
-        begin
-          match Env.check te ty with
-          | OK () when not neg -> if not assrt then Format.printf "YES@."
-          | Err _ when neg     -> if not assrt then Format.printf "YES@."
-          | OK () when assrt   -> failwith "Assertion failed."
-          | Err _ when assrt   -> failwith "Assertion failed."
-          | _                  -> Format.printf "NO@."
-        end
->>>>>>> ab363ade
     end
   | DTree(lc,m,v) ->
     begin
       let m = match m with None -> Env.get_name () | Some m -> m in
       let cst = mk_name m v in
       match Env.get_dtree lc cst with
-<<<<<<< HEAD
-      | OK (Some(i,g)) -> Format.printf "%a\n" Dtree.pp_rw (cst,i,g)
-      | _              -> Format.printf "No GDT.@."
-=======
       | OK forest ->
         Format.printf "GDTs for symbol %a:@.%a" pp_name cst Dtree.pp_dforest forest
       | Err e -> Errors.fail_signature_error e
->>>>>>> ab363ade
     end
   | Print(_,s) -> Format.printf "%s@." s
   | Name(_,n) ->
