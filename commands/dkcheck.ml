open Term
open Basic
open Parser
open Entry

let eprint lc fmt =
  let (l,c) = of_loc lc in
  debug 1 ("line:%i column:%i " ^^ fmt) l c

let mk_entry md e =
  match e with
  | Decl(lc,id,st,ty) ->
    begin
      eprint lc "Declaration of constant '%a'." pp_ident id;
      match Env.declare lc id st ty with
      | OK () -> ()
      | Err e -> Errors.fail_env_error e
    end
  | Def(lc,id,opaque,ty,te) ->
    begin
      let opaque_str = if opaque then " (opaque)" else "" in
      eprint lc "Definition of symbol '%a'%s." pp_ident id opaque_str;
      let define = if opaque then Env.define_op else Env.define in
      match define lc id te ty with
      | OK () -> ()
      | Err e -> Errors.fail_env_error e
      end
  | Rules(rs) ->
    begin
      let open Rule in
      let get_infos p =
        match p with
        | Pattern(l,cst,_) -> (l,cst)
        | _                -> (dloc,mk_name (mk_mident "") dmark)
      in
      let r = List.hd rs in (* cannot fail. *)
      let (l,cst) = get_infos r.pat in
      eprint l "Adding rewrite rules for '%a'" pp_name cst;
      match Env.add_rules rs with
      | OK rs -> List.iter (eprint (get_loc_pat r.pat) "%a" pp_typed_rule) rs
      | Err e -> Errors.fail_env_error e
    end
  | Eval(_,red,te) ->
    begin
      match Env.reduction ~red te with
      | OK te -> Format.printf "%a@." Pp.print_term te
      | Err e -> Errors.fail_env_error e
    end
  | Infer(_,red,te) ->
    begin
      match Env.infer te with
      | Err e -> Errors.fail_env_error e
      | OK ty ->
        match Env.reduction ~red ty with
        | OK ty -> Format.printf "%a@." Pp.print_term ty
        | Err e -> Errors.fail_env_error e
<<<<<<< HEAD
      end
  | Check(_,assrt,neg,test) ->
      begin
        match test with
        | Convert(t1,t2) ->
            begin
              match Env.are_convertible t1 t2 with
              | OK ok when ok = not neg -> if not assrt then Format.printf "YES@."
              | OK _  when assrt        -> failwith "Assertion failed."
              | OK _                    -> Format.printf "NO@."
              | Err e                   -> Errors.fail_env_error e
            end
        | HasType(te,ty) ->
            begin
              match Env.check te ty with
              | OK () when not neg -> if not assrt then Format.printf "YES@."
              | Err _ when neg     -> if not assrt then Format.printf "YES@."
              | OK () when assrt   -> failwith "Assertion failed."
              | Err _ when assrt   -> failwith "Assertion failed."
              | _                  -> Format.printf "NO@."
            end
      end
  | DTree(lc,m,v)           ->
      begin
        let m = match m with None -> Env.get_name () | Some m -> m in
        let cst = mk_name m v in
        match Env.get_dtree lc cst with
        | OK (Some dtree) -> Format.printf "%a\n" Dtree.pp_dtree dtree
        | _               -> Format.printf "No GDT.@."
      end
  | Print(_,s)              ->
      Format.printf "%s@." s
  | Name(_,n)               ->
      if not (mident_eq n md)
      then warn "Invalid #NAME directive ignored.\n%!"

=======
    end
  | Check(_, assrt, neg, Convert(t1,t2)) ->
    begin
      match Env.are_convertible t1 t2 with
      | OK ok when ok = not neg -> if not assrt then Format.printf "YES@."
      | OK _  when assrt        -> failwith "Assertion failed."
      | OK _                    -> Format.printf "NO@."
      | Err e                   -> Errors.fail_env_error e
    end
  | Check(_, assrt, neg, HasType(te,ty)) ->
    begin
      match Env.check te ty with
      | OK () when not neg -> if not assrt then Format.printf "YES@."
      | Err _ when neg     -> if not assrt then Format.printf "YES@."
      | OK () when assrt   -> failwith "Assertion failed."
      | Err _ when assrt   -> failwith "Assertion failed."
      | _                  -> Format.printf "NO@."
    end
  | DTree(lc,m,v) ->
    begin
      let m = match m with None -> Env.get_name () | Some m -> m in
      let cst = mk_name m v in
      match Env.get_dtree lc cst with
      | OK forest ->
        Format.printf "GDTs for symbol %a:@.%a" pp_name cst Dtree.pp_dforest forest
      | Err e -> Errors.fail_signature_error e
    end
  | Print(_,s) -> Format.printf "%s@." s
  | Name(_,n) ->
    if not (mident_eq n md)
    then warn "Invalid #NAME directive ignored.\n%!"
  | Require(lc,md) ->
    begin
      match Env.import lc md with
      | OK () -> ()
      | Err e -> Errors.fail_signature_error e
    end
    
>>>>>>> 8c181bf1
let mk_entry beautify md =
  if beautify then Pp.print_entry Format.std_formatter
  else mk_entry md


let run_on_file beautify export file =
  let input = open_in file in
  debug 1 "Processing file '%s'..." file;
  let md = Env.init file in
  Confluence.initialize ();
  Parser.handle_channel md (mk_entry beautify md) input;
  if not beautify then
    Errors.success "File '%s' was successfully checked." file;
  if export && not (Env.export ()) then
    Errors.fail dloc "Fail to export module '%a'." pp_mident (Env.get_name ());
  Confluence.finalize ();
  close_in input


let _ =
  let run_on_stdin = ref None  in
  let export       = ref false in
  let beautify     = ref false in
  let options = Arg.align
    [ ( "-d"
      , Arg.Int Basic.set_debug_mode
      , "N sets the verbosity level to N" )
    ; ( "-v"
      , Arg.Unit (fun _ -> Basic.set_debug_mode 1)
      , " Verbose mode (equivalent to -d 1)" )
    ; ( "-q"
      , Arg.Unit (fun _ -> Basic.set_debug_mode (-1))
      , " Quiet mode (equivalent to -d -1" )
    ; ( "-e"
      , Arg.Set export
      , " Generates an object file (\".dko\")" )
    ; ( "-nc"
      , Arg.Clear Errors.color
      , " Disable colors in the output" )
    ; ( "-stdin"
      , Arg.String (fun n -> run_on_stdin := Some(n))
      , "MOD Parses standard input using module name MOD" )
    ; ( "-version"
      , Arg.Unit (fun _ -> Printf.printf "Dedukti %s\n%!" Version.version)
      , " Print the version number" )
    ; ( "-coc"
      , Arg.Set Typing.coc
      , " Typecheck the Calculus of Construction" )
    ; ( "-I"
      , Arg.String Basic.add_path
      , "DIR Add the directory DIR to the load path" )
    ; ( "-errors-in-snf"
      , Arg.Set Errors.errors_in_snf
      , " Normalize the types in error messages" )
    ; ( "-cc"
      , Arg.String Confluence.set_cmd
      , "CMD Set the external confluence checker command to CMD" )
    ; ( "-nl"
      , Arg.Set Rule.allow_non_linear
      , " Allow non left-linear rewriting rules" )
    ; ( "--beautify"
      , Arg.Set beautify
      , " Pretty printer. Print on the standard output" )]
  in
  let usage = "Usage: " ^ Sys.argv.(0) ^ " [OPTION]... [FILE]...\n" in
  let usage = usage ^ "Available options:" in
  let files =
    let files = ref [] in
    Arg.parse options (fun f -> files := f :: !files) usage;
    List.rev !files
  in
  if !beautify && !export then
    begin
      Printf.eprintf "Beautify and export cannot be set at the same time\n";
      exit 2
    end;
  try
    List.iter (run_on_file !beautify !export) files;
    match !run_on_stdin with
    | None   -> ()
    | Some m ->
      let md = Env.init m in
      Parser.handle_channel md (mk_entry !beautify md) stdin;
      if not !beautify
      then Errors.success "Standard input was successfully checked.\n"
  with
  | Parse_error(loc,msg) ->
    let (l,c) = of_loc loc in
    Printf.eprintf "Parse error at (%i,%i): %s\n" l c msg;
    exit 1
  | Sys_error err        -> Printf.eprintf "ERROR %s.\n" err; exit 1
  | Exit                 -> exit 3<|MERGE_RESOLUTION|>--- conflicted
+++ resolved
@@ -54,44 +54,6 @@
         match Env.reduction ~red ty with
         | OK ty -> Format.printf "%a@." Pp.print_term ty
         | Err e -> Errors.fail_env_error e
-<<<<<<< HEAD
-      end
-  | Check(_,assrt,neg,test) ->
-      begin
-        match test with
-        | Convert(t1,t2) ->
-            begin
-              match Env.are_convertible t1 t2 with
-              | OK ok when ok = not neg -> if not assrt then Format.printf "YES@."
-              | OK _  when assrt        -> failwith "Assertion failed."
-              | OK _                    -> Format.printf "NO@."
-              | Err e                   -> Errors.fail_env_error e
-            end
-        | HasType(te,ty) ->
-            begin
-              match Env.check te ty with
-              | OK () when not neg -> if not assrt then Format.printf "YES@."
-              | Err _ when neg     -> if not assrt then Format.printf "YES@."
-              | OK () when assrt   -> failwith "Assertion failed."
-              | Err _ when assrt   -> failwith "Assertion failed."
-              | _                  -> Format.printf "NO@."
-            end
-      end
-  | DTree(lc,m,v)           ->
-      begin
-        let m = match m with None -> Env.get_name () | Some m -> m in
-        let cst = mk_name m v in
-        match Env.get_dtree lc cst with
-        | OK (Some dtree) -> Format.printf "%a\n" Dtree.pp_dtree dtree
-        | _               -> Format.printf "No GDT.@."
-      end
-  | Print(_,s)              ->
-      Format.printf "%s@." s
-  | Name(_,n)               ->
-      if not (mident_eq n md)
-      then warn "Invalid #NAME directive ignored.\n%!"
-
-=======
     end
   | Check(_, assrt, neg, Convert(t1,t2)) ->
     begin
@@ -130,7 +92,6 @@
       | Err e -> Errors.fail_signature_error e
     end
     
->>>>>>> 8c181bf1
 let mk_entry beautify md =
   if beautify then Pp.print_entry Format.std_formatter
   else mk_entry md
