--- conflicted
+++ resolved
@@ -5,65 +5,11 @@
 open Basic
 open Parser
 
-<<<<<<< HEAD
-let mk_entry md e =
-  match e with
-  | Decl(lc,id, scope, st,ty) ->
-    eprint lc "Declaration of constant '%a'." pp_ident id;
-    Env.declare lc id scope st ty
-  | Def(lc,id, scope, opaque,ty,te) ->
-    let opaque_str = if opaque then " (opaque)" else "" in
-    eprint lc "Definition of symbol '%a'%s." pp_ident id opaque_str;
-    Env.define lc id scope opaque te ty
-  | Rules(l,rs) ->
-    let open Rule in
-    List.iter (fun (r:untyped_rule) -> eprint l "Adding rewrite rules: '%a'" Pp.print_rule_name r.name) rs;
-    let rs = Env.add_rules rs in
-    List.iter (fun (s,r) ->
-        eprint (get_loc_pat r.pat) "%a@.with the following constraints: %a"
-          pp_typed_rule r (Subst.Subst.pp (fun n -> let _,n,_ = List.nth r.ctx n in n)) s) rs
-  | Eval(_,red,te) ->
-    let te = Env.reduction ~red te in
-    Format.printf "%a@." Pp.print_term te
-  | Infer(_,red,te) ->
-    let  ty = Env.infer te in
-    let rty = Env.reduction ~red ty in
-    Format.printf "%a@." Pp.print_term rty
-  | Check(l, assrt, neg, Convert(t1,t2)) ->
-    let succ = (Env.are_convertible t1 t2) <> neg in
-    ( match succ, assrt with
-      | true , false -> Format.printf "YES@."
-      | true , true  -> ()
-      | false, false -> Format.printf "NO@."
-      | false, true  -> raise (Env.EnvError (l,Env.AssertError)) )
-  | Check(l, assrt, neg, HasType(te,ty)) ->
-    let succ = try Env.check te ty; not neg with _ -> neg in
-    ( match succ, assrt with
-      | true , false -> Format.printf "YES@."
-      | true , true  -> ()
-      | false, false -> Format.printf "NO@."
-      | false, true  -> raise (Env.EnvError (l, Env.AssertError)) )
-  | DTree(lc,m,v) ->
-    let m = match m with None -> Env.get_name () | Some m -> m in
-    let cst = mk_name m v in
-    let forest = Env.get_dtree lc cst in
-    Format.printf "GDTs for symbol %a:@.%a" pp_name cst Dtree.pp_dforest forest
-  | Print(_,s) -> Format.printf "%s@." s
-  | Name(_,n) ->
-    if not (mident_eq n md)
-    then Debug.(debug D_warn "Invalid #NAME directive ignored.@.")
-  | Require(lc,md) -> Env.import lc md
-
-let mk_entry beautify md =
-  if beautify then Pp.print_entry Format.std_formatter
-  else mk_entry md
-=======
 module E = Env.Make(Reduction.Default)
 module TypeChecker = Processor.TypeChecker(E)
 module Printer = E.Printer
 module ErrorHandler = Errors.Make(E)
 module Beautifier = Processor.EntryPrinter(E)
->>>>>>> a676f795
 
 let mk_entry beautify _ =
   if beautify
