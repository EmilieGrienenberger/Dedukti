open Kernel
open Parsers
open Api

open Basic
open Parser

<<<<<<< HEAD
module P         = Processor
module TC        = P.TypeChecker
module Printer   = P.EntryPrinter
=======
module E = Env.Make(Reduction.Default)
module TypeChecker = Processor.TypeChecker(E)
module Printer = E.Printer
module ErrorHandler = Errors.Make(E)
module Beautifier = Processor.EntryPrinter(E)

let mk_entry beautify _ =
  if beautify
  then Beautifier.handle_entry
  else TypeChecker.handle_entry

let run_on_file beautify export file =
  let input = open_in file in
  Debug.(debug Signature.D_module "Processing file '%s'..." file);
  let md = E.init file in
  Confluence.initialize ();
  begin
    try Parse_channel.handle md (mk_entry beautify md) input;
    with e -> ErrorHandler.graceful_fail (Some file) e
  end;
  if not beautify then ErrorHandler.print_success (Some file);
  if export then E.export ();
  Confluence.finalize ();
  close_in input
>>>>>>> 899130bd

let _ =
  let run_on_stdin = ref None  in
  let export       = ref false in
  let beautify     = ref false in
  let deprecated old_flag new_flag spec =
    let warning () =
      Debug.(debug D_warn)
        "[DEPRECATED] Flag %s is deprecated ! Use %s instead.@." old_flag new_flag in
    (old_flag,Arg.Tuple [Arg.Unit warning; spec], "")
  in
  let options = Arg.align
    [ ( "-e"
      , Arg.Set export
      , " Generates an object file (\".dko\")" )
    ; ( "-I"
<<<<<<< HEAD
      , Arg.String Files.add_path
=======
      , Arg.String Dep.add_path
>>>>>>> 899130bd
      , "DIR Adds the directory DIR to the load path" )
    ; ( "-d"
      , Arg.String Env.set_debug_mode
      , "FLAGS Enables debugging for the given flags.
    Available flags:
      q : (quiet)    disables all warnings
      n : (notice)   notifies about which symbol or rule is currently treated
      o : (module)   notifies about loading of an external module (associated
                     to the command #REQUIRE)
      c : (confluence) notifies about information provided to the confluence
                     checker (when option --confluence used)
      u : (rule)     provides information about type checking of rules
      t : (typing)   provides information about type-checking of terms
      r : (reduce)   provides information about reduction performed in terms
      m : (matching) provides information about pattern matching" )
    ; ( "-v"
      , Arg.Unit (fun () -> Env.set_debug_mode "montru")
      , " Verbose mode (equivalent to -d 'montru')" )
    ; ( "-q"
      , Arg.Unit (fun () -> Env.set_debug_mode "q")
      , " Quiet mode (equivalent to -d 'q')" )
    ; ( "--no-color"
      , Arg.Clear Errors.color
      , " Disables colors in the output" )
    ; ( "-nc"
      , Arg.Clear Errors.color
      , "" )
    ; ( "--stdin"
      , Arg.String (fun n -> run_on_stdin := Some(n))
      , "MOD Parses standard input using module name MOD" )
    ; ( "--coc"
      , Arg.Set Typing.coc
      , " [EXPERIMENTAL] Allows the declaration of symbols whose type
                   contains Type in the left-hand side of a product
                   (Similar to the logic of the Calculus of Constructions)" )
    ; ( "--ll"
      , Arg.Set Env.check_ll
      , " Checks left linearity of rules." )
    ; ( "--eta"
      , Arg.Tuple [Arg.Set Reduction.eta; Arg.Clear Env.check_arity]
      , " Allows the conversion test to use eta." )
    ; ( "--type-lhs"
      , Arg.Set Typing.fail_on_unsatisfiable_constraints
      , " Forbids rules with untypable left-hand side" )
    ; ( "--snf"
      , Arg.Set Env.errors_in_snf
      , " Normalizes all terms printed in error messages" )
    ; ( "--db"
      , Arg.Set Pp.print_db_enabled
      , " Prints De Bruijn indices in error messages" )
    ; ( "--confluence"
      , Arg.String Confluence.set_cmd
      , "CMD Set the external confluence checker command to CMD" )
    ; ( "--beautify"
      , Arg.Set beautify
      , " Pretty printer. Print on the standard output" )
    ; ( "--version"
      , Arg.Unit (fun () -> Format.printf "Dedukti %s@." Version.version)
      , " Prints the version number" )
    (* Deprecated flags. TODO: Remove them from the argument parsing. *)
    ; deprecated "-errors-in-snf" "--snf" (Arg.Set Env.errors_in_snf)
    ; deprecated "-cc" "--confluence" (Arg.String Confluence.set_cmd)
    ; deprecated "-eta" "--eta" (Arg.Tuple [Arg.Set Reduction.eta; Arg.Clear Env.check_arity])
    ; deprecated "-coc" "--coc" (Arg.Set Typing.coc)
    ; deprecated "-nl" "no flag" (Arg.Unit ignore)
    ; deprecated "-version" "--version" (Arg.Unit (fun () -> Format.printf "Dedukti %s@." Version.version))
    ]
  in

  let usage = Format.sprintf "Usage: %s [OPTION]... [FILE]...
Type checks the given Dedukti FILE(s).
For more information see https://github.com/Deducteam/Dedukti.
Available options:" Sys.argv.(0) in
  let files =
    let files = ref [] in
    Arg.parse options (fun f -> files := f :: !files) usage;
    List.rev !files
  in
  if !beautify && !export then
    begin
      Format.eprintf "Beautify and export cannot be set at the same time@.";
      exit 2
    end;
<<<<<<< HEAD
  let (module P:P.S with type t = unit) = if !beautify then (module Printer) else (module TC) in
  let hook_before _ = Confluence.initialize () in
  let hook_after env exn =
    match exn with
    | None ->
      if not !beautify then
        begin
          match Parser.file_of_input (Env.get_input env) with
          | None      -> Errors.success "Standard input was successfully checked.\n"
          | Some file -> Errors.success "File '%s' was successfully checked." file
        end;
      if !export then Env.export env;
      Confluence.finalize ()
    | Some (env, lc, e) -> Env.fail_env_error env lc e
  in
  Processor.handle_files files ~hook_before ~hook_after (module P);
  match !run_on_stdin with
  | None   -> ()
  | Some m ->
    let input = Parser.input_from_stdin (Basic.mk_mident m) in
    Processor.handle_input input (module P);
=======
  List.iter (run_on_file !beautify !export) files;
  match !run_on_stdin with
  | None   -> ()
  | Some m ->
    let md = E.init m in
    begin
      try Parse_channel.handle md (mk_entry !beautify md) stdin
      with e -> ErrorHandler.graceful_fail None e
    end;
    if not !beautify
    then ErrorHandler.print_success None
>>>>>>> 899130bd
<|MERGE_RESOLUTION|>--- conflicted
+++ resolved
@@ -1,40 +1,11 @@
 open Kernel
-open Parsers
 open Api
 
 open Basic
-open Parser
 
-<<<<<<< HEAD
 module P         = Processor
 module TC        = P.TypeChecker
 module Printer   = P.EntryPrinter
-=======
-module E = Env.Make(Reduction.Default)
-module TypeChecker = Processor.TypeChecker(E)
-module Printer = E.Printer
-module ErrorHandler = Errors.Make(E)
-module Beautifier = Processor.EntryPrinter(E)
-
-let mk_entry beautify _ =
-  if beautify
-  then Beautifier.handle_entry
-  else TypeChecker.handle_entry
-
-let run_on_file beautify export file =
-  let input = open_in file in
-  Debug.(debug Signature.D_module "Processing file '%s'..." file);
-  let md = E.init file in
-  Confluence.initialize ();
-  begin
-    try Parse_channel.handle md (mk_entry beautify md) input;
-    with e -> ErrorHandler.graceful_fail (Some file) e
-  end;
-  if not beautify then ErrorHandler.print_success (Some file);
-  if export then E.export ();
-  Confluence.finalize ();
-  close_in input
->>>>>>> 899130bd
 
 let _ =
   let run_on_stdin = ref None  in
@@ -51,11 +22,7 @@
       , Arg.Set export
       , " Generates an object file (\".dko\")" )
     ; ( "-I"
-<<<<<<< HEAD
       , Arg.String Files.add_path
-=======
-      , Arg.String Dep.add_path
->>>>>>> 899130bd
       , "DIR Adds the directory DIR to the load path" )
     ; ( "-d"
       , Arg.String Env.set_debug_mode
@@ -139,7 +106,6 @@
       Format.eprintf "Beautify and export cannot be set at the same time@.";
       exit 2
     end;
-<<<<<<< HEAD
   let (module P:P.S with type t = unit) = if !beautify then (module Printer) else (module TC) in
   let hook_before _ = Confluence.initialize () in
   let hook_after env exn =
@@ -147,9 +113,7 @@
     | None ->
       if not !beautify then
         begin
-          match Parser.file_of_input (Env.get_input env) with
-          | None      -> Errors.success "Standard input was successfully checked.\n"
-          | Some file -> Errors.success "File '%s' was successfully checked." file
+          Errors.success (Env.get_filename env)
         end;
       if !export then Env.export env;
       Confluence.finalize ()
@@ -159,18 +123,5 @@
   match !run_on_stdin with
   | None   -> ()
   | Some m ->
-    let input = Parser.input_from_stdin (Basic.mk_mident m) in
-    Processor.handle_input input (module P);
-=======
-  List.iter (run_on_file !beautify !export) files;
-  match !run_on_stdin with
-  | None   -> ()
-  | Some m ->
-    let md = E.init m in
-    begin
-      try Parse_channel.handle md (mk_entry !beautify md) stdin
-      with e -> ErrorHandler.graceful_fail None e
-    end;
-    if not !beautify
-    then ErrorHandler.print_success None
->>>>>>> 899130bd
+    let input = Parsers.Parser.input_from_stdin (Basic.mk_mident m) in
+    Processor.handle_input input (module P);