--- conflicted
+++ resolved
@@ -80,14 +80,10 @@
   let options = Arg.align
     [ ( "-d"
       , Arg.String Debug.set_debug_mode
-<<<<<<< HEAD
-      , "flags enables debugging for all given flags" )
+      , " flags enables debugging for all given flags [qnocutrm]" )
     ; ( "-v"
       , Arg.Unit (fun () -> Debug.set_debug_mode "montru")
-      , " Verbose mode (equivalent to -d 'w')" )
-=======
-      , " flags enables debugging for all given flags [qnocutrm]" )
->>>>>>> 61f0b75b
+      , " Verbose mode (equivalent to -d 'montru')" )
     ; ( "-q"
       , Arg.Unit (fun () -> Debug.set_debug_mode "q")
       , " Quiet mode (equivalent to -d 'q'" )
