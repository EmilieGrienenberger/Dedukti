--- conflicted
+++ resolved
@@ -115,18 +115,11 @@
       , "MOD Parses standard input using module name MOD" )
     ; ( "--coc"
       , Arg.Set Typing.coc
-<<<<<<< HEAD
       , " [EXPERIMENTAL] Allows the declaration of symbols whose type
                    contains Type in the left-hand side of a product
                    (Similar to the logic of the Calculus of Constructions)" )
     ; ( "--eta"
-      , Arg.Set Reduction.eta
-=======
-      , " Allows to declare a symbol whose type contains Type in the
-          left-hand side of a product (useful for the Calculus of Construction)" )
-    ; ( "-eta"
       , Arg.Tuple [Arg.Set Reduction.eta; Arg.Clear Env.check_arity]
->>>>>>> 10ea78b7
       , " Allows the conversion test to use eta." )
     ; ( "--type-lhs"
       , Arg.Set Typing.fail_on_unsatisfiable_constraints
