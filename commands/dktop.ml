--- conflicted
+++ resolved
@@ -54,31 +54,6 @@
             end
       end
   | Infer(_,red,te)         ->
-<<<<<<< HEAD
-      begin
-        match Env.infer te with
-        | OK ty ->
-            begin
-              match Env.reduction ~red ty with
-              | OK ty -> Format.printf "%a@." Pp.print_term ty
-              | Err e -> Errors.fail_env_error e
-            end
-        | Err e -> Errors.fail_env_error e
-      end
-  | DTree(lc,m,v)           ->
-      begin
-        let m = match m with None -> Env.get_name () | Some m -> m in
-        let cst = mk_name m v in
-        match Env.get_dtree lc cst with
-        | OK (Some tr) -> Format.printf "GDT for %a: %a" pp_name cst Dtree.pp_dtree tr
-        | OK None      -> Format.printf "No GDT.@."
-        | Err e        -> Errors.fail_signature_error e
-      end
-  | Print(_,s)          ->
-      Format.printf "%s@." s
-  | Name(_,_)           ->
-      Format.printf "\"#NAME\" directive ignored.@."
-=======
     begin
       match Env.infer te with
       | OK ty ->
@@ -101,7 +76,6 @@
   | Print(_,s)   -> Format.printf "%s@." s
   | Name(_,_)    -> Format.printf "\"#NAME\" directive ignored.@."
   | Require(_,_) -> Format.printf "\"#REQUIRE\" directive ignored.@."
->>>>>>> 8c181bf1
 
 let  _ =
   let md = Env.init "<toplevel>" in
