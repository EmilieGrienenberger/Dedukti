open Kernel
open Parsing
open Api

<<<<<<< HEAD
(** Term / pattern / entry traversal commands. *)

let mk_name c =
  add_dep (md c)

let rec mk_term t =
  match t with
  | Kind | Type _ | DB _ -> ()
  | Const(_,c)           -> mk_name c
  | App(f,a,args)        -> List.iter mk_term (f::a::args)
  | Lam(_,_,None,te)     -> mk_term te
  | Lam(_,_,Some(ty),te) -> mk_term ty; mk_term te
  | Pi (_,_,a,b)         -> mk_term a; mk_term b

let rec mk_pattern p =
  match p with
  | Var(_,_,_,args)   -> List.iter mk_pattern args
  | Pattern(_,c,args) -> mk_name c; List.iter mk_pattern args
  | Lambda(_,_,te)    -> mk_pattern te
  | Brackets(t)       -> mk_term t

let mk_rule r =
  mk_pattern r.pat; mk_term r.rhs

let handle_entry e =
  match e with
  | Decl(_,_,_,_,te)              -> mk_term te
  | Def(_,_,_,_,None,te)          -> mk_term te
  | Def(_,_,_,_,Some(ty),te)      -> mk_term ty; mk_term te
  | Rules(_,rs)                 -> List.iter mk_rule rs
  | Eval(_,_,te)                -> mk_term te
  | Infer (_,_,te)              -> mk_term te
  | Check(_,_,_,Convert(t1,t2)) -> mk_term t1; mk_term t2
  | Check(_,_,_,HasType(te,ty)) -> mk_term te; mk_term ty
  | DTree(_,_,_)                -> ()
  | Print(_,_)                  -> ()
  | Name(_,_)                   -> ()
  | Require(_,md)               -> add_dep md

type dep_data = mident * (path * (mident * path) list)
=======
open Basic
>>>>>>> a676f795

module E            = Env.Make(Reduction.Default)
module ErrorHandler = Errors.Make(E)

let handle_file : string -> unit = fun file ->
  let input =
    try open_in file
    with e -> ErrorHandler.graceful_fail (Some file) e in
  (* Initialisation. *)
  let md = E.init file in
  begin
    try Dep.handle md (fun f -> Parser.Parse_channel.handle md f input);
    with e -> ErrorHandler.graceful_fail (Some file) e
  end;
  close_in input

(** Output main program. *)

let output_deps : Format.formatter -> Dep.t -> unit = fun oc data ->
  let open Dep in
  let objfile src = Filename.chop_extension src ^ ".dko" in
  let output_line : mident -> deps -> unit =
    fun _ deps ->
       let file = deps.file in
       let deps = List.map (fun (_,src) -> objfile src) (MDepSet.elements deps.deps) in
       let deps = String.concat " " deps in
       try
         Format.fprintf oc "%s : %s %s@." (objfile file) file deps
       with _ -> () (* Dependency is missing *)
  in
  Hashtbl.iter output_line data

let output_sorted : Format.formatter -> Dep.t -> unit = fun _ data ->
  let deps = Dep.topological_sort data in
  Format.printf "%s@." (String.concat " " deps)

let _ =
  (* Parsing of command line arguments. *)
  let output  = ref stdout in
  let sorted  = ref false  in
  let options = Arg.align
    [ ( "-d"
      , Arg.String Env.set_debug_mode
      , "FLAGS enables debugging for all given flags:
      q : (quiet)    disables all warnings
      n : (notice)   notifies about which symbol or rule is currently treated
      o : (module)   notifies about loading of an external module (associated
                     to the command #REQUIRE)
      c : (confluence) notifies about information provided to the confluence
                     checker (when option -cc used)
      u : (rule)     provides information about type checking of rules
      t : (typing)   provides information about type-checking of terms
      r : (reduce)   provides information about reduction performed in terms
      m : (matching) provides information about pattern matching" )
    ; ( "-v"
      , Arg.Unit (fun () -> Env.set_debug_mode "montru")
      , " Verbose mode (equivalent to -d 'montru')" )
    ; ( "-q"
      , Arg.Unit (fun () -> Env.set_debug_mode "q")
      , " Quiet mode (equivalent to -d 'q')" )
    ; ( "-o"
      , Arg.String (fun n -> output := open_out n)
      , "FILE Outputs to file FILE" )
    ; ( "-s"
      , Arg.Set sorted
      , " Sort the source files according to their dependencies" )
    ; ( "--ignore"
      , Arg.Set Dep.ignore
      , " If some dependencies are not found, ignore them" )
    ; ( "-I"
      , Arg.String add_path
      , "DIR Add the directory DIR to the load path" ) ]
  in
  let usage = Format.sprintf "Usage: %s [OPTION]... [FILE]...
Compute the dependencies of the given Dedukti FILE(s).
For more information see https://github.com/Deducteam/Dedukti.
Available options:" Sys.argv.(0) in
  let files =
    try
      let files = ref [] in
      Arg.parse options (fun f -> files := f :: !files) usage;
      List.rev !files
    with e -> ErrorHandler.graceful_fail None e
  in
  (* Actual work. *)
  List.iter handle_file files;
  let formatter = Format.formatter_of_out_channel !output in
  let output_fun = if !sorted then output_sorted else output_deps in
  output_fun formatter Dep.deps;
  Format.pp_print_flush formatter ();
  close_out !output<|MERGE_RESOLUTION|>--- conflicted
+++ resolved
@@ -2,50 +2,7 @@
 open Parsing
 open Api
 
-<<<<<<< HEAD
-(** Term / pattern / entry traversal commands. *)
-
-let mk_name c =
-  add_dep (md c)
-
-let rec mk_term t =
-  match t with
-  | Kind | Type _ | DB _ -> ()
-  | Const(_,c)           -> mk_name c
-  | App(f,a,args)        -> List.iter mk_term (f::a::args)
-  | Lam(_,_,None,te)     -> mk_term te
-  | Lam(_,_,Some(ty),te) -> mk_term ty; mk_term te
-  | Pi (_,_,a,b)         -> mk_term a; mk_term b
-
-let rec mk_pattern p =
-  match p with
-  | Var(_,_,_,args)   -> List.iter mk_pattern args
-  | Pattern(_,c,args) -> mk_name c; List.iter mk_pattern args
-  | Lambda(_,_,te)    -> mk_pattern te
-  | Brackets(t)       -> mk_term t
-
-let mk_rule r =
-  mk_pattern r.pat; mk_term r.rhs
-
-let handle_entry e =
-  match e with
-  | Decl(_,_,_,_,te)              -> mk_term te
-  | Def(_,_,_,_,None,te)          -> mk_term te
-  | Def(_,_,_,_,Some(ty),te)      -> mk_term ty; mk_term te
-  | Rules(_,rs)                 -> List.iter mk_rule rs
-  | Eval(_,_,te)                -> mk_term te
-  | Infer (_,_,te)              -> mk_term te
-  | Check(_,_,_,Convert(t1,t2)) -> mk_term t1; mk_term t2
-  | Check(_,_,_,HasType(te,ty)) -> mk_term te; mk_term ty
-  | DTree(_,_,_)                -> ()
-  | Print(_,_)                  -> ()
-  | Name(_,_)                   -> ()
-  | Require(_,md)               -> add_dep md
-
-type dep_data = mident * (path * (mident * path) list)
-=======
 open Basic
->>>>>>> a676f795
 
 module E            = Env.Make(Reduction.Default)
 module ErrorHandler = Errors.Make(E)
