--- conflicted
+++ resolved
@@ -3,24 +3,6 @@
 
 open Basic
 
-<<<<<<< HEAD
-=======
-module E            = Env.Make(Reduction.Default)
-module ErrorHandler = Errors.Make(E)
-
-let handle_file : string -> unit = fun file ->
-  let input =
-    try open_in file
-    with e -> ErrorHandler.graceful_fail (Some file) e in
-  (* Initialisation. *)
-  let md = E.init file in
-  begin
-    try Dep.handle md (fun f -> Parser.Parse_channel.handle md f input);
-    with e -> ErrorHandler.graceful_fail (Some file) e
-  end;
-  close_in input
-
->>>>>>> dc614fbe
 (** Output main program. *)
 let output_deps : Format.formatter -> Dep.t -> unit = fun oc data ->
   let open Dep in
@@ -82,11 +64,9 @@
 For more information see https://github.com/Deducteam/Dedukti.
 Available options:" Sys.argv.(0) in
   let files =
-    try
       let files = ref [] in
       Arg.parse options (fun f -> files := f :: !files) usage;
       List.rev !files
-    with e -> ErrorHandler.graceful_fail None e
   in
   (* Actual work. *)
   let hook_after _ exn =
