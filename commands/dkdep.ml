open Kernel
open Basic
open Parse
open Api

module E            = Env.Make(Reduction.Default)
module ErrorHandler = Errors.Make(E)

let handle_file : string -> unit = fun file ->
    (* Initialisation. *)
    let md = E.init file in
    (* Actully parsing and gathering data. *)
    let input = open_in file in
    begin
      try Dep.handle md (fun f -> Parser.Parse_channel.handle md f input);
      with e -> ErrorHandler.graceful_fail (Some file) e
    end;
    close_in input

(** Output main program. *)

let output_deps : Format.formatter -> Dep.t -> unit = fun oc data ->
  let open Dep in
  let objfile src = Filename.chop_extension src ^ ".dko" in
  let output_line : mident -> deps -> unit =
    fun _ deps ->
       let file = deps.file in
       let deps = List.map (fun (_,src) -> objfile src) (MDepSet.elements deps.deps) in
       let deps = String.concat " " deps in
       try
         Format.fprintf oc "%s : %s %s@." (objfile file) file deps
       with _ -> () (* Dependency is missing *)
  in
  Hashtbl.iter output_line data

let output_sorted : Format.formatter -> Dep.t -> unit = fun _ data ->
  let deps = Dep.topological_sort data in
  Format.printf "%s@." (String.concat " " deps)

let _ =
  (* Parsing of command line arguments. *)
  let output  = ref stdout in
  let sorted  = ref false  in
  let args = Arg.align
    [ ( "-d"
      , Arg.String Env.set_debug_mode
      , "FLAGS enables debugging for all given flags:
      q : (quiet)    disables all warnings
      n : (notice)   notifies about which symbol or rule is currently treated
      o : (module)   notifies about loading of an external module (associated
                     to the command #REQUIRE)
      c : (confluence) notifies about information provided to the confluence
                     checker (when option -cc used)
      u : (rule)     provides information about type checking of rules
      t : (typing)   provides information about type-checking of terms
      r : (reduce)   provides information about reduction performed in terms
      m : (matching) provides information about pattern matching" )
    ; ( "-v"
      , Arg.Unit (fun () -> Env.set_debug_mode "montru")
      , " Verbose mode (equivalent to -d 'montru')" )
    ; ( "-q"
      , Arg.Unit (fun () -> Env.set_debug_mode "q")
      , " Quiet mode (equivalent to -d 'q')" )
    ; ( "-o"
      , Arg.String (fun n -> output := open_out n)
      , "FILE Outputs to file FILE" )
    ; ( "-s"
      , Arg.Set sorted
      , " Sort the source files according to their dependencies" )
    ; ( "--ignore"
      , Arg.Set Dep.ignore
      , " If some dependencies are not found, ignore them" )
    ; ( "-I"
      , Arg.String add_path
      , "DIR Add the directory DIR to the load path" ) ]
  in
  let usage = Format.sprintf "Usage: %s [OPTION]... [FILE]...
Compute the dependencies of the given Dedukti FILE(s).
For more information see https://github.com/Deducteam/Dedukti.
Available options:" Sys.argv.(0) in
  let files =
    let files = ref [] in
    Arg.parse args (fun f -> files := f :: !files) usage;
    List.rev !files
  in
  (* Actual work. *)
<<<<<<< HEAD
  try
    List.iter handle_file files;
    let formatter = Format.formatter_of_out_channel !output in
    let output_fun = if !sorted then output_sorted else output_deps in
    output_fun formatter Dep.deps;
    Format.pp_print_flush formatter ();
    close_out !output
  with
  | Entry.EnvError  (md,lc,e) -> ErrorHandler.fail_env_error (md,lc,e)
  | Dep.Dep_error dep -> ErrorHandler.fail_env_error (None,dloc,Entry.EnvErrorDep dep)
  | Sys_error     err -> ErrorHandler.fail_sys_error err
=======
  List.iter handle_file files;
  let formatter = Format.formatter_of_out_channel !output in
  let output_fun = if !sorted then output_sorted else output_deps in
  output_fun formatter Dep.deps;
  Format.pp_print_flush formatter ();
  close_out !output
>>>>>>> 727e3374
<|MERGE_RESOLUTION|>--- conflicted
+++ resolved
@@ -1,6 +1,6 @@
 open Kernel
 open Basic
-open Parse
+open Parsing
 open Api
 
 module E            = Env.Make(Reduction.Default)
@@ -11,10 +11,7 @@
     let md = E.init file in
     (* Actully parsing and gathering data. *)
     let input = open_in file in
-    begin
-      try Dep.handle md (fun f -> Parser.Parse_channel.handle md f input);
-      with e -> ErrorHandler.graceful_fail (Some file) e
-    end;
+    Dep.handle md (fun f -> Parser.Parse_channel.handle md f input);
     close_in input
 
 (** Output main program. *)
@@ -84,7 +81,6 @@
     List.rev !files
   in
   (* Actual work. *)
-<<<<<<< HEAD
   try
     List.iter handle_file files;
     let formatter = Format.formatter_of_out_channel !output in
@@ -95,12 +91,4 @@
   with
   | Entry.EnvError  (md,lc,e) -> ErrorHandler.fail_env_error (md,lc,e)
   | Dep.Dep_error dep -> ErrorHandler.fail_env_error (None,dloc,Entry.EnvErrorDep dep)
-  | Sys_error     err -> ErrorHandler.fail_sys_error err
-=======
-  List.iter handle_file files;
-  let formatter = Format.formatter_of_out_channel !output in
-  let output_fun = if !sorted then output_sorted else output_deps in
-  output_fun formatter Dep.deps;
-  Format.pp_print_flush formatter ();
-  close_out !output
->>>>>>> 727e3374
+  | Sys_error     err -> ErrorHandler.fail_sys_error err