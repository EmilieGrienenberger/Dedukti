--- conflicted
+++ resolved
@@ -28,8 +28,6 @@
                                 <p>
 				  There is also a <a href="tutorial.html">tutorial</a> (for Dedukti v2.2c).
                                 </p>
-
-<<<<<<< HEAD
 <h2>Publications</h2>
 <ul>
 <li>Ronan Saillard, 
@@ -108,44 +106,6 @@
 
 </ul>
 
-
-
-
-=======
-				<h2>Publications</h2>
-				<ul>
-					<li>Ronan Saillard, Typechecking in the Lambda-Pi Calculus Modulo: Theory and Practice.
-                                          <a href="http://www.cri.ensmp.fr/people/saillard/Files/thesis.pdf">PDF</a></li>
-					<li>Ronan Saillard, Towards explicit rewrite rules in the lambda-Pi calculus modulo.
-                                          <a href="http://hal.inria.fr/docs/00/92/99/12/PDF/article.pdf">PDF</a></li>
-					<li>Ali Assaf, Raphaël Cauderlier and Ronan Saillard, Dedukti un vérificateur de preuves universel.
-                                          <a href="poster.pdf">POSTER</a></li>
-					<li>Ronan Saillard, Dedukti un vérificateur de preuves universel. <a href="poster_ronan.pdf">POSTER</a></li>
-					<li>Mathieu Boespflug, Quentin Carbonneaux and Olivier Hermant, The lambda-Pi-calculus Modulo as a Universal Proof Language. In PxTP 2012.
-                                          <a href="http://ceur-ws.org/Vol-878/paper2.pdf">PDF</a></li>
-					<li>Mathieu Boespflug and Guillaume Burel, CoqInE: Translating the Calculus of Inductive Constructions into the lambda-Pi-calculus Modulo. In PxTP 2012.
-                                          <a href="http://ceur-ws.org/Vol-878/paper3.pdf">PDF</a></li>
-					<li>Guillaume Burel, A Shallow Embedding of Resolution and Superposition Proofs into the λΠ-Calculus Modulo. In PxTP 2013.
-                                          <a href="http://www.easychair.org/publications/?page=90156058">PDF</a></li>
-                                        <li> Ali Assaf, A calculus of constructions with explicit subtyping.
-                                          <a href="https://hal.inria.fr/hal-01097401">PDF</a></li>
-                                        <li> Ali Assaf, A framework for defining computational higher-order logics.
-                                          <a href="https://hal.inria.fr/tel-01235303">PDF</a></li>
-                                        <li> Ali Assaf, Conservativity of embeddings in the lambda-Pi calculus modulo rewriting.
-                                          <a href="https://hal.inria.fr/hal-01084165">PDF</a></li>
-                                        <li> Ali Assaf and Guillaume Burel, Translating HOL to Dedukti.
-                                          <a href="https://hal.inria.fr/hal-01097412">PDF</a></li>
-                                        <li> Raphaël Cauderlier and Catherine Dubois, Objects and subtyping in the Lambda-Pi-calculus modulo.
-                                          <a href="http://drops.dagstuhl.de/opus/frontdoor.php?source_opus=5491">PDF</a></li>
-                                        <li> Denis Cousineau and Gilles Dowek, Embedding pure type systems in the lambda-pi-calculus modulo.
-                                          <a href="http://www.lsv.ens-cachan.fr/~dowek/Publi/pts.pdf">PDF</a></li>
-                                        <li> Mathieu Boespflug, Conception d’un noyau de vérification de preuves pour le lambda-Pi-calcul modulo.
-                                          <a href="https://hal.inria.fr/tel-00672699">PDF</a></li>
-                                        <li> Quentin Carbonneaux, Compilation jit des termes de preuve.
-                                          <a href="http://www.cs.yale.edu/homes/qcar/data/rapport-master.pdf">PDF</a></li>
-				</ul>
->>>>>>> 2cba3142
-
                                 <h2>Translators to Dedukti</h2>
                                 <ul>
 					<li><a href = "http://www.ensiie.fr/~guillaume.burel/blackandwhite_coqInE.html.en">CoqInE</a> (Coq In dEdukti) produces Dedukti proofs from Coq proofs.</li>
